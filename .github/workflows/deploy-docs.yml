name: Deploy Docs to GitHub Pages

on:
  push:
    branches:
      - main
  pull_request:
    branches:
      - main

jobs:
  build:
    name: Build Docusaurus
    runs-on: ubuntu-latest
<<<<<<< HEAD
    defaults:
      run:
        working-directory: docs
=======
    if: github.repository == 'OpenDevin/OpenDevin'
>>>>>>> eba5ef8e
    steps:
      - uses: actions/checkout@v4
        with:
          fetch-depth: 0
      - uses: actions/setup-node@v4
        with:
          node-version: 18
          cache: npm
          cache-dependency-path: docs/package-lock.json

      - name: Install dependencies
        run: npm ci
      - name: Build website
        run: npm run build

      - name: Upload Build Artifact
        if: github.ref == 'refs/heads/main'
        uses: actions/upload-pages-artifact@v3
        with:
          path: docs/build

  deploy:
    name: Deploy to GitHub Pages
    needs: build
    if: github.ref == 'refs/heads/main' && github.repository == 'OpenDevin/OpenDevin'
    # Grant GITHUB_TOKEN the permissions required to make a Pages deployment
    permissions:
      pages: write # to deploy to Pages
      id-token: write # to verify the deployment originates from an appropriate source
    # Deploy to the github-pages environment
    environment:
      name: github-pages
      url: ${{ steps.deployment.outputs.page_url }}
    runs-on: ubuntu-latest
    steps:
      - name: Deploy to GitHub Pages
        id: deployment
        uses: actions/deploy-pages@v4<|MERGE_RESOLUTION|>--- conflicted
+++ resolved
@@ -12,13 +12,7 @@
   build:
     name: Build Docusaurus
     runs-on: ubuntu-latest
-<<<<<<< HEAD
-    defaults:
-      run:
-        working-directory: docs
-=======
     if: github.repository == 'OpenDevin/OpenDevin'
->>>>>>> eba5ef8e
     steps:
       - uses: actions/checkout@v4
         with:
