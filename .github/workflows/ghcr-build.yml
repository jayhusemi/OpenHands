--- conflicted
+++ resolved
@@ -384,10 +384,6 @@
         env:
           CODECOV_TOKEN: ${{ secrets.CODECOV_TOKEN }}
 
-<<<<<<< HEAD
-
-=======
->>>>>>> 84a578ad
   # The two following jobs (named identically) are to check whether all the runtime tests have passed as the
   # "All Runtime Tests Passed" is a required job for PRs to merge
   # Due to this bug: https://github.com/actions/runner/issues/2566, we want to create a job that runs when the
