# Workflow that builds, tests and then pushes the runtime docker images to the ghcr.io repository
name: Build, Test and Publish Runtime Image

# Only run one workflow of the same group at a time.
# There can be at most one running and one pending job in a concurrency group at any time.
concurrency:
  group: ${{ github.workflow }}-${{ github.ref }}
  cancel-in-progress: ${{ github.ref != 'refs/heads/main' }}

on:
  push:
    branches:
      - main
    tags:
      - '*'
  pull_request:
  workflow_dispatch:
    inputs:
      reason:
        description: 'Reason for manual trigger'
        required: true
        default: ''

jobs:
  # Builds the runtime Docker images
  ghcr_build_runtime:
    name: Build Image
    runs-on: ubuntu-latest
    permissions:
      contents: read
      packages: write
    strategy:
      matrix:
        image: ['od_runtime']
        base_image: ['nikolaik/python-nodejs:python3.11-nodejs22', 'python:3.11-bookworm', 'node:22-bookworm']
        platform: ['amd64', 'arm64']
    outputs:
      tags: ${{ steps.capture-tags.outputs.tags }}
    steps:
      - name: Checkout
        uses: actions/checkout@v4
      - name: Free Disk Space (Ubuntu)
        uses: jlumbroso/free-disk-space@main
        with:
          # this might remove tools that are actually needed,
          # if set to "true" but frees about 6 GB
          tool-cache: true
          # all of these default to true, but feel free to set to
          # "false" if necessary for your workflow
          android: true
          dotnet: true
          haskell: true
          large-packages: true
          docker-images: false
          swap-storage: true
      - name: Set up QEMU
        uses: docker/setup-qemu-action@v3
      - name: Set up Docker Buildx
        id: buildx
        uses: docker/setup-buildx-action@v3
      - name: Install poetry via pipx
        run: pipx install poetry
      - name: Set up Python
        uses: actions/setup-python@v5
        with:
          python-version: '3.11'
          cache: 'poetry'
      - name: Install Python dependencies using Poetry
        run: make install-python-dependencies
      - name: Create source distribution and Dockerfile
        run: poetry run python3 opendevin/runtime/utils/runtime_build.py --base_image ${{ matrix.base_image }} --build_folder containers/runtime --force_rebuild
      - name: Build and export image
        id: build
        run: |
          if [ -f 'containers/runtime/Dockerfile' ]; then
            echo 'Dockerfile detected, building runtime image...'
            ./containers/build.sh ${{ matrix.image }} ${{ github.repository_owner }} ${{ matrix.platform }}
            # Capture the last tag to use in the artifact name
            last_tag=$(cat tags.txt | awk '{print $NF}')
          else
            echo 'No Dockerfile detected which means an exact image is already built. Pulling the image and saving it to a tar file...'
            source containers/runtime/config.sh
            echo "$DOCKER_IMAGE_HASH_TAG $DOCKER_IMAGE_TAG" >> tags.txt
            export last_tag=$DOCKER_IMAGE_TAG
            echo "Pulling image $DOCKER_IMAGE:$DOCKER_IMAGE_HASH_TAG to /tmp/${{ matrix.image }}_${last_tag}_${{ matrix.platform }}.tar"
            docker pull $DOCKER_IMAGE:$DOCKER_IMAGE_HASH_TAG
            docker save $DOCKER_IMAGE:$DOCKER_IMAGE_HASH_TAG -o /tmp/${{ matrix.image }}_${last_tag}_${{ matrix.platform }}.tar
          fi
          echo "last_tag=${last_tag}" >> $GITHUB_OUTPUT
      - name: Capture tags
        id: capture-tags
        run: |
          tags=$(cat tags.txt)
          echo "tags=$tags"
          echo "tags=$tags" >> $GITHUB_OUTPUT
      - name: Upload Docker image as artifact
        uses: actions/upload-artifact@v4
        with:
          name: ${{ matrix.image }}_${{ steps.build.outputs.last_tag }}_${{ matrix.platform }}
          path: /tmp/${{ matrix.image }}_${{ steps.build.outputs.last_tag }}_${{ matrix.platform }}.tar
          retention-days: 14
      - name: Capture last tag
        id: capture-last-tag
        run: |
          last_tag=$(cat tags.txt | awk '{print $NF}')
          echo "$last_tag" > /tmp/last-tag-${{ matrix.image }}-${{ matrix.platform }}-${{ steps.build.outputs.last_tag }}.txt
          echo "Saved last tag to /tmp/last-tag-${{ matrix.image }}-${{ matrix.platform }}-${{ steps.build.outputs.last_tag }}.txt"
      - name: Upload last tag as artifact
        uses: actions/upload-artifact@v4
        with:
          name: last-tag-${{ matrix.image }}-${{ matrix.platform }}-${{ steps.build.outputs.last_tag }}
          path: /tmp/last-tag-${{ matrix.image }}-${{ matrix.platform }}-${{ steps.build.outputs.last_tag }}.txt
          retention-days: 1

  prepare_test_image_tags:
    name: Prepare Test Images Tags
    needs: ghcr_build_runtime
    runs-on: ubuntu-latest
    outputs:
      test_image_tags: ${{ steps.set-matrix.outputs.test_image_tags }}
    steps:
      - name: Download last tags
        uses: actions/download-artifact@v4
        with:
          pattern: last-tag-*
          path: /tmp/
          merge-multiple: true
      - name: Set up test matrix
        id: set-matrix
        run: |
          matrix=$(for file in /tmp/last-tag-*.txt; do
            last_tag=$(cat $file)
            echo "$last_tag"
          done | sort -u | jq -R . | jq -s .)
          echo "test_image_tags=$matrix" >> $GITHUB_OUTPUT
          echo "Generated test_image_tags: $matrix"

  # Run unit tests with the EventStream and Server runtime Docker images
  test_runtime:
    name: Test Runtime
    runs-on: ubuntu-latest
    needs: prepare_test_image_tags
    strategy:
      matrix:
        image: ['od_runtime']
        runtime_type: ['eventstream']
        platform: ['amd64']
        last_tag: ${{ fromJson(needs.prepare_test_image_tags.outputs.test_image_tags) }}
    steps:
      - uses: actions/checkout@v4
      - name: Free Disk Space (Ubuntu)
        uses: jlumbroso/free-disk-space@main
        with:
          tool-cache: true
          android: true
          dotnet: true
          haskell: true
          large-packages: true
          swap-storage: true
      - name: Install poetry via pipx
        run: pipx install poetry
      - name: Set up Python
        uses: actions/setup-python@v5
        with:
          python-version: '3.11'
          cache: 'poetry'
      - name: Install Python dependencies using Poetry
        run: make install-python-dependencies
      - name: Download Runtime Docker image
        uses: actions/download-artifact@v4
        with:
          name: ${{ matrix.image }}_${{ matrix.last_tag }}_${{ matrix.platform }}
          path: /tmp/
      - name: Load Runtime image and run runtime tests
        run: |
          image_file=$(find /tmp -name "${{ matrix.image }}_${{ matrix.last_tag }}_${{ matrix.platform }}.tar" | head -n 1)

          if [ -z "$image_file" ]; then
            echo "No matching image file found for tag: ${{ matrix.last_tag }}"
            exit 1
          fi

          echo "Loading image from file: $image_file"
          output=$(docker load -i "$image_file")

          # Extract the image name from the output
          # Print all tags
          echo "All tags:"
          all_tags=$(echo "$output" | grep -oP 'Loaded image: \K.*')
          echo "$all_tags"
          # Choose the last tag
          image_name=$(echo "$all_tags" | tail -n 1)

          # Print the full name of the image
          echo "Loaded Docker image: $image_name"

          TEST_RUNTIME=${{ matrix.runtime_type }} SANDBOX_USER_ID=$(id -u) SANDBOX_CONTAINER_IMAGE=$image_name TEST_IN_CI=true poetry run pytest --cov=agenthub --cov=opendevin --cov-report=xml -s ./tests/unit/test_runtime.py
      - name: Upload coverage to Codecov
        uses: codecov/codecov-action@v4
        env:
          CODECOV_TOKEN: ${{ secrets.CODECOV_TOKEN }}

  # Run integration tests with the eventstream runtime Docker image
  runtime_integration_tests_on_linux:
    name: Runtime Integration Tests on Linux
    runs-on: ubuntu-latest
    needs: prepare_test_image_tags
    strategy:
      fail-fast: false
      matrix:
        image: ['od_runtime']
        runtime_type: ['eventstream']
        platform: ['amd64']
        last_tag: ${{ fromJson(needs.prepare_test_image_tags.outputs.test_image_tags) }}
    steps:
      - uses: actions/checkout@v4
      - name: Install poetry via pipx
        run: pipx install poetry
      - name: Set up Python
        uses: actions/setup-python@v5
        with:
          python-version: '3.11'
          cache: 'poetry'
      - name: Install Python dependencies using Poetry
        run: make install-python-dependencies
      - name: Download Runtime Docker image
        uses: actions/download-artifact@v4
        with:
          name: ${{ matrix.image }}_${{ matrix.last_tag }}_${{ matrix.platform }}
          path: /tmp/
      - name: Load runtime image and run integration tests
        run: |
          image_file=$(find /tmp -name "${{ matrix.image }}_${{ matrix.last_tag }}_${{ matrix.platform }}.tar" | head -n 1)

          if [ -z "$image_file" ]; then
            echo "No matching image file found for tag: ${{ matrix.last_tag }}"
            exit 1
          fi

          echo "Loading image from file: $image_file"
          output=$(docker load -i "$image_file")

          # Extract the image name from the output
          image_name=$(echo "$output" | grep -oP 'Loaded image: \K.*' | head -n 1)

          # Print the full name of the image
          echo "Loaded Docker image: $image_name"

          TEST_RUNTIME=${{ matrix.runtime_type }} SANDBOX_USER_ID=$(id -u) SANDBOX_CONTAINER_IMAGE=$image_name TEST_IN_CI=true TEST_ONLY=true ./tests/integration/regenerate.sh
      - name: Upload coverage to Codecov
        uses: codecov/codecov-action@v4
        env:
          CODECOV_TOKEN: ${{ secrets.CODECOV_TOKEN }}

<<<<<<< HEAD
=======
  # Push the OpenDevin and sandbox Docker images to the ghcr.io repository
  ghcr_push:
    runs-on: ubuntu-latest
    needs: [ghcr_build]
    if: github.ref == 'refs/heads/main' || startsWith(github.ref, 'refs/tags/') || (github.event_name == 'pull_request' && github.event.pull_request.merged == true && github.event.pull_request.base.ref == 'main')
    env:
      tags: ${{ needs.ghcr_build.outputs.tags }}
    permissions:
      contents: read
      packages: write
    strategy:
      matrix:
        image: ['opendevin']
        platform: ['amd64', 'arm64']
    steps:
      - name: Checkout code
        uses: actions/checkout@v4
      - name: Login to GHCR
        uses: docker/login-action@v3
        with:
          registry: ghcr.io
          username: ${{ github.repository_owner }}
          password: ${{ secrets.GITHUB_TOKEN }}
      - name: Download Docker images
        uses: actions/download-artifact@v4
        with:
          name: ${{ matrix.image }}-docker-image-${{ matrix.platform }}
          path: /tmp/${{ matrix.platform }}
      - name: Load images and push to registry
        run: |
          mv /tmp/${{ matrix.platform }}/${{ matrix.image }}_image_${{ matrix.platform }}.tar .
          loaded_image=$(docker load -i ${{ matrix.image }}_image_${{ matrix.platform }}.tar | grep "Loaded image:" | head -n 1 | awk '{print $3}')
          echo "loaded image = $loaded_image"
          tags=$(echo ${tags} | tr ' ' '\n')
          image_name=$(echo "ghcr.io/${{ github.repository_owner }}/${{ matrix.image }}" | tr '[:upper:]' '[:lower:]')
          echo "image name = $image_name"
          for tag in $tags; do
            echo "tag = $tag"
            docker tag $loaded_image $image_name:${tag}_${{ matrix.platform }}
            docker push $image_name:${tag}_${{ matrix.platform }}
          done

>>>>>>> d1b97877
  # Push the runtime Docker images to the ghcr.io repository
  ghcr_push_runtime:
    runs-on: ubuntu-latest
    needs: [ghcr_build_runtime, prepare_test_image_tags, test_runtime, runtime_integration_tests_on_linux]
    if: github.ref == 'refs/heads/main' || startsWith(github.ref, 'refs/tags/') || (github.event_name == 'pull_request' && github.event.pull_request.merged == true && github.event.pull_request.base.ref == 'main')
    env:
      RUNTIME_TAGS: ${{ needs.ghcr_build_runtime.outputs.tags }}
    permissions:
      contents: read
      packages: write
    strategy:
      matrix:
        image: ['od_runtime']
        runtime_type: ['eventstream']
        platform: ['amd64', 'arm64']
        last_tag: ${{ fromJson(needs.prepare_test_image_tags.outputs.test_image_tags) }}
    steps:
      - name: Checkout code
        uses: actions/checkout@v4
      - name: Free Disk Space (Ubuntu)
        uses: jlumbroso/free-disk-space@main
        with:
          tool-cache: true
          android: true
          dotnet: true
          haskell: true
          large-packages: true
          docker-images: false
          swap-storage: true
      - name: Login to GHCR
        uses: docker/login-action@v3
        with:
          registry: ghcr.io
          username: ${{ github.repository_owner }}
          password: ${{ secrets.GITHUB_TOKEN }}
      - name: Download Docker images
        uses: actions/download-artifact@v4
        with:
          name: ${{ matrix.image }}_${{ matrix.last_tag }}_${{ matrix.platform }}
          path: /tmp/${{ matrix.image }}_${{ matrix.last_tag }}_${{ matrix.platform }}.tar
      - name: List downloaded files
        run: |
          ls -la /tmp/${{ matrix.platform }}
          file /tmp/${{ matrix.platform }}/*
      - name: Load images and push to registry
        run: |
          image_file=$(find /tmp/${{ matrix.platform }} -name "${{ matrix.image }}_${{ matrix.last_tag }}_${{ matrix.platform }}.tar" | head -n 1)
          if [ -z "$image_file" ]; then
            echo "No matching image file found"
            exit 1
          fi
          echo "Loading image from file: $image_file"
          if ! loaded_image=$(docker load -i "$image_file" | grep "Loaded image:" | head -n 1 | awk '{print $3}'); then
            echo "Failed to load Docker image"
            exit 1
          fi
          echo "loaded image = $loaded_image"
          image_name=$(echo "ghcr.io/${{ github.repository_owner }}/${{ matrix.image }}" | tr '[:upper:]' '[:lower:]')
          echo "image name = $image_name"
          echo "$RUNTIME_TAGS" | tr ' ' '\n' | while read -r tag; do
            echo "tag = $tag"
            if [ -n "$image_name" ] && [ -n "$tag" ]; then
              docker tag $loaded_image $image_name:${tag}_${{ matrix.platform }}
              docker push $image_name:${tag}_${{ matrix.platform }}
            else
              echo "Skipping tag and push due to empty image_name or tag"
            fi
          done

<<<<<<< HEAD
=======
  # Creates and pushes the OpenDevin and sandbox Docker image manifests
  create_manifest:
    runs-on: ubuntu-latest
    needs: [ghcr_build, ghcr_push]
    if: github.ref == 'refs/heads/main' || startsWith(github.ref, 'refs/tags/') || (github.event_name == 'pull_request' && github.event.pull_request.merged == true && github.event.pull_request.base.ref == 'main')
    env:
      tags: ${{ needs.ghcr_build.outputs.tags }}
    strategy:
      matrix:
        image: ['opendevin']
    permissions:
      contents: read
      packages: write
    steps:
      - name: Checkout code
        uses: actions/checkout@v4
      - name: Login to GHCR
        uses: docker/login-action@v3
        with:
          registry: ghcr.io
          username: ${{ github.repository_owner }}
          password: ${{ secrets.GITHUB_TOKEN }}
      - name: Create and push multi-platform manifest
        run: |
          image_name=$(echo "ghcr.io/${{ github.repository_owner }}/${{ matrix.image }}" | tr '[:upper:]' '[:lower:]')
          echo "image name = $image_name"
          tags=$(echo ${tags} | tr ' ' '\n')
          for tag in $tags; do
            echo 'tag = $tag'
            docker buildx imagetools create --tag $image_name:$tag \
              $image_name:${tag}_amd64 \
              $image_name:${tag}_arm64
          done

>>>>>>> d1b97877
  # Creates and pushes the runtime Docker image manifest
  create_manifest_runtime:
    runs-on: ubuntu-latest
    needs: [ghcr_build_runtime, prepare_test_image_tags, ghcr_push_runtime]
    if: github.ref == 'refs/heads/main' || startsWith(github.ref, 'refs/tags/') || (github.event_name == 'pull_request' && github.event.pull_request.merged == true && github.event.pull_request.base.ref == 'main')
    env:
      tags: ${{ needs.ghcr_build_runtime.outputs.tags }}
    strategy:
      matrix:
        image: ['od_runtime']
    permissions:
      contents: read
      packages: write
    steps:
      - name: Checkout code
        uses: actions/checkout@v4
      - name: Login to GHCR
        uses: docker/login-action@v3
        with:
          registry: ghcr.io
          username: ${{ github.repository_owner }}
          password: ${{ secrets.GITHUB_TOKEN }}
      - name: Create and push multi-platform manifest
        run: |
          image_name=$(echo "ghcr.io/${{ github.repository_owner }}/${{ matrix.image }}" | tr '[:upper:]' '[:lower:]')
          echo "image name = $image_name"
          tags=$(echo ${tags} | tr ' ' '\n')
          for tag in $tags; do
            echo 'tag = $tag'
            docker buildx imagetools create --tag $image_name:$tag \
              $image_name:${tag}_amd64 \
              $image_name:${tag}_arm64
          done<|MERGE_RESOLUTION|>--- conflicted
+++ resolved
@@ -252,51 +252,6 @@
         env:
           CODECOV_TOKEN: ${{ secrets.CODECOV_TOKEN }}
 
-<<<<<<< HEAD
-=======
-  # Push the OpenDevin and sandbox Docker images to the ghcr.io repository
-  ghcr_push:
-    runs-on: ubuntu-latest
-    needs: [ghcr_build]
-    if: github.ref == 'refs/heads/main' || startsWith(github.ref, 'refs/tags/') || (github.event_name == 'pull_request' && github.event.pull_request.merged == true && github.event.pull_request.base.ref == 'main')
-    env:
-      tags: ${{ needs.ghcr_build.outputs.tags }}
-    permissions:
-      contents: read
-      packages: write
-    strategy:
-      matrix:
-        image: ['opendevin']
-        platform: ['amd64', 'arm64']
-    steps:
-      - name: Checkout code
-        uses: actions/checkout@v4
-      - name: Login to GHCR
-        uses: docker/login-action@v3
-        with:
-          registry: ghcr.io
-          username: ${{ github.repository_owner }}
-          password: ${{ secrets.GITHUB_TOKEN }}
-      - name: Download Docker images
-        uses: actions/download-artifact@v4
-        with:
-          name: ${{ matrix.image }}-docker-image-${{ matrix.platform }}
-          path: /tmp/${{ matrix.platform }}
-      - name: Load images and push to registry
-        run: |
-          mv /tmp/${{ matrix.platform }}/${{ matrix.image }}_image_${{ matrix.platform }}.tar .
-          loaded_image=$(docker load -i ${{ matrix.image }}_image_${{ matrix.platform }}.tar | grep "Loaded image:" | head -n 1 | awk '{print $3}')
-          echo "loaded image = $loaded_image"
-          tags=$(echo ${tags} | tr ' ' '\n')
-          image_name=$(echo "ghcr.io/${{ github.repository_owner }}/${{ matrix.image }}" | tr '[:upper:]' '[:lower:]')
-          echo "image name = $image_name"
-          for tag in $tags; do
-            echo "tag = $tag"
-            docker tag $loaded_image $image_name:${tag}_${{ matrix.platform }}
-            docker push $image_name:${tag}_${{ matrix.platform }}
-          done
-
->>>>>>> d1b97877
   # Push the runtime Docker images to the ghcr.io repository
   ghcr_push_runtime:
     runs-on: ubuntu-latest
@@ -366,43 +321,6 @@
             fi
           done
 
-<<<<<<< HEAD
-=======
-  # Creates and pushes the OpenDevin and sandbox Docker image manifests
-  create_manifest:
-    runs-on: ubuntu-latest
-    needs: [ghcr_build, ghcr_push]
-    if: github.ref == 'refs/heads/main' || startsWith(github.ref, 'refs/tags/') || (github.event_name == 'pull_request' && github.event.pull_request.merged == true && github.event.pull_request.base.ref == 'main')
-    env:
-      tags: ${{ needs.ghcr_build.outputs.tags }}
-    strategy:
-      matrix:
-        image: ['opendevin']
-    permissions:
-      contents: read
-      packages: write
-    steps:
-      - name: Checkout code
-        uses: actions/checkout@v4
-      - name: Login to GHCR
-        uses: docker/login-action@v3
-        with:
-          registry: ghcr.io
-          username: ${{ github.repository_owner }}
-          password: ${{ secrets.GITHUB_TOKEN }}
-      - name: Create and push multi-platform manifest
-        run: |
-          image_name=$(echo "ghcr.io/${{ github.repository_owner }}/${{ matrix.image }}" | tr '[:upper:]' '[:lower:]')
-          echo "image name = $image_name"
-          tags=$(echo ${tags} | tr ' ' '\n')
-          for tag in $tags; do
-            echo 'tag = $tag'
-            docker buildx imagetools create --tag $image_name:$tag \
-              $image_name:${tag}_amd64 \
-              $image_name:${tag}_arm64
-          done
-
->>>>>>> d1b97877
   # Creates and pushes the runtime Docker image manifest
   create_manifest_runtime:
     runs-on: ubuntu-latest
