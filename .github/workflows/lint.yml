--- conflicted
+++ resolved
@@ -33,10 +33,6 @@
         with:
           python-version: 3.11
       - name: Install pre-commit
-<<<<<<< HEAD
-        run: pip install pre-commit
-=======
         run: pip install pre-commit==3.7.0
->>>>>>> b0899c84
       - name: Run pre-commit hooks
         run: pre-commit run --files opendevin/**/* agenthub/**/* --show-diff-on-failure --config ./dev_config/python/.pre-commit-config.yaml