name: Auto-Fix Tagged Issue with OpenHands

on:
  workflow_call:
    inputs:
      max_iterations:
        required: false
        type: number
        default: 50
      macro:
        required: false
        type: string
        default: "@openhands-agent"
      target_branch:
        required: false
        type: string
        default: "main"
        description: "Target branch to pull and create PR against"
<<<<<<< HEAD
      LLM_MODEL:
        required: false
        type: string
        default: "anthropic/claude-3-5-sonnet-20241022"
=======
      base_container_image:
        required: false
        type: string
        default: ""
        description: "Custom sandbox env"
>>>>>>> 3e49f0f8
    secrets:
      LLM_MODEL:
        required: false
      LLM_API_KEY:
        required: true
      LLM_BASE_URL:
        required: false
      PAT_TOKEN:
        required: false
      PAT_USERNAME:
        required: false

  issues:
    types: [labeled]
  pull_request:
    types: [labeled]
  issue_comment:
    types: [created]
  pull_request_review_comment:
    types: [created]
  pull_request_review:
    types: [submitted]

permissions:
  contents: write
  pull-requests: write
  issues: write

jobs:
  auto-fix:
    if: |
      github.event_name == 'workflow_call' ||
      github.event.label.name == 'fix-me' ||
      github.event.label.name == 'fix-me-experimental' ||

      (
        ((github.event_name == 'issue_comment' || github.event_name == 'pull_request_review_comment') &&
        contains(github.event.comment.body, inputs.macro || '@openhands-agent') &&
        (github.event.comment.author_association == 'OWNER' || github.event.comment.author_association == 'COLLABORATOR' || github.event.comment.author_association == 'MEMBER')
        ) ||

        (github.event_name == 'pull_request_review' &&
        contains(github.event.review.body, inputs.macro || '@openhands-agent') &&
        (github.event.review.author_association == 'OWNER' || github.event.review.author_association == 'COLLABORATOR' || github.event.review.author_association == 'MEMBER')
        )
      )
    runs-on: ubuntu-latest
    steps:
      - name: Checkout repository
        uses: actions/checkout@v4

      - name: Set up Python
        uses: actions/setup-python@v5
        with:
          python-version: "3.12"

      - name: Get latest versions and create requirements.txt
        run: |
          python -m pip index versions openhands-ai > openhands_versions.txt
          OPENHANDS_VERSION=$(head -n 1 openhands_versions.txt | awk '{print $2}' | tr -d '()')
          echo "openhands-ai==${OPENHANDS_VERSION}" >> requirements.txt
          cat requirements.txt

      - name: Cache pip dependencies
        if: |
          !(
            github.event.label.name == 'fix-me-experimental' ||
            (
              (github.event_name == 'issue_comment' || github.event_name == 'pull_request_review_comment') &&
              contains(github.event.comment.body, '@openhands-agent-exp')
            ) ||
            (
              github.event_name == 'pull_request_review' &&
              contains(github.event.review.body, '@openhands-agent-exp')
            )
          )
        uses: actions/cache@v3
        with:
          path: ${{ env.pythonLocation }}/lib/python3.12/site-packages/*
          key: ${{ runner.os }}-pip-openhands-resolver-${{ hashFiles('requirements.txt') }}
          restore-keys: |
            ${{ runner.os }}-pip-openhands-resolver-${{ hashFiles('requirements.txt') }}

      - name: Check required environment variables
        env:
          LLM_MODEL: ${{ secrets.LLM_MODEL || inputs.LLM_MODEL }}
          LLM_API_KEY: ${{ secrets.LLM_API_KEY }}
          LLM_BASE_URL: ${{ secrets.LLM_BASE_URL }}
          PAT_TOKEN: ${{ secrets.PAT_TOKEN }}
          PAT_USERNAME: ${{ secrets.PAT_USERNAME }}
          GITHUB_TOKEN: ${{ github.token }}
        run: |
          required_vars=("LLM_MODEL" "LLM_API_KEY")
          for var in "${required_vars[@]}"; do
            if [ -z "${!var}" ]; then
              echo "Error: Required environment variable $var is not set."
              exit 1
            fi
          done

          # Check optional variables and warn about fallbacks
          if [ -z "$PAT_TOKEN" ]; then
            echo "Warning: PAT_TOKEN is not set, falling back to GITHUB_TOKEN"
          fi

          if [ -z "$LLM_BASE_URL" ]; then
            echo "Warning: LLM_BASE_URL is not set, will use default API endpoint"
          fi

          if [ -z "$PAT_USERNAME" ]; then
            echo "Warning: PAT_USERNAME is not set, will use openhands-agent"
          fi

      - name: Set environment variables
        run: |
          if [ -n "${{ github.event.review.body }}" ]; then
            echo "ISSUE_NUMBER=${{ github.event.pull_request.number }}" >> $GITHUB_ENV
            echo "ISSUE_TYPE=pr" >> $GITHUB_ENV
          elif [ -n "${{ github.event.issue.pull_request }}" ]; then
            echo "ISSUE_NUMBER=${{ github.event.issue.number }}" >> $GITHUB_ENV
            echo "ISSUE_TYPE=pr" >> $GITHUB_ENV
          elif [ -n "${{ github.event.pull_request.number }}" ]; then
            echo "ISSUE_NUMBER=${{ github.event.pull_request.number }}" >> $GITHUB_ENV
            echo "ISSUE_TYPE=pr" >> $GITHUB_ENV
          else
            echo "ISSUE_NUMBER=${{ github.event.issue.number }}" >> $GITHUB_ENV
            echo "ISSUE_TYPE=issue" >> $GITHUB_ENV
          fi

          if [ -n "${{ github.event.review.body }}" ]; then
            echo "COMMENT_ID=${{ github.event.review.id || 'None' }}" >> $GITHUB_ENV
          else
            echo "COMMENT_ID=${{ github.event.comment.id || 'None' }}" >> $GITHUB_ENV
          fi

          echo "MAX_ITERATIONS=${{ inputs.max_iterations || 50 }}" >> $GITHUB_ENV
<<<<<<< HEAD
          echo "SANDBOX_ENV_GITHUB_TOKEN=${{ secrets.PAT_TOKEN || github.token }}" >> $GITHUB_ENV
=======
          echo "SANDBOX_ENV_GITHUB_TOKEN=${{ secrets.GITHUB_TOKEN }}" >> $GITHUB_ENV
          echo "SANDBOX_ENV_BASE_CONTAINER_IMAGE=${{ inputs.base_container_image }}" >> $GITHUB_ENV
>>>>>>> 3e49f0f8

          # Set branch variables
          echo "TARGET_BRANCH=${{ inputs.target_branch }}" >> $GITHUB_ENV

      - name: Comment on issue with start message
        uses: actions/github-script@v7
        with:
          github-token: ${{ secrets.PAT_TOKEN || github.token }}
          script: |
            const issueType = process.env.ISSUE_TYPE;
            github.rest.issues.createComment({
              issue_number: ${{ env.ISSUE_NUMBER }},
              owner: context.repo.owner,
              repo: context.repo.repo,
              body: `[OpenHands](https://github.com/All-Hands-AI/OpenHands) started fixing the ${issueType}! You can monitor the progress [here](https://github.com/${context.repo.owner}/${context.repo.repo}/actions/runs/${context.runId}).`
            });

      - name: Install OpenHands
        run: |
          if [[ "${{ github.event.label.name }}" == "fix-me-experimental" ]] ||
             ([[ "${{ github.event_name }}" == "issue_comment" || "${{ github.event_name }}" == "pull_request_review_comment" ]] &&
              [[ "${{ github.event.comment.body }}" == "@openhands-agent-exp"* ]]) ||
             ([[ "${{ github.event_name }}" == "pull_request_review" ]] &&
              [[ "${{ github.event.review.body }}" == "@openhands-agent-exp"* ]]); then
            python -m pip install --upgrade pip
            pip install git+https://github.com/all-hands-ai/openhands.git
          else
            python -m pip install --upgrade -r requirements.txt
          fi

      - name: Attempt to resolve issue
        env:
          GITHUB_TOKEN: ${{ secrets.PAT_TOKEN || github.token }}
          GITHUB_USERNAME: ${{ secrets.PAT_USERNAME || 'openhands-agent' }}
          LLM_MODEL: ${{ secrets.LLM_MODEL || inputs.LLM_MODEL }}
          LLM_API_KEY: ${{ secrets.LLM_API_KEY }}
          LLM_BASE_URL: ${{ secrets.LLM_BASE_URL }}
          PYTHONPATH: ""
        run: |
          cd /tmp && python -m openhands.resolver.resolve_issue \
            --repo ${{ github.repository }} \
            --issue-number ${{ env.ISSUE_NUMBER }} \
            --issue-type ${{ env.ISSUE_TYPE }} \
            --max-iterations ${{ env.MAX_ITERATIONS }} \
            --comment-id ${{ env.COMMENT_ID }}

      - name: Check resolution result
        id: check_result
        run: |
          if cd /tmp && grep -q '"success":true' output/output.jsonl; then
            echo "RESOLUTION_SUCCESS=true" >> $GITHUB_OUTPUT
          else
            echo "RESOLUTION_SUCCESS=false" >> $GITHUB_OUTPUT
          fi

      - name: Upload output.jsonl as artifact
        uses: actions/upload-artifact@v4
        if: always() # Upload even if the previous steps fail
        with:
          name: resolver-output
          path: /tmp/output/output.jsonl
          retention-days: 30 # Keep the artifact for 30 days

      - name: Create draft PR or push branch
        if: always() # Create PR or branch even if the previous steps fail
        env:
          GITHUB_TOKEN: ${{ secrets.PAT_TOKEN || github.token }}
          GITHUB_USERNAME: ${{ secrets.PAT_USERNAME || 'openhands-agent' }}
          LLM_MODEL: ${{ secrets.LLM_MODEL || inputs.LLM_MODEL }}
          LLM_API_KEY: ${{ secrets.LLM_API_KEY }}
          LLM_BASE_URL: ${{ secrets.LLM_BASE_URL }}
          PYTHONPATH: ""
        run: |
          if [ "${{ steps.check_result.outputs.RESOLUTION_SUCCESS }}" == "true" ]; then
            cd /tmp && python -m openhands.resolver.send_pull_request \
              --issue-number ${{ env.ISSUE_NUMBER }} \
              --pr-type draft | tee pr_result.txt && \
              grep "draft created" pr_result.txt | sed 's/.*\///g' > pr_number.txt
          else
            cd /tmp && python -m openhands.resolver.send_pull_request \
              --issue-number ${{ env.ISSUE_NUMBER }} \
              --pr-type branch \
              --send-on-failure | tee branch_result.txt && \
              grep "branch created" branch_result.txt | sed 's/.*\///g; s/.expand=1//g' > branch_name.txt
          fi

      - name: Comment on issue
        uses: actions/github-script@v7
        if: always() # Comment on issue even if the previous steps fail
        with:
          github-token: ${{ secrets.PAT_TOKEN || github.token }}
          script: |
            const fs = require('fs');
            const issueNumber = ${{ env.ISSUE_NUMBER }};
            const success = ${{ steps.check_result.outputs.RESOLUTION_SUCCESS }};

            let prNumber = '';
            let branchName = '';
            let logContent = '';
            const noChangesMessage = `No changes to commit for issue #${issueNumber}. Skipping commit.`;

            try {
              if (success){
                logContent = fs.readFileSync('/tmp/pr_result.txt', 'utf8').trim();
              } else {
                logContent = fs.readFileSync('/tmp/branch_result.txt', 'utf8').trim();
              }
            } catch (error) {
              console.error('Error reading results file:', error);
            }

            try {
              if (success) {
                prNumber = fs.readFileSync('/tmp/pr_number.txt', 'utf8').trim();
              } else {
                branchName = fs.readFileSync('/tmp/branch_name.txt', 'utf8').trim();
              }
            } catch (error) {
              console.error('Error reading file:', error);
            }

            if (logContent.includes(noChangesMessage)) {
              github.rest.issues.createComment({
                issue_number: issueNumber,
                owner: context.repo.owner,
                repo: context.repo.repo,
                body: `The workflow to fix this issue encountered an error. Openhands failed to create any code changes.`
              });
            } else if (success && prNumber) {
              github.rest.issues.createComment({
                issue_number: issueNumber,
                owner: context.repo.owner,
                repo: context.repo.repo,
                body: `A potential fix has been generated and a draft PR #${prNumber} has been created. Please review the changes.`
              });
            } else if (!success && branchName) {
              github.rest.issues.createComment({
                issue_number: issueNumber,
                owner: context.repo.owner,
                repo: context.repo.repo,
                body: `An attempt was made to automatically fix this issue, but it was unsuccessful. A branch named '${branchName}' has been created with the attempted changes. You can view the branch [here](https://github.com/${context.repo.owner}/${context.repo.repo}/tree/${branchName}). Manual intervention may be required.`
              });
            } else {
              github.rest.issues.createComment({
                issue_number: issueNumber,
                owner: context.repo.owner,
                repo: context.repo.repo,
                body: `The workflow to fix this issue encountered an error. Please check the [workflow logs](https://github.com/${context.repo.owner}/${context.repo.repo}/actions/runs/${context.runId}) for more information.`
              });
            }<|MERGE_RESOLUTION|>--- conflicted
+++ resolved
@@ -16,18 +16,15 @@
         type: string
         default: "main"
         description: "Target branch to pull and create PR against"
-<<<<<<< HEAD
       LLM_MODEL:
         required: false
         type: string
         default: "anthropic/claude-3-5-sonnet-20241022"
-=======
       base_container_image:
         required: false
         type: string
         default: ""
         description: "Custom sandbox env"
->>>>>>> 3e49f0f8
     secrets:
       LLM_MODEL:
         required: false
@@ -164,12 +161,8 @@
           fi
 
           echo "MAX_ITERATIONS=${{ inputs.max_iterations || 50 }}" >> $GITHUB_ENV
-<<<<<<< HEAD
           echo "SANDBOX_ENV_GITHUB_TOKEN=${{ secrets.PAT_TOKEN || github.token }}" >> $GITHUB_ENV
-=======
-          echo "SANDBOX_ENV_GITHUB_TOKEN=${{ secrets.GITHUB_TOKEN }}" >> $GITHUB_ENV
           echo "SANDBOX_ENV_BASE_CONTAINER_IMAGE=${{ inputs.base_container_image }}" >> $GITHUB_ENV
->>>>>>> 3e49f0f8
 
           # Set branch variables
           echo "TARGET_BRANCH=${{ inputs.target_branch }}" >> $GITHUB_ENV
