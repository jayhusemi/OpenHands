--- conflicted
+++ resolved
@@ -43,20 +43,12 @@
             agent: "MonologueAgent"
             embedding-model: "local"
             sandbox: "exec"
-<<<<<<< HEAD
-=======
-          - name: CodeActAgent-py311-exec
-            python-version: "3.11"
-            agent: "CodeActAgent"
-            embedding-model: "none"
-            sandbox: "exec"
           - name: MonologueAgent-py311-local
             python-version: "3.11"
             agent: "MonologueAgent"
             embedding-model: "local"
             # sufficient to have one agent testing against local sandbox
             sandbox: "local"
->>>>>>> 7d5856e3
     steps:
       - uses: actions/checkout@v4
       - name: Set up Python ${{ matrix.python-version }}
