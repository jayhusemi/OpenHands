--- conflicted
+++ resolved
@@ -16,12 +16,8 @@
 - [frontend](./frontend/README.md)
 - [evaluation](./evaluation/README.md)
 - [openhands](./openhands/README.md)
-<<<<<<< HEAD
+   - [agenthub](./openhands/agenthub/README.md)
    - [server](./openhands/server/README.md)
-=======
-    - [agenthub](./openhands/agenthub/README.md)
-    - [server](./openhands/server/README.md)
->>>>>>> e6847e9e
 
 
 When you write code, it is also good to write tests. Please navigate to the `tests` folder to see existing test suites.
