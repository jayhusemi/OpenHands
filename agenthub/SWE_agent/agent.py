--- conflicted
+++ resolved
@@ -1,12 +1,6 @@
-<<<<<<< HEAD
-from typing import List
-
-from opendevin.action import (
-=======
 from opendevin.controller.agent import Agent
 from opendevin.controller.state.state import State
 from opendevin.events.action import (
->>>>>>> eba5ef8e
     Action,
     FileReadAction,
     FileWriteAction,
