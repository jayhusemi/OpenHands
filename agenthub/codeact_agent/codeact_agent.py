from agenthub.codeact_agent.action_parser import CodeActResponseParser
from agenthub.codeact_agent.prompt import (
    COMMAND_DOCS,
    EXAMPLES,
    GITHUB_MESSAGE,
    SYSTEM_PREFIX,
    SYSTEM_SUFFIX,
)
from opendevin.controller.agent import Agent
from opendevin.controller.state.state import State
from opendevin.events.action import (
    Action,
    AgentDelegateAction,
    AgentFinishAction,
    CmdRunAction,
    IPythonRunCellAction,
    MessageAction,
)
from opendevin.events.observation import (
    AgentDelegateObservation,
    CmdOutputObservation,
    IPythonRunCellObservation,
)
from opendevin.events.observation.observation import Observation
from opendevin.events.serialization.event import truncate_content
from opendevin.llm.llm import LLM, MessageContent
from opendevin.runtime.plugins import (
    AgentSkillsRequirement,
    JupyterRequirement,
    PluginRequirement,
)
from opendevin.runtime.tools import RuntimeTool

ENABLE_GITHUB = True


<<<<<<< HEAD
def action_to_str(action: Action) -> str:
    if isinstance(action, CmdRunAction):
        return f'{action.thought}\n<execute_bash>\n{action.command}\n</execute_bash>'
    elif isinstance(action, IPythonRunCellAction):
        return f'{action.thought}\n<execute_ipython>\n{action.code}\n</execute_ipython>'
    elif isinstance(action, AgentDelegateAction):
        return f'{action.thought}\n<execute_browse>\n{action.inputs["task"]}\n</execute_browse>'
    elif isinstance(action, MessageAction):
        return action.content
    return ''


def get_action_message(action: Action) -> dict[str, str | MessageContent] | None:
    if (
        isinstance(action, AgentDelegateAction)
        or isinstance(action, CmdRunAction)
        or isinstance(action, IPythonRunCellAction)
        or (isinstance(action, MessageAction) and not action.images_base64)
    ):
        return {
            'role': 'user' if action.source == 'user' else 'assistant',
            'content': [{'type': 'text', 'text': action_to_str(action)}],
        }
    if isinstance(action, MessageAction) and action.images_base64:
        contents: MessageContent = []

        contents = [
            {
                'type': 'text',
                'text': action.content,
            },
        ]
        # reveal_type(message_dict['content'])
        for image_url in action.images_base64:
            contents.append({'type': 'image_url', 'image_url': {'url': image_url}})
        # message_dict['content'] = contents
        # reveal_type(contents)
        message_dict: dict[str, str | MessageContent] = {
            'role': 'user' if action.source == 'user' else 'assistant',
            'content': contents,
        }
        return message_dict
    return None


def get_observation_message(obs) -> dict[str, str | MessageContent] | None:
    max_message_chars = config.get_llm_config_from_agent(
        'CodeActAgent'
    ).max_message_chars
    if isinstance(obs, CmdOutputObservation):
        content = 'OBSERVATION:\n' + truncate_content(obs.content, max_message_chars)
        content += (
            f'\n[Command {obs.command_id} finished with exit code {obs.exit_code}]'
        )
        return {'role': 'user', 'content': [{'type': 'text', 'text': content}]}
    elif isinstance(obs, IPythonRunCellObservation):
        content = 'OBSERVATION:\n' + obs.content
        # replace base64 images with a placeholder
        splitted = content.split('\n')
        for i, line in enumerate(splitted):
            if '![image](data:image/png;base64,' in line:
                splitted[i] = (
                    '![image](data:image/png;base64, ...) already displayed to user'
                )
        content = '\n'.join(splitted)
        content = truncate_content(content, max_message_chars)
        return {'role': 'user', 'content': [{'type': 'text', 'text': content}]}
    elif isinstance(obs, AgentDelegateObservation):
        content = 'OBSERVATION:\n' + truncate_content(
            str(obs.outputs), max_message_chars
        )
        return {'role': 'user', 'content': [{'type': 'text', 'text': content}]}
    return None


=======
>>>>>>> cf3d2298
# FIXME: We can tweak these two settings to create MicroAgents specialized toward different area
def get_system_message() -> str:
    if ENABLE_GITHUB:
        return f'{SYSTEM_PREFIX}\n{GITHUB_MESSAGE}\n\n{COMMAND_DOCS}\n\n{SYSTEM_SUFFIX}'
    else:
        return f'{SYSTEM_PREFIX}\n\n{COMMAND_DOCS}\n\n{SYSTEM_SUFFIX}'


def get_in_context_example() -> str:
    return EXAMPLES


class CodeActAgent(Agent):
    VERSION = '1.8'
    """
    The Code Act Agent is a minimalist agent.
    The agent works by passing the model a list of action-observation pairs and prompting the model to take the next step.

    ### Overview

    This agent implements the CodeAct idea ([paper](https://arxiv.org/abs/2402.13463), [tweet](https://twitter.com/xingyaow_/status/1754556835703751087)) that consolidates LLM agents’ **act**ions into a unified **code** action space for both *simplicity* and *performance* (see paper for more details).

    The conceptual idea is illustrated below. At each turn, the agent can:

    1. **Converse**: Communicate with humans in natural language to ask for clarification, confirmation, etc.
    2. **CodeAct**: Choose to perform the task by executing code
    - Execute any valid Linux `bash` command
    - Execute any valid `Python` code with [an interactive Python interpreter](https://ipython.org/). This is simulated through `bash` command, see plugin system below for more details.

    ![image](https://github.com/OpenDevin/OpenDevin/assets/38853559/92b622e3-72ad-4a61-8f41-8c040b6d5fb3)

    ### Plugin System

    To make the CodeAct agent more powerful with only access to `bash` action space, CodeAct agent leverages OpenDevin's plugin system:
    - [Jupyter plugin](https://github.com/OpenDevin/OpenDevin/tree/main/opendevin/runtime/plugins/jupyter): for IPython execution via bash command
    - [SWE-agent tool plugin](https://github.com/OpenDevin/OpenDevin/tree/main/opendevin/runtime/plugins/swe_agent_commands): Powerful bash command line tools for software development tasks introduced by [swe-agent](https://github.com/princeton-nlp/swe-agent).

    ### Demo

    https://github.com/OpenDevin/OpenDevin/assets/38853559/f592a192-e86c-4f48-ad31-d69282d5f6ac

    *Example of CodeActAgent with `gpt-4-turbo-2024-04-09` performing a data science task (linear regression)*

    ### Work-in-progress & Next step

    [] Support web-browsing
    [] Complete the workflow for CodeAct agent to submit Github PRs

    """

    sandbox_plugins: list[PluginRequirement] = [
        # NOTE: AgentSkillsRequirement need to go before JupyterRequirement, since
        # AgentSkillsRequirement provides a lot of Python functions,
        # and it needs to be initialized before Jupyter for Jupyter to use those functions.
        AgentSkillsRequirement(),
        JupyterRequirement(),
    ]
    runtime_tools: list[RuntimeTool] = [RuntimeTool.BROWSER]

    system_message: str = get_system_message()
    in_context_example: str = f"Here is an example of how you can interact with the environment for task solving:\n{get_in_context_example()}\n\nNOW, LET'S START!"

    action_parser = CodeActResponseParser()

    def __init__(
        self,
        llm: LLM,
    ) -> None:
        """Initializes a new instance of the CodeActAgent class.

        Parameters:
        - llm (LLM): The llm to be used by this agent
        """
        super().__init__(llm)
        self.reset()

    def action_to_str(self, action: Action) -> str:
        if isinstance(action, CmdRunAction):
            return (
                f'{action.thought}\n<execute_bash>\n{action.command}\n</execute_bash>'
            )
        elif isinstance(action, IPythonRunCellAction):
            return f'{action.thought}\n<execute_ipython>\n{action.code}\n</execute_ipython>'
        elif isinstance(action, AgentDelegateAction):
            return f'{action.thought}\n<execute_browse>\n{action.inputs["task"]}\n</execute_browse>'
        elif isinstance(action, MessageAction):
            return action.content
        return ''

    def get_action_message(self, action: Action) -> dict[str, str] | None:
        if (
            isinstance(action, AgentDelegateAction)
            or isinstance(action, CmdRunAction)
            or isinstance(action, IPythonRunCellAction)
            or isinstance(action, MessageAction)
        ):
            return {
                'role': 'user' if action.source == 'user' else 'assistant',
                'content': self.action_to_str(action),
            }
        return None

    def get_observation_message(self, obs: Observation) -> dict[str, str] | None:
        max_message_chars = self.llm.config.max_message_chars
        if isinstance(obs, CmdOutputObservation):
            content = 'OBSERVATION:\n' + truncate_content(
                obs.content, max_message_chars
            )
            content += (
                f'\n[Command {obs.command_id} finished with exit code {obs.exit_code}]'
            )
            return {'role': 'user', 'content': content}
        elif isinstance(obs, IPythonRunCellObservation):
            content = 'OBSERVATION:\n' + obs.content
            # replace base64 images with a placeholder
            splitted = content.split('\n')
            for i, line in enumerate(splitted):
                if '![image](data:image/png;base64,' in line:
                    splitted[i] = (
                        '![image](data:image/png;base64, ...) already displayed to user'
                    )
            content = '\n'.join(splitted)
            content = truncate_content(content, max_message_chars)
            return {'role': 'user', 'content': content}
        elif isinstance(obs, AgentDelegateObservation):
            content = 'OBSERVATION:\n' + truncate_content(
                str(obs.outputs), max_message_chars
            )
            return {'role': 'user', 'content': content}
        return None

    def reset(self) -> None:
        """Resets the CodeAct Agent."""
        super().reset()

    def step(self, state: State) -> Action:
        """Performs one step using the CodeAct Agent.
        This includes gathering info on previous steps and prompting the model to make a command to execute.

        Parameters:
        - state (State): used to get updated info

        Returns:
        - CmdRunAction(command) - bash command to run
        - IPythonRunCellAction(code) - IPython code to run
        - AgentDelegateAction(agent, inputs) - delegate action for (sub)task
        - MessageAction(content) - Message action to run (e.g. ask for clarification)
        - AgentFinishAction() - end the interaction
        """
        # if we're done, go back
        latest_user_message = state.history.get_last_user_message()
        if latest_user_message and latest_user_message.strip() == '/exit':
            return AgentFinishAction()

        # prepare what we want to send to the LLM
        messages: list[dict[str, str | MessageContent]] = self._get_messages(state)

        response = self.llm.completion(
            messages=messages,
            stop=[
                '</execute_ipython>',
                '</execute_bash>',
                '</execute_browse>',
            ],
            temperature=0.0,
        )
        return self.action_parser.parse(response)

    def _get_messages(self, state: State) -> list[dict[str, str | MessageContent]]:
        messages: list[dict[str, str | MessageContent]] = [
            {
                'role': 'system',
                'content': [{'type': 'text', 'text': self.system_message}],
            },
            {
                'role': 'user',
                'content': [{'type': 'text', 'text': self.in_context_example}],
            },
        ]

        for event in state.history.get_events():
            # create a regular message from an event
            if isinstance(event, Action):
                message = self.get_action_message(event)
            elif isinstance(event, Observation):
                message = self.get_observation_message(event)
            else:
                raise ValueError(f'Unknown event type: {type(event)}')

            # add regular message
            if message:
                messages.append(message)

        # the latest user message is important:
        # we want to remind the agent of the environment constraints
        latest_user_message = next(
            (m for m in reversed(messages) if m['role'] == 'user'), None
        )

        # add a reminder to the prompt
        if (
            latest_user_message
            and latest_user_message['content']
            and not isinstance(latest_user_message['content'], str)
        ):
            text_content = latest_user_message['content'][0]['text']
            if isinstance(text_content, str):
                latest_user_message['content'][0]['text'] = (
                    f'{text_content}\n\nENVIRONMENT REMINDER: You have {state.max_iterations - state.iteration} turns left to complete the task. When finished reply with <finish></finish>.'
                )

        return messages<|MERGE_RESOLUTION|>--- conflicted
+++ resolved
@@ -34,84 +34,6 @@
 ENABLE_GITHUB = True
 
 
-<<<<<<< HEAD
-def action_to_str(action: Action) -> str:
-    if isinstance(action, CmdRunAction):
-        return f'{action.thought}\n<execute_bash>\n{action.command}\n</execute_bash>'
-    elif isinstance(action, IPythonRunCellAction):
-        return f'{action.thought}\n<execute_ipython>\n{action.code}\n</execute_ipython>'
-    elif isinstance(action, AgentDelegateAction):
-        return f'{action.thought}\n<execute_browse>\n{action.inputs["task"]}\n</execute_browse>'
-    elif isinstance(action, MessageAction):
-        return action.content
-    return ''
-
-
-def get_action_message(action: Action) -> dict[str, str | MessageContent] | None:
-    if (
-        isinstance(action, AgentDelegateAction)
-        or isinstance(action, CmdRunAction)
-        or isinstance(action, IPythonRunCellAction)
-        or (isinstance(action, MessageAction) and not action.images_base64)
-    ):
-        return {
-            'role': 'user' if action.source == 'user' else 'assistant',
-            'content': [{'type': 'text', 'text': action_to_str(action)}],
-        }
-    if isinstance(action, MessageAction) and action.images_base64:
-        contents: MessageContent = []
-
-        contents = [
-            {
-                'type': 'text',
-                'text': action.content,
-            },
-        ]
-        # reveal_type(message_dict['content'])
-        for image_url in action.images_base64:
-            contents.append({'type': 'image_url', 'image_url': {'url': image_url}})
-        # message_dict['content'] = contents
-        # reveal_type(contents)
-        message_dict: dict[str, str | MessageContent] = {
-            'role': 'user' if action.source == 'user' else 'assistant',
-            'content': contents,
-        }
-        return message_dict
-    return None
-
-
-def get_observation_message(obs) -> dict[str, str | MessageContent] | None:
-    max_message_chars = config.get_llm_config_from_agent(
-        'CodeActAgent'
-    ).max_message_chars
-    if isinstance(obs, CmdOutputObservation):
-        content = 'OBSERVATION:\n' + truncate_content(obs.content, max_message_chars)
-        content += (
-            f'\n[Command {obs.command_id} finished with exit code {obs.exit_code}]'
-        )
-        return {'role': 'user', 'content': [{'type': 'text', 'text': content}]}
-    elif isinstance(obs, IPythonRunCellObservation):
-        content = 'OBSERVATION:\n' + obs.content
-        # replace base64 images with a placeholder
-        splitted = content.split('\n')
-        for i, line in enumerate(splitted):
-            if '![image](data:image/png;base64,' in line:
-                splitted[i] = (
-                    '![image](data:image/png;base64, ...) already displayed to user'
-                )
-        content = '\n'.join(splitted)
-        content = truncate_content(content, max_message_chars)
-        return {'role': 'user', 'content': [{'type': 'text', 'text': content}]}
-    elif isinstance(obs, AgentDelegateObservation):
-        content = 'OBSERVATION:\n' + truncate_content(
-            str(obs.outputs), max_message_chars
-        )
-        return {'role': 'user', 'content': [{'type': 'text', 'text': content}]}
-    return None
-
-
-=======
->>>>>>> cf3d2298
 # FIXME: We can tweak these two settings to create MicroAgents specialized toward different area
 def get_system_message() -> str:
     if ENABLE_GITHUB:
@@ -201,20 +123,42 @@
             return action.content
         return ''
 
-    def get_action_message(self, action: Action) -> dict[str, str] | None:
+    def get_action_message(
+        self, action: Action
+    ) -> dict[str, str | MessageContent] | None:
         if (
             isinstance(action, AgentDelegateAction)
             or isinstance(action, CmdRunAction)
             or isinstance(action, IPythonRunCellAction)
-            or isinstance(action, MessageAction)
+            or (isinstance(action, MessageAction) and not action.images_base64)
         ):
             return {
                 'role': 'user' if action.source == 'user' else 'assistant',
-                'content': self.action_to_str(action),
+                'content': [{'type': 'text', 'text': self.action_to_str(action)}],
             }
+        if isinstance(action, MessageAction) and action.images_base64:
+            contents: MessageContent = []
+
+            contents = [
+                {
+                    'type': 'text',
+                    'text': action.content,
+                },
+            ]
+
+            for image_url in action.images_base64:
+                contents.append({'type': 'image_url', 'image_url': {'url': image_url}})
+
+            message_dict: dict[str, str | MessageContent] = {
+                'role': 'user' if action.source == 'user' else 'assistant',
+                'content': contents,
+            }
+            return message_dict
         return None
 
-    def get_observation_message(self, obs: Observation) -> dict[str, str] | None:
+    def get_observation_message(
+        self, obs: Observation
+    ) -> dict[str, str | MessageContent] | None:
         max_message_chars = self.llm.config.max_message_chars
         if isinstance(obs, CmdOutputObservation):
             content = 'OBSERVATION:\n' + truncate_content(
@@ -223,7 +167,7 @@
             content += (
                 f'\n[Command {obs.command_id} finished with exit code {obs.exit_code}]'
             )
-            return {'role': 'user', 'content': content}
+            return {'role': 'user', 'content': [{'type': 'text', 'text': content}]}
         elif isinstance(obs, IPythonRunCellObservation):
             content = 'OBSERVATION:\n' + obs.content
             # replace base64 images with a placeholder
@@ -235,12 +179,12 @@
                     )
             content = '\n'.join(splitted)
             content = truncate_content(content, max_message_chars)
-            return {'role': 'user', 'content': content}
+            return {'role': 'user', 'content': [{'type': 'text', 'text': content}]}
         elif isinstance(obs, AgentDelegateObservation):
             content = 'OBSERVATION:\n' + truncate_content(
                 str(obs.outputs), max_message_chars
             )
-            return {'role': 'user', 'content': content}
+            return {'role': 'user', 'content': [{'type': 'text', 'text': content}]}
         return None
 
     def reset(self) -> None:
