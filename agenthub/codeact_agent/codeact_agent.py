--- conflicted
+++ resolved
@@ -195,10 +195,9 @@
         messages: list[Message] = [
             Message(
                 role='system',
-<<<<<<< HEAD
                 content=[
                     TextContent(
-                        text=self.system_message,
+                        text=self.prompt_manager.system_message,
                         cache_prompt=self.llm.supports_prompt_caching,
                     )
                 ],
@@ -207,17 +206,10 @@
                 role='user',
                 content=[
                     TextContent(
-                        text=self.in_context_example,
+                        text=self.prompt_manager.initial_user_message,
                         cache_prompt=self.llm.supports_prompt_caching,
                     )
                 ],
-=======
-                content=[TextContent(text=self.prompt_manager.system_message)],
-            ),
-            Message(
-                role='user',
-                content=[TextContent(text=self.prompt_manager.initial_user_message)],
->>>>>>> 537fb7d9
             ),
         ]
 
