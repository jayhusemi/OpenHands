import re
from typing import List, Mapping

from opendevin.action import (
    Action,
    AgentEchoAction,
    AgentFinishAction,
    CmdRunAction,
)
from opendevin.agent import Agent
from opendevin.llm.llm import LLM
from opendevin.observation import (
    AgentMessageObservation,
    CmdOutputObservation,
)
from opendevin.parse_commands import parse_command_file
from opendevin.state import State

COMMAND_DOCS = parse_command_file()
COMMAND_SEGMENT = (
    f"""

Apart from the standard bash commands, you can also use the following special commands:
{COMMAND_DOCS}
"""
    if COMMAND_DOCS is not None
    else ''
)
SYSTEM_MESSAGE = f"""You are a helpful assistant. You will be provided access (as root) to a bash shell to complete user-provided tasks.
You will be able to execute commands in the bash shell, interact with the file system, install packages, and receive the output of your commands.

DO NOT provide code in ```triple backticks```. Instead, you should execute bash command on behalf of the user by wrapping them with <execute> and </execute>.
For example:

You can list the files in the current directory by executing the following command:
<execute>ls</execute>

You can also install packages using pip:
<execute> pip install numpy </execute>

You can also write a block of code to a file:
<execute>
echo "import math
print(math.pi)" > math.py
</execute>
{COMMAND_SEGMENT}

When you are done, execute the following to close the shell and end the conversation:
<execute>exit</execute>
"""

INVALID_INPUT_MESSAGE = (
    "I don't understand your input. \n"
    'If you want to execute command, please use <execute> YOUR_COMMAND_HERE </execute>.\n'
    'If you already completed the task, please exit the shell by generating: <execute> exit </execute>.'
)


def parse_response(response) -> str:
    action = response.choices[0].message.content
    if '<execute>' in action and '</execute>' not in action:
        action += '</execute>'
    return action


class CodeActAgent(Agent):
    """
<<<<<<< HEAD
    The Code Act Agent is a minimalist agent.
    The agent works by passing the model a list of action-observaiton pairs and prompting the model to take the next step.
=======
    The Code Act Agent is a minimalist agent. 
    The agent works by passing the model a list of action-observation pairs and prompting the model to take the next step.
>>>>>>> 9fd95cc3
    """

    def __init__(
        self,
        llm: LLM,
    ) -> None:
        """
        Initializes a new instance of the CodeActAgent class.

        Parameters:
        - llm (LLM): The llm to be used by this agent
        """
        super().__init__(llm)
        self.messages: List[Mapping[str, str]] = []

    def step(self, state: State) -> Action:
        """
        Performs one step using the Code Act Agent.
        This includes gathering info on previous steps and prompting the model to make a command to execute.

        Parameters:
        - state (State): used to get updated info and background commands

        Returns:
        - CmdRunAction(command) - command action to run
        - AgentEchoAction(content=INVALID_INPUT_MESSAGE) - invalid command output

        Raises:
        - NotImplementedError - for actions other than CmdOutputObservation or AgentMessageObservation
        """

        if len(self.messages) == 0:
            assert state.plan.main_goal, 'Expecting instruction to be set'
            self.messages = [
                {'role': 'system', 'content': SYSTEM_MESSAGE},
                {'role': 'user', 'content': state.plan.main_goal},
            ]
        updated_info = state.updated_info
        if updated_info:
            for prev_action, obs in updated_info:
                assert isinstance(
                    prev_action, (CmdRunAction, AgentEchoAction)
                ), 'Expecting CmdRunAction or AgentEchoAction for Action'
                if isinstance(
                    obs, AgentMessageObservation
                ):  # warning message from itself
                    self.messages.append(
                        {'role': 'user', 'content': obs.content})
                elif isinstance(obs, CmdOutputObservation):
                    content = 'OBSERVATION:\n' + obs.content
                    content += f"\n[Command {
                        obs.command_id} finished with exit code {obs.exit_code}]]"
                    self.messages.append({'role': 'user', 'content': content})
                else:
                    raise NotImplementedError(
                        f"Unknown observation type: {obs.__class__}"
                    )
        response = self.llm.completion(
            messages=self.messages,
            stop=['</execute>'],
            temperature=0.0
        )
        action_str: str = parse_response(response)
        state.num_of_chars += sum(len(message['content'])
                                  for message in self.messages) + len(action_str)
        self.messages.append({'role': 'assistant', 'content': action_str})

        command = re.search(r'<execute>(.*)</execute>', action_str, re.DOTALL)
        if command is not None:
            # a command was found
            command_group = command.group(1)
            if command_group.strip() == 'exit':
                return AgentFinishAction()
            return CmdRunAction(command=command_group)
            # # execute the code
            # # TODO: does exit_code get loaded into Message?
            # exit_code, observation = self.env.execute(command_group)
            # self._history.append(Message(Role.ASSISTANT, observation))
        else:
            # we could provide a error message for the model to continue similar to
            # https://github.com/xingyaoww/mint-bench/blob/main/mint/envs/general_env.py#L18-L23
            # observation = INVALID_INPUT_MESSAGE
            # self._history.append(Message(Role.ASSISTANT, observation))
            return AgentEchoAction(
                content=INVALID_INPUT_MESSAGE
            )  # warning message to itself

    def search_memory(self, query: str) -> List[str]:
        raise NotImplementedError('Implement this abstract method')<|MERGE_RESOLUTION|>--- conflicted
+++ resolved
@@ -65,13 +65,8 @@
 
 class CodeActAgent(Agent):
     """
-<<<<<<< HEAD
     The Code Act Agent is a minimalist agent.
-    The agent works by passing the model a list of action-observaiton pairs and prompting the model to take the next step.
-=======
-    The Code Act Agent is a minimalist agent. 
     The agent works by passing the model a list of action-observation pairs and prompting the model to take the next step.
->>>>>>> 9fd95cc3
     """
 
     def __init__(
