#######

from litellm.exceptions import ContextWindowExceededError

from agenthub.codeact_agent.action_parser import CodeActResponseParser
from agenthub.codeact_agent.prompt import (
    COMMAND_DOCS,
    EXAMPLES,
    GITHUB_MESSAGE,
    SYSTEM_PREFIX,
    SYSTEM_SUFFIX,
)
from opendevin.controller.agent import Agent
from opendevin.controller.state.state import State
<<<<<<< HEAD
from opendevin.core.config import config
from opendevin.core.exceptions import (
    ContextWindowLimitExceededError,
    SummarizeError,
    TokenLimitExceededError,
)
=======
>>>>>>> 1761b88a
from opendevin.events.action import (
    Action,
    AgentDelegateAction,
    AgentFinishAction,
    AgentSummarizeAction,
    CmdRunAction,
    IPythonRunCellAction,
    MessageAction,
)
from opendevin.events.observation import (
    AgentDelegateObservation,
    CmdOutputObservation,
    IPythonRunCellObservation,
)
from opendevin.events.observation.observation import Observation
from opendevin.events.serialization.event import truncate_content
from opendevin.llm.llm import LLM
from opendevin.memory.condenser import MemoryCondenser
from opendevin.memory.history import ShortTermHistory
from opendevin.runtime.plugins import (
    AgentSkillsRequirement,
    JupyterRequirement,
    PluginRequirement,
)
from opendevin.runtime.tools import RuntimeTool

#######

ENABLE_GITHUB = True


<<<<<<< HEAD
def action_to_str(action: Action) -> str:
    if isinstance(action, CmdRunAction):
        return f'{action.thought}\n<execute_bash>\n{action.command}\n</execute_bash>'
    elif isinstance(action, IPythonRunCellAction):
        return f'{action.thought}\n<execute_ipython>\n{action.code}\n</execute_ipython>'
    elif isinstance(action, AgentDelegateAction):
        return f'{action.thought}\n<execute_browse>\n{action.inputs["task"]}\n</execute_browse>'
    elif isinstance(action, MessageAction):
        return action.content
    elif isinstance(action, AgentSummarizeAction):
        return action.summarized_actions
    return ''


def get_action_message(action: Action) -> dict[str, str] | None:
    if (
        isinstance(action, AgentDelegateAction)
        or isinstance(action, CmdRunAction)
        or isinstance(action, IPythonRunCellAction)
        or isinstance(action, MessageAction)
        or isinstance(action, AgentSummarizeAction)
    ):
        return {
            'role': 'user' if action.source == 'user' else 'assistant',
            'content': action_to_str(action),
        }
    return None


def get_observation_message(obs) -> dict[str, str] | None:
    max_message_chars = config.get_llm_config_from_agent(
        'CodeActAgent'
    ).max_message_chars
    if isinstance(obs, CmdOutputObservation):
        content = 'OBSERVATION:\n' + truncate_content(obs.content, max_message_chars)
        content += (
            f'\n[Command {obs.command_id} finished with exit code {obs.exit_code}]'
        )
        return {'role': 'user', 'content': content}
    elif isinstance(obs, IPythonRunCellObservation):
        content = 'OBSERVATION:\n' + obs.content
        # replace base64 images with a placeholder
        splitted = content.split('\n')
        for i, line in enumerate(splitted):
            if '![image](data:image/png;base64,' in line:
                splitted[i] = (
                    '![image](data:image/png;base64, ...) already displayed to user'
                )
        content = '\n'.join(splitted)
        content = truncate_content(content, max_message_chars)
        return {'role': 'user', 'content': content}
    elif isinstance(obs, AgentDelegateObservation):
        content = 'OBSERVATION:\n' + truncate_content(
            str(obs.outputs), max_message_chars
        )
        return {'role': 'user', 'content': content}
    elif isinstance(obs, AgentSummarizeAction):
        return {'role': 'user', 'content': obs.summarized_observations}
    return None


=======
>>>>>>> 1761b88a
# FIXME: We can tweak these two settings to create MicroAgents specialized toward different area
def get_system_message() -> str:
    if ENABLE_GITHUB:
        return f'{SYSTEM_PREFIX}\n{GITHUB_MESSAGE}\n\n{COMMAND_DOCS}\n\n{SYSTEM_SUFFIX}'
    else:
        return f'{SYSTEM_PREFIX}\n\n{COMMAND_DOCS}\n\n{SYSTEM_SUFFIX}'


def get_in_context_example() -> str:
    return EXAMPLES


class CodeActAgent(Agent):
    VERSION = '1.8'
    """
    The Code Act Agent is a minimalist agent.
    The agent works by passing the model a list of action-observation pairs and prompting the model to take the next step.

    ### Overview

    This agent implements the CodeAct idea ([paper](https://arxiv.org/abs/2402.13463), [tweet](https://twitter.com/xingyaow_/status/1754556835703751087)) that consolidates LLM agents’ **act**ions into a unified **code** action space for both *simplicity* and *performance* (see paper for more details).

    The conceptual idea is illustrated below. At each turn, the agent can:

    1. **Converse**: Communicate with humans in natural language to ask for clarification, confirmation, etc.
    2. **CodeAct**: Choose to perform the task by executing code
    - Execute any valid Linux `bash` command
    - Execute any valid `Python` code with [an interactive Python interpreter](https://ipython.org/). This is simulated through `bash` command, see plugin system below for more details.

    ![image](https://github.com/OpenDevin/OpenDevin/assets/38853559/92b622e3-72ad-4a61-8f41-8c040b6d5fb3)

    ### Plugin System

    To make the CodeAct agent more powerful with only access to `bash` action space, CodeAct agent leverages OpenDevin's plugin system:
    - [Jupyter plugin](https://github.com/OpenDevin/OpenDevin/tree/main/opendevin/runtime/plugins/jupyter): for IPython execution via bash command
    - [SWE-agent tool plugin](https://github.com/OpenDevin/OpenDevin/tree/main/opendevin/runtime/plugins/swe_agent_commands): Powerful bash command line tools for software development tasks introduced by [swe-agent](https://github.com/princeton-nlp/swe-agent).

    ### Demo

    https://github.com/OpenDevin/OpenDevin/assets/38853559/f592a192-e86c-4f48-ad31-d69282d5f6ac

    *Example of CodeActAgent with `gpt-4-turbo-2024-04-09` performing a data science task (linear regression)*

    ### Work-in-progress & Next step

    [] Support web-browsing
    [] Complete the workflow for CodeAct agent to submit Github PRs

    """

    sandbox_plugins: list[PluginRequirement] = [
        # NOTE: AgentSkillsRequirement need to go before JupyterRequirement, since
        # AgentSkillsRequirement provides a lot of Python functions,
        # and it needs to be initialized before Jupyter for Jupyter to use those functions.
        AgentSkillsRequirement(),
        JupyterRequirement(),
    ]
    runtime_tools: list[RuntimeTool] = [RuntimeTool.BROWSER]

    system_message: str = get_system_message()
    in_context_example: str = f"Here is an example of how you can interact with the environment for task solving:\n{get_in_context_example()}\n\nNOW, LET'S START!"

    action_parser = CodeActResponseParser()

    def __init__(
        self,
        llm: LLM,
    ) -> None:
        """Initializes a new instance of the CodeActAgent class.

        Parameters:
        - llm (LLM): The llm to be used by this agent
        """
        super().__init__(llm)
        self.memory_condenser = MemoryCondenser(llm)
        self.attempts_to_condense = 2
        self.reset()

    def action_to_str(self, action: Action) -> str:
        if isinstance(action, CmdRunAction):
            return (
                f'{action.thought}\n<execute_bash>\n{action.command}\n</execute_bash>'
            )
        elif isinstance(action, IPythonRunCellAction):
            return f'{action.thought}\n<execute_ipython>\n{action.code}\n</execute_ipython>'
        elif isinstance(action, AgentDelegateAction):
            return f'{action.thought}\n<execute_browse>\n{action.inputs["task"]}\n</execute_browse>'
        elif isinstance(action, MessageAction):
            return action.content
        return ''

    def get_action_message(self, action: Action) -> dict[str, str] | None:
        if (
            isinstance(action, AgentDelegateAction)
            or isinstance(action, CmdRunAction)
            or isinstance(action, IPythonRunCellAction)
            or isinstance(action, MessageAction)
        ):
            return {
                'role': 'user' if action.source == 'user' else 'assistant',
                'content': self.action_to_str(action),
            }
        return None

    def get_observation_message(self, obs: Observation) -> dict[str, str] | None:
        max_message_chars = self.llm.config.max_message_chars
        if isinstance(obs, CmdOutputObservation):
            content = 'OBSERVATION:\n' + truncate_content(
                obs.content, max_message_chars
            )
            content += (
                f'\n[Command {obs.command_id} finished with exit code {obs.exit_code}]'
            )
            return {'role': 'user', 'content': content}
        elif isinstance(obs, IPythonRunCellObservation):
            content = 'OBSERVATION:\n' + obs.content
            # replace base64 images with a placeholder
            splitted = content.split('\n')
            for i, line in enumerate(splitted):
                if '![image](data:image/png;base64,' in line:
                    splitted[i] = (
                        '![image](data:image/png;base64, ...) already displayed to user'
                    )
            content = '\n'.join(splitted)
            content = truncate_content(content, max_message_chars)
            return {'role': 'user', 'content': content}
        elif isinstance(obs, AgentDelegateObservation):
            content = 'OBSERVATION:\n' + truncate_content(
                str(obs.outputs), max_message_chars
            )
            return {'role': 'user', 'content': content}
        return None

    def reset(self) -> None:
        """Resets the CodeAct Agent."""
        super().reset()

    def step(self, state: State) -> Action:
        """Performs one step using the CodeAct Agent.
        This includes gathering info on previous steps and prompting the model to make a command to execute.

        Parameters:
        - state (State): used to get updated info

        Returns:
        - CmdRunAction(command) - bash command to run
        - IPythonRunCellAction(code) - IPython code to run
        - AgentDelegateAction(agent, inputs) - delegate action for (sub)task
        - MessageAction(content) - Message action to run (e.g. ask for clarification)
        - AgentFinishAction() - end the interaction
        """
        # if we're done, go back
        latest_user_message = state.history.get_last_user_message()
        if latest_user_message and latest_user_message.strip() == '/exit':
            return AgentFinishAction()

        response = None
        # give it multiple chances to get a response
        # if it fails, we'll try to condense memory
        attempt = 0
        while not response and attempt < self.attempts_to_condense:
            # prepare what we want to send to the LLM
            messages: list[dict[str, str]] = self._get_messages(state)
            print('No of tokens, ' + str(self.llm.get_token_count(messages)) + '\n')
            try:
                if self.llm.is_over_token_limit(messages):
                    raise TokenLimitExceededError()
                response = self.llm.completion(
                    messages=messages,
                    stop=[
                        '</execute_ipython>',
                        '</execute_bash>',
                        '</execute_browse>',
                    ],
                    temperature=0.0,
                )
            except (ContextWindowExceededError, TokenLimitExceededError):
                # Handle the specific exception
                print('An error occurred: ')
                attempt += 1
                # If we got a context alert, try trimming the messages length, then try again
                if self.llm.is_over_token_limit(messages):
                    # A separate call to run a summarizer
                    self.condense(state=state)
                    # Try step again
                else:
                    print('step() failed with an unrecognized exception:')
                    raise ContextWindowLimitExceededError()

            # TODO: Manage the response for exception.
        return self.action_parser.parse(response)

    def condense(
        self,
        state: State,
    ):
        # Start past the system message, and example messages.,
        # and collect messages for summarization until we reach the desired truncation token fraction (eg 50%)
        # Do not allow truncation  for in-context examples of function calling
        history: ShortTermHistory = state.history
        messages = self._get_messages(state=state)
        token_counts = [self.llm.get_token_count([message]) for message in messages]
        message_buffer_token_count = sum(
            token_counts[2:]
        )  # no system and example message
        MESSAGE_SUMMARY_TRUNC_TOKEN_FRAC = 0.75
        desired_token_count_to_summarize = int(
            message_buffer_token_count * MESSAGE_SUMMARY_TRUNC_TOKEN_FRAC
        )

        candidate_messages_to_summarize = []
        tokens_so_far = 0
        for event in history.get_events():
            if event.id >= history.last_summarized_event_id:
                if isinstance(event, AgentSummarizeAction):
                    action_message = get_action_message(event)
                    if action_message:
                        candidate_messages_to_summarize.append(action_message)
                        tokens_so_far += self.llm.get_token_count([action_message])
                    observation_message = get_observation_message(event)
                    if observation_message:
                        candidate_messages_to_summarize.append(observation_message)
                        tokens_so_far += self.llm.get_token_count([observation_message])
                    continue
                else:
                    message = (
                        get_action_message(event)
                        if isinstance(event, Action)
                        else get_observation_message(event)
                    )
                    if message:
                        candidate_messages_to_summarize.append(message)
                        tokens_so_far += self.llm.get_token_count([message])
            if tokens_so_far > desired_token_count_to_summarize:
                last_summarized_event_id = event.id
                break

        # TODO: Add functionality for preserving last N messages
        # MESSAGE_SUMMARY_TRUNC_KEEP_N_LAST = 3
        # if preserve_last_N_messages:
        #     candidate_messages_to_summarize = candidate_messages_to_summarize[:-MESSAGE_SUMMARY_TRUNC_KEEP_N_LAST]
        #     token_counts = token_counts[:-MESSAGE_SUMMARY_TRUNC_KEEP_N_LAST]

        print(f'MESSAGE_SUMMARY_TRUNC_TOKEN_FRAC={MESSAGE_SUMMARY_TRUNC_TOKEN_FRAC}')
        # print(f'MESSAGE_SUMMARY_TRUNC_KEEP_N_LAST={MESSAGE_SUMMARY_TRUNC_KEEP_N_LAST}')
        print(f'token_counts={token_counts}')
        print(f'message_buffer_token_count={message_buffer_token_count}')
        print(f'desired_token_count_to_summarize={desired_token_count_to_summarize}')
        print(
            f'len(candidate_messages_to_summarize)={len(candidate_messages_to_summarize)}'
        )

        if len(candidate_messages_to_summarize) == 0:
            raise SummarizeError(
                f"Summarize error: tried to run summarize, but couldn't find enough messages to compress [len={len(messages)}]"
            )

        # TODO: Try to make an assistant message come after the cutoff

        message_sequence_to_summarize = candidate_messages_to_summarize

        if len(message_sequence_to_summarize) <= 1:
            # This prevents a potential infinite loop of summarizing the same message over and over
            raise SummarizeError(
                f"Summarize error: tried to run summarize, but couldn't find enough messages to compress [len={len(message_sequence_to_summarize)} <= 1]"
            )
        else:
            print(
                f'Attempting to summarize with last summarized event id = {last_summarized_event_id}'
            )

        summary_action = self.memory_condenser.summarize_messages(
            message_sequence_to_summarize=message_sequence_to_summarize
        )
        summary_action.last_summarized_event_id = last_summarized_event_id
        print(f'Got summary: {summary_action}')
        history.add_summary(summary_action)
        print('Added summary to history')

    def search_memory(self, query: str) -> list[str]:
        raise NotImplementedError('Implement this abstract method')

    def _get_messages(self, state: State) -> list[dict[str, str]]:
        messages = [
            {'role': 'system', 'content': self.system_message},
            {'role': 'user', 'content': self.in_context_example},
        ]

        for event in state.history.get_events():
<<<<<<< HEAD
            if event.id >= state.history.last_summarized_event_id:
                if isinstance(event, AgentSummarizeAction):
                    action_message = get_action_message(event)
                    if action_message:
                        messages.append(action_message)
                    observation_message = get_observation_message(event)
                    if observation_message:
                        messages.append(observation_message)
                    continue

                # create a regular message from an event
                message = (
                    get_action_message(event)
                    if isinstance(event, Action)
                    else get_observation_message(event)
                )
=======
            # create a regular message from an event
            if isinstance(event, Action):
                message = self.get_action_message(event)
            elif isinstance(event, Observation):
                message = self.get_observation_message(event)
            else:
                raise ValueError(f'Unknown event type: {type(event)}')
>>>>>>> 1761b88a

                # add regular message
                if message:
                    messages.append(message)

        # the latest user message is important:
        # we want to remind the agent of the environment constraints
        latest_user_message = next(
            (m for m in reversed(messages) if m['role'] == 'user'), None
        )

        # add a reminder to the prompt
        if latest_user_message:
            latest_user_message['content'] += (
                f'\n\nENVIRONMENT REMINDER: You have {state.max_iterations - state.iteration} turns left to complete the task. When finished reply with <finish></finish>'
            )

        return messages<|MERGE_RESOLUTION|>--- conflicted
+++ resolved
@@ -1,5 +1,3 @@
-#######
-
 from litellm.exceptions import ContextWindowExceededError
 
 from agenthub.codeact_agent.action_parser import CodeActResponseParser
@@ -12,15 +10,11 @@
 )
 from opendevin.controller.agent import Agent
 from opendevin.controller.state.state import State
-<<<<<<< HEAD
-from opendevin.core.config import config
 from opendevin.core.exceptions import (
     ContextWindowLimitExceededError,
     SummarizeError,
     TokenLimitExceededError,
 )
-=======
->>>>>>> 1761b88a
 from opendevin.events.action import (
     Action,
     AgentDelegateAction,
@@ -47,75 +41,9 @@
 )
 from opendevin.runtime.tools import RuntimeTool
 
-#######
-
 ENABLE_GITHUB = True
 
 
-<<<<<<< HEAD
-def action_to_str(action: Action) -> str:
-    if isinstance(action, CmdRunAction):
-        return f'{action.thought}\n<execute_bash>\n{action.command}\n</execute_bash>'
-    elif isinstance(action, IPythonRunCellAction):
-        return f'{action.thought}\n<execute_ipython>\n{action.code}\n</execute_ipython>'
-    elif isinstance(action, AgentDelegateAction):
-        return f'{action.thought}\n<execute_browse>\n{action.inputs["task"]}\n</execute_browse>'
-    elif isinstance(action, MessageAction):
-        return action.content
-    elif isinstance(action, AgentSummarizeAction):
-        return action.summarized_actions
-    return ''
-
-
-def get_action_message(action: Action) -> dict[str, str] | None:
-    if (
-        isinstance(action, AgentDelegateAction)
-        or isinstance(action, CmdRunAction)
-        or isinstance(action, IPythonRunCellAction)
-        or isinstance(action, MessageAction)
-        or isinstance(action, AgentSummarizeAction)
-    ):
-        return {
-            'role': 'user' if action.source == 'user' else 'assistant',
-            'content': action_to_str(action),
-        }
-    return None
-
-
-def get_observation_message(obs) -> dict[str, str] | None:
-    max_message_chars = config.get_llm_config_from_agent(
-        'CodeActAgent'
-    ).max_message_chars
-    if isinstance(obs, CmdOutputObservation):
-        content = 'OBSERVATION:\n' + truncate_content(obs.content, max_message_chars)
-        content += (
-            f'\n[Command {obs.command_id} finished with exit code {obs.exit_code}]'
-        )
-        return {'role': 'user', 'content': content}
-    elif isinstance(obs, IPythonRunCellObservation):
-        content = 'OBSERVATION:\n' + obs.content
-        # replace base64 images with a placeholder
-        splitted = content.split('\n')
-        for i, line in enumerate(splitted):
-            if '![image](data:image/png;base64,' in line:
-                splitted[i] = (
-                    '![image](data:image/png;base64, ...) already displayed to user'
-                )
-        content = '\n'.join(splitted)
-        content = truncate_content(content, max_message_chars)
-        return {'role': 'user', 'content': content}
-    elif isinstance(obs, AgentDelegateObservation):
-        content = 'OBSERVATION:\n' + truncate_content(
-            str(obs.outputs), max_message_chars
-        )
-        return {'role': 'user', 'content': content}
-    elif isinstance(obs, AgentSummarizeAction):
-        return {'role': 'user', 'content': obs.summarized_observations}
-    return None
-
-
-=======
->>>>>>> 1761b88a
 # FIXME: We can tweak these two settings to create MicroAgents specialized toward different area
 def get_system_message() -> str:
     if ENABLE_GITHUB:
@@ -205,6 +133,14 @@
             return f'{action.thought}\n<execute_browse>\n{action.inputs["task"]}\n</execute_browse>'
         elif isinstance(action, MessageAction):
             return action.content
+        elif isinstance(action, AgentSummarizeAction):
+            return (
+                'Summary of all Action and Observations till now. \n'
+                + 'Action: '
+                + action.summarized_actions
+                + '\n Observation: '
+                + action.summarized_observations
+            )
         return ''
 
     def get_action_message(self, action: Action) -> dict[str, str] | None:
@@ -213,6 +149,7 @@
             or isinstance(action, CmdRunAction)
             or isinstance(action, IPythonRunCellAction)
             or isinstance(action, MessageAction)
+            or isinstance(action, AgentSummarizeAction)
         ):
             return {
                 'role': 'user' if action.source == 'user' else 'assistant',
@@ -331,21 +268,17 @@
         for event in history.get_events():
             if event.id >= history.last_summarized_event_id:
                 if isinstance(event, AgentSummarizeAction):
-                    action_message = get_action_message(event)
+                    action_message = self.get_action_message(event)
                     if action_message:
                         candidate_messages_to_summarize.append(action_message)
                         tokens_so_far += self.llm.get_token_count([action_message])
-                    observation_message = get_observation_message(event)
-                    if observation_message:
-                        candidate_messages_to_summarize.append(observation_message)
-                        tokens_so_far += self.llm.get_token_count([observation_message])
-                    continue
                 else:
-                    message = (
-                        get_action_message(event)
-                        if isinstance(event, Action)
-                        else get_observation_message(event)
-                    )
+                    if isinstance(event, Action):
+                        message = self.get_action_message(event)
+                    elif isinstance(event, Observation):
+                        message = self.get_observation_message(event)
+                    else:
+                        raise ValueError(f'Unknown event type: {type(event)}')
                     if message:
                         candidate_messages_to_summarize.append(message)
                         tokens_so_far += self.llm.get_token_count([message])
@@ -405,36 +338,23 @@
         ]
 
         for event in state.history.get_events():
-<<<<<<< HEAD
             if event.id >= state.history.last_summarized_event_id:
                 if isinstance(event, AgentSummarizeAction):
-                    action_message = get_action_message(event)
+                    action_message = self.get_action_message(event)
                     if action_message:
                         messages.append(action_message)
-                    observation_message = get_observation_message(event)
-                    if observation_message:
-                        messages.append(observation_message)
-                    continue
-
-                # create a regular message from an event
-                message = (
-                    get_action_message(event)
-                    if isinstance(event, Action)
-                    else get_observation_message(event)
-                )
-=======
-            # create a regular message from an event
-            if isinstance(event, Action):
-                message = self.get_action_message(event)
-            elif isinstance(event, Observation):
-                message = self.get_observation_message(event)
-            else:
-                raise ValueError(f'Unknown event type: {type(event)}')
->>>>>>> 1761b88a
-
-                # add regular message
-                if message:
-                    messages.append(message)
+                else:
+                    # create a regular message from an event
+                    if isinstance(event, Action):
+                        message = self.get_action_message(event)
+                    elif isinstance(event, Observation):
+                        message = self.get_observation_message(event)
+                    else:
+                        raise ValueError(f'Unknown event type: {type(event)}')
+
+                    # add regular message
+                    if message:
+                        messages.append(message)
 
         # the latest user message is important:
         # we want to remind the agent of the environment constraints
