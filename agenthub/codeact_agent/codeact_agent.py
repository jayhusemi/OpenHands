import re
from typing import List, Mapping

from termcolor import colored

from opendevin.agent import Agent
from opendevin.state import State
from opendevin.action import (
    Action,
    CmdRunAction,
    AgentEchoAction,
    AgentFinishAction,
)
from opendevin.observation import (
    CmdOutputObservation,
    AgentMessageObservation,
)

from opendevin.llm.llm import LLM

SYSTEM_MESSAGE = """You are a helpful assistant. You will be provided access (as root) to a bash shell to complete user-provided tasks.
You will be able to execute commands in the bash shell, interact with the file system, install packages, and receive the output of your commands.

DO NOT provide code in ```triple backticks```. Instead, you should execute bash command on behalf of the user by wrapping them with <execute> and </execute>.
For example:

You can list the files in the current directory by executing the following command:
<execute>ls</execute>

You can also install packages using pip:
<execute> pip install numpy </execute>

You can also write a block of code to a file:
<execute>
echo "import math
print(math.pi)" > math.py
</execute>

When you are done, execute "exit" to close the shell and end the conversation.
"""

INVALID_INPUT_MESSAGE = (
    "I don't understand your input. \n"
    "If you want to execute command, please use <execute> YOUR_COMMAND_HERE </execute>.\n"
    "If you already completed the task, please exit the shell by generating: <execute> exit </execute>."
)


def parse_response(response) -> str:
    action = response.choices[0].message.content
    if "<execute>" in action and "</execute>" not in action:
        action += "</execute>"
    return action


class CodeActAgent(Agent):
    def __init__(
        self,
        llm: LLM,
    ) -> None:
        """
        Initializes a new instance of the CodeActAgent class.

        Parameters:
        - instruction (str): The instruction for the agent to execute.
        - max_steps (int): The maximum number of steps to run the agent.
        """
        super().__init__(llm)
        self.messages: List[Mapping[str, str]] = []

    def step(self, state: State) -> Action:
        if len(self.messages) == 0:
            assert state.plan.main_goal, "Expecting instruction to be set"
            self.messages = [
                {"role": "system", "content": SYSTEM_MESSAGE},
                {"role": "user", "content": state.plan.main_goal},
            ]
<<<<<<< HEAD
=======
            print(colored("===USER:===\n" + state.plan.main_goal, "green"))
>>>>>>> fa40d379
        updated_info = state.updated_info
        if updated_info:
            for prev_action, obs in updated_info:
                assert isinstance(prev_action, (CmdRunAction, AgentEchoAction)), "Expecting CmdRunAction or AgentEchoAction for Action"
                if isinstance(obs, AgentMessageObservation):  # warning message from itself
                    self.messages.append({"role": "user", "content": obs.content})
                elif isinstance(obs, CmdOutputObservation):
                    content = "OBSERVATION:\n" + obs.content
                    content += f"\n[Command {obs.command_id} finished with exit code {obs.exit_code}]]"
                    self.messages.append({"role": "user", "content": content})
                else:
                    raise NotImplementedError(f"Unknown observation type: {obs.__class__}")
        response = self.llm.completion(
            messages=self.messages,
            stop=["</execute>"],
            temperature=0.0,
            seed=42,
        )
        action_str: str = parse_response(response)
        self.messages.append({"role": "assistant", "content": action_str})
        print(colored("===ASSISTANT:===\n" + action_str, "yellow"))

        command = re.search(r"<execute>(.*)</execute>", action_str, re.DOTALL)
        if command is not None:
            # a command was found
            command_group = command.group(1)
            if command_group.strip() == "exit":
                print(colored("Exit received. Exiting...", "red"))
                return AgentFinishAction()
            return CmdRunAction(command = command_group)
            # # execute the code
            # # TODO: does exit_code get loaded into Message?
            # exit_code, observation = self.env.execute(command_group)
            # self._history.append(Message(Role.ASSISTANT, observation))
            # print(colored("===ENV OBSERVATION:===\n" + observation, "blue"))
        else:
            # we could provide a error message for the model to continue similar to
            # https://github.com/xingyaoww/mint-bench/blob/main/mint/envs/general_env.py#L18-L23
            # observation = INVALID_INPUT_MESSAGE
            # self._history.append(Message(Role.ASSISTANT, observation))
            # print(colored("===ENV OBSERVATION:===\n" + observation, "blue"))
            return AgentEchoAction(content=INVALID_INPUT_MESSAGE)  # warning message to itself


    def search_memory(self, query: str) -> List[str]:
        raise NotImplementedError("Implement this abstract method")
<|MERGE_RESOLUTION|>--- conflicted
+++ resolved
@@ -75,10 +75,6 @@
                 {"role": "system", "content": SYSTEM_MESSAGE},
                 {"role": "user", "content": state.plan.main_goal},
             ]
-<<<<<<< HEAD
-=======
-            print(colored("===USER:===\n" + state.plan.main_goal, "green"))
->>>>>>> fa40d379
         updated_info = state.updated_info
         if updated_info:
             for prev_action, obs in updated_info:
@@ -99,27 +95,23 @@
         )
         action_str: str = parse_response(response)
         self.messages.append({"role": "assistant", "content": action_str})
-        print(colored("===ASSISTANT:===\n" + action_str, "yellow"))
 
         command = re.search(r"<execute>(.*)</execute>", action_str, re.DOTALL)
         if command is not None:
             # a command was found
             command_group = command.group(1)
             if command_group.strip() == "exit":
-                print(colored("Exit received. Exiting...", "red"))
                 return AgentFinishAction()
             return CmdRunAction(command = command_group)
             # # execute the code
             # # TODO: does exit_code get loaded into Message?
             # exit_code, observation = self.env.execute(command_group)
             # self._history.append(Message(Role.ASSISTANT, observation))
-            # print(colored("===ENV OBSERVATION:===\n" + observation, "blue"))
         else:
             # we could provide a error message for the model to continue similar to
             # https://github.com/xingyaoww/mint-bench/blob/main/mint/envs/general_env.py#L18-L23
             # observation = INVALID_INPUT_MESSAGE
             # self._history.append(Message(Role.ASSISTANT, observation))
-            # print(colored("===ENV OBSERVATION:===\n" + observation, "blue"))
             return AgentEchoAction(content=INVALID_INPUT_MESSAGE)  # warning message to itself
 
 
