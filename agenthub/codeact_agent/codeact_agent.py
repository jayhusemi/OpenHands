import os

from agenthub.codeact_agent.action_parser import CodeActResponseParser
from opendevin.controller.agent import Agent
from opendevin.controller.state.state import State
from opendevin.core.config import AgentConfig
from opendevin.core.message import ImageContent, Message, TextContent
from opendevin.events.action import (
    Action,
    AgentDelegateAction,
    AgentFinishAction,
    CmdRunAction,
    IPythonRunCellAction,
    MessageAction,
)
from opendevin.events.observation import (
    AgentDelegateObservation,
    CmdOutputObservation,
    IPythonRunCellObservation,
)
from opendevin.events.observation.error import ErrorObservation
from opendevin.events.observation.observation import Observation
from opendevin.events.serialization.event import truncate_content
from opendevin.llm.llm import LLM
from opendevin.runtime.plugins import (
    AgentSkillsRequirement,
    JupyterRequirement,
    PluginRequirement,
)
<<<<<<< HEAD
from opendevin.runtime.tools import RuntimeTool
from opendevin.utils.prompt import PromptManager
=======

ENABLE_GITHUB = True


# FIXME: We can tweak these two settings to create MicroAgents specialized toward different area
def get_system_message() -> str:
    if ENABLE_GITHUB:
        return f'{SYSTEM_PREFIX}\n{GITHUB_MESSAGE}\n\n{COMMAND_DOCS}\n\n{SYSTEM_SUFFIX}'
    else:
        return f'{SYSTEM_PREFIX}\n\n{COMMAND_DOCS}\n\n{SYSTEM_SUFFIX}'


def get_in_context_example() -> str:
    return EXAMPLES
>>>>>>> a2ea1790


class CodeActAgent(Agent):
    VERSION = '1.9'
    """
    The Code Act Agent is a minimalist agent.
    The agent works by passing the model a list of action-observation pairs and prompting the model to take the next step.

    ### Overview

    This agent implements the CodeAct idea ([paper](https://arxiv.org/abs/2402.01030), [tweet](https://twitter.com/xingyaow_/status/1754556835703751087)) that consolidates LLM agents’ **act**ions into a unified **code** action space for both *simplicity* and *performance* (see paper for more details).

    The conceptual idea is illustrated below. At each turn, the agent can:

    1. **Converse**: Communicate with humans in natural language to ask for clarification, confirmation, etc.
    2. **CodeAct**: Choose to perform the task by executing code
    - Execute any valid Linux `bash` command
    - Execute any valid `Python` code with [an interactive Python interpreter](https://ipython.org/). This is simulated through `bash` command, see plugin system below for more details.

    ![image](https://github.com/OpenDevin/OpenDevin/assets/38853559/92b622e3-72ad-4a61-8f41-8c040b6d5fb3)

    """

    sandbox_plugins: list[PluginRequirement] = [
        # NOTE: AgentSkillsRequirement need to go before JupyterRequirement, since
        # AgentSkillsRequirement provides a lot of Python functions,
        # and it needs to be initialized before Jupyter for Jupyter to use those functions.
        AgentSkillsRequirement(),
        JupyterRequirement(),
    ]

    action_parser = CodeActResponseParser()

    def __init__(
        self,
        llm: LLM,
        config: AgentConfig,
    ) -> None:
        """Initializes a new instance of the CodeActAgent class.

        Parameters:
        - llm (LLM): The llm to be used by this agent
        """
        super().__init__(llm, config)
        self.reset()
        self.prompt_manager = PromptManager(
            prompt_dir=os.path.join(os.path.dirname(__file__)),
            agent_skills_docs=AgentSkillsRequirement.documentation,
            micro_agent_name=None,  # TODO: implement micro-agent
        )

    def action_to_str(self, action: Action) -> str:
        if isinstance(action, CmdRunAction):
            return (
                f'{action.thought}\n<execute_bash>\n{action.command}\n</execute_bash>'
            )
        elif isinstance(action, IPythonRunCellAction):
            return f'{action.thought}\n<execute_ipython>\n{action.code}\n</execute_ipython>'
        elif isinstance(action, AgentDelegateAction):
            return f'{action.thought}\n<execute_browse>\n{action.inputs["task"]}\n</execute_browse>'
        elif isinstance(action, MessageAction):
            return action.content
        elif isinstance(action, AgentFinishAction) and action.source == 'agent':
            return action.thought
        return ''

    def get_action_message(self, action: Action) -> Message | None:
        if (
            isinstance(action, AgentDelegateAction)
            or isinstance(action, CmdRunAction)
            or isinstance(action, IPythonRunCellAction)
            or isinstance(action, MessageAction)
            or (isinstance(action, AgentFinishAction) and action.source == 'agent')
        ):
            content = [TextContent(text=self.action_to_str(action))]

            if isinstance(action, MessageAction) and action.images_urls:
                content.append(ImageContent(image_urls=action.images_urls))

            return Message(
                role='user' if action.source == 'user' else 'assistant', content=content
            )
        return None

    def get_observation_message(self, obs: Observation) -> Message | None:
        max_message_chars = self.llm.config.max_message_chars
        if isinstance(obs, CmdOutputObservation):
            text = 'OBSERVATION:\n' + truncate_content(obs.content, max_message_chars)
            text += (
                f'\n[Command {obs.command_id} finished with exit code {obs.exit_code}]'
            )
            return Message(role='user', content=[TextContent(text=text)])
        elif isinstance(obs, IPythonRunCellObservation):
            text = 'OBSERVATION:\n' + obs.content
            # replace base64 images with a placeholder
            splitted = text.split('\n')
            for i, line in enumerate(splitted):
                if '![image](data:image/png;base64,' in line:
                    splitted[i] = (
                        '![image](data:image/png;base64, ...) already displayed to user'
                    )
            text = '\n'.join(splitted)
            text = truncate_content(text, max_message_chars)
            return Message(role='user', content=[TextContent(text=text)])
        elif isinstance(obs, AgentDelegateObservation):
            text = 'OBSERVATION:\n' + truncate_content(
                str(obs.outputs), max_message_chars
            )
            return Message(role='user', content=[TextContent(text=text)])
        elif isinstance(obs, ErrorObservation):
            text = 'OBSERVATION:\n' + truncate_content(obs.content, max_message_chars)
            text += '\n[Error occurred in processing last action]'
            return Message(role='user', content=[TextContent(text=text)])
        else:
            # If an observation message is not returned, it will cause an error
            # when the LLM tries to return the next message
            raise ValueError(f'Unknown observation type: {type(obs)}')

    def reset(self) -> None:
        """Resets the CodeAct Agent."""
        super().reset()

    def step(self, state: State) -> Action:
        """Performs one step using the CodeAct Agent.
        This includes gathering info on previous steps and prompting the model to make a command to execute.

        Parameters:
        - state (State): used to get updated info

        Returns:
        - CmdRunAction(command) - bash command to run
        - IPythonRunCellAction(code) - IPython code to run
        - AgentDelegateAction(agent, inputs) - delegate action for (sub)task
        - MessageAction(content) - Message action to run (e.g. ask for clarification)
        - AgentFinishAction() - end the interaction
        """
        # if we're done, go back
        latest_user_message = state.history.get_last_user_message()
        if latest_user_message and latest_user_message.strip() == '/exit':
            return AgentFinishAction()

        # prepare what we want to send to the LLM
        messages = self._get_messages(state)

        response = self.llm.completion(
            messages=[message.model_dump() for message in messages],
            stop=[
                '</execute_ipython>',
                '</execute_bash>',
                '</execute_browse>',
            ],
            temperature=0.0,
        )
        return self.action_parser.parse(response)

    def _get_messages(self, state: State) -> list[Message]:
        messages: list[Message] = [
            Message(
                role='system',
                content=[TextContent(text=self.prompt_manager.system_message)],
            ),
            Message(
                role='user',
                content=[TextContent(text=self.prompt_manager.initial_user_message)],
            ),
        ]

        for event in state.history.get_events():
            # create a regular message from an event
            if isinstance(event, Action):
                message = self.get_action_message(event)
            elif isinstance(event, Observation):
                message = self.get_observation_message(event)
            else:
                raise ValueError(f'Unknown event type: {type(event)}')

            # add regular message
            if message:
                # handle error if the message is the SAME role as the previous message
                # litellm.exceptions.BadRequestError: litellm.BadRequestError: OpenAIException - Error code: 400 - {'detail': 'Only supports u/a/u/a/u...'}
                # there should not have two consecutive messages from the same role
                if messages and messages[-1].role == message.role:
                    messages[-1].content.extend(message.content)
                else:
                    messages.append(message)

        # the latest user message is important:
        # we want to remind the agent of the environment constraints
        latest_user_message = next(
            (
                m
                for m in reversed(messages)
                if m.role == 'user'
                and any(isinstance(c, TextContent) for c in m.content)
            ),
            None,
        )

        # Get the last user text inside content
        if latest_user_message:
            latest_user_message_text = next(
                (
                    t
                    for t in reversed(latest_user_message.content)
                    if isinstance(t, TextContent)
                )
            )
            # add a reminder to the prompt
            reminder_text = f'\n\nENVIRONMENT REMINDER: You have {state.max_iterations - state.iteration} turns left to complete the task. When finished reply with <finish></finish>.'

            if latest_user_message_text:
                latest_user_message_text.text = (
                    latest_user_message_text.text + reminder_text
                )
            else:
                latest_user_message_text = TextContent(text=reminder_text)
                latest_user_message.content.append(latest_user_message_text)

        return messages<|MERGE_RESOLUTION|>--- conflicted
+++ resolved
@@ -27,26 +27,8 @@
     JupyterRequirement,
     PluginRequirement,
 )
-<<<<<<< HEAD
 from opendevin.runtime.tools import RuntimeTool
 from opendevin.utils.prompt import PromptManager
-=======
-
-ENABLE_GITHUB = True
-
-
-# FIXME: We can tweak these two settings to create MicroAgents specialized toward different area
-def get_system_message() -> str:
-    if ENABLE_GITHUB:
-        return f'{SYSTEM_PREFIX}\n{GITHUB_MESSAGE}\n\n{COMMAND_DOCS}\n\n{SYSTEM_SUFFIX}'
-    else:
-        return f'{SYSTEM_PREFIX}\n\n{COMMAND_DOCS}\n\n{SYSTEM_SUFFIX}'
-
-
-def get_in_context_example() -> str:
-    return EXAMPLES
->>>>>>> a2ea1790
-
 
 class CodeActAgent(Agent):
     VERSION = '1.9'
