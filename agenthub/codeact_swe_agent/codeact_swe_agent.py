--- conflicted
+++ resolved
@@ -70,12 +70,6 @@
         content = '\n'.join(splitted)
         content = truncate_content(content)
         return {'role': 'user', 'content': content}
-<<<<<<< HEAD
-    elif isinstance(obs, BrowserOutputObservation):
-        content = 'OBSERVATION:\n' + truncate_content(obs.content)
-        return {'role': 'user', 'content': content}
-=======
->>>>>>> e001c6a9
     return None
 
 
