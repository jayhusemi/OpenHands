--- conflicted
+++ resolved
@@ -181,10 +181,6 @@
 
         return self.response_parser.parse(response)
 
-<<<<<<< HEAD
-    def search_memory(self, query: str) -> list[str]:
-        raise NotImplementedError('Implement this abstract method')
-
     def _get_messages(self, state: State) -> list[dict[str, str | Content]]:
         messages: list[dict[str, str | Content]] = [
             {
@@ -195,12 +191,6 @@
                 'role': 'user',
                 'content': [{'type': 'text', 'text': self.in_context_example}],
             },
-=======
-    def _get_messages(self, state: State) -> list[dict[str, str]]:
-        messages = [
-            {'role': 'system', 'content': self.system_message},
-            {'role': 'user', 'content': self.in_context_example},
->>>>>>> ec2535c5
         ]
 
         for event in state.history.get_events():
