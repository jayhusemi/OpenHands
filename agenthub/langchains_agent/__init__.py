import os
<<<<<<< HEAD
from opendevin.agent import Agent
=======
import argparse
from typing import List, Dict, Type

from opendevin.agent import Agent, Message
>>>>>>> b84463f5

from agenthub.langchains_agent.utils.agent import Agent as LangchainsAgentImpl
from opendevin.lib.event import Event

INITIAL_THOUGHTS = [
    "I exist!",
    "Hmm...looks like I can type in a command line prompt",
    "Looks like I have a web browser too!",
    "Here's what I want to do: $TASK",
    "How am I going to get there though?",
    "It seems like I have some kind of short term memory.",
    "Each of my thoughts seems to be stored in a numbered list.",
    "It seems whatever I say next will be added to the list.",
    "But no one has perfect short-term memory. My list of thoughts will be summarized and condensed over time, losing information in the process.",
    "Fortunately I have long term memory!",
    "I can just say RECALL, followed by the thing I want to remember. And then related thoughts just spill out!",
    "Sometimes they're random thoughts that don't really have to do with what I wanted to remember. But usually they're exactly what I need!",
    "Let's try it out!",
    "RECALL what it is I want to do",
    "Here's what I want to do: $TASK",
    "How am I going to get there though?",
    "Neat! And it looks like it's easy for me to use the command line too! I just have to say RUN followed by the command I want to run. The command output just jumps into my head!",
    'RUN echo "hello world"',
    "hello world",
    "Cool! I bet I can read and edit files too.",
    "RUN echo \"console.log('hello world')\" > test.js",
    "",
    "I just created test.js. I'll try and run it now.",
    "RUN node test.js",
    "hello world",
    "it works!",
    "And if I want to use the browser, I just need to say BROWSE, followed by a website I want to visit, or an action I want to take on the current site",
    "Let's try that...",
    "BROWSE google.com",
    '<form><input type="text"></input><button type="submit"></button></form>',
    "Very cool. Now to accomplish my task.",
    "I'll need a strategy. And as I make progress, I'll need to keep refining that strategy. I'll need to set goals, and break them into sub-goals.",
    "In between actions, I must always take some time to think, strategize, and set new goals. I should never take two actions in a row.",
    "OK so my task is to $TASK. I haven't made any progress yet. Where should I start?",
    "It seems like there might be an existing project here. I should probably start by running `ls` to see what's here.",
]


class LangchainsAgent(Agent):
    _initialized = False

    def _initialize(self):
        if self._initialized:
            return
        self.agent = LangchainsAgentImpl(self.instruction)
        next_is_output = False
        for thought in INITIAL_THOUGHTS:
            thought = thought.replace("$TASK", self.instruction)
            if next_is_output:
                event = Event("output", {"output": thought})
                next_is_output = False
            else:
                if thought.startswith("RUN"):
                    command = thought.split("RUN ")[1]
                    event = Event("run", {"command": command})
                    next_is_output = True
                elif thought.startswith("RECALL"):
                    query = thought.split("RECALL ")[1]
                    event = Event("recall", {"query": query})
                    next_is_output = True
                elif thought.startswith("BROWSE"):
                    url = thought.split("BROWSE ")[1]
                    event = Event("browse", {"url": url})
                    next_is_output = True
                else:
                    event = Event("think", {"thought": thought})
            self.agent.add_event(event)
        self._initialized = True

    def add_event(self, event: Event) -> None:
        self.agent.add_event(event)

    def step(self, cmd_mgr) -> Event:
        self._initialize()
        return self.agent.get_next_action(cmd_mgr)

    def search_memory(self, query: str) -> List[str]:
        return self.agent.memory.search(query)

    def chat(self, message: str) -> None:
        """
        Optional method for interactive communication with the agent during its execution. Implementations
        can use this method to modify the agent's behavior or state based on chat inputs.

        Parameters:
        - message (str): The chat message or command.
        """
        raise NotImplementedError

Agent.register("LangchainsAgent", LangchainsAgent)<|MERGE_RESOLUTION|>--- conflicted
+++ resolved
@@ -1,12 +1,6 @@
-import os
-<<<<<<< HEAD
+from typing import List
+
 from opendevin.agent import Agent
-=======
-import argparse
-from typing import List, Dict, Type
-
-from opendevin.agent import Agent, Message
->>>>>>> b84463f5
 
 from agenthub.langchains_agent.utils.agent import Agent as LangchainsAgentImpl
 from opendevin.lib.event import Event
