--- conflicted
+++ resolved
@@ -3,11 +3,7 @@
 CommitWriterAgent can help write git commit message. Example:
 
 ```bash
-<<<<<<< HEAD
-WORKSPACE_MOUNT_PATH="`PWD`" SANDBOX_BOX_TYPE="exec" \
-=======
-WORKSPACE_MOUNT_PATH="`PWD`" SANDBOX_TYPE="ssh" \
->>>>>>> 0d3b3ffb
+WORKSPACE_MOUNT_PATH="`PWD`" SANDBOX_BOX_TYPE="ssh" \
   poetry run python opendevin/core/main.py -t "dummy task" -c CommitWriterAgent -d ./
 ```
 
