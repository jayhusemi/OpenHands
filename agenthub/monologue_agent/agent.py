import agenthub.monologue_agent.utils.prompts as prompts
from agenthub.monologue_agent.response_parser import MonologueResponseParser
from agenthub.monologue_agent.utils.prompts import INITIAL_THOUGHTS
from opendevin.controller.agent import Agent
from opendevin.controller.state.state import State
from opendevin.core.config import config
from opendevin.core.exceptions import AgentNoInstructionError
from opendevin.core.schema import ActionType
from opendevin.events.action import (
    Action,
    BrowseURLAction,
    CmdRunAction,
    FileReadAction,
    FileWriteAction,
    MessageAction,
    NullAction,
)
from opendevin.events.observation import (
    BrowserOutputObservation,
    CmdOutputObservation,
    FileReadObservation,
    NullObservation,
    Observation,
)
from opendevin.events.serialization.event import event_to_memory
from opendevin.llm.llm import LLM, MessageContent
from opendevin.memory.condenser import MemoryCondenser
from opendevin.runtime.tools import RuntimeTool

if config.get_agent_config('MonologueAgent').memory_enabled:
    from opendevin.memory.memory import LongTermMemory


class MonologueAgent(Agent):
    VERSION = '1.0'
    """
    The Monologue Agent utilizes long and short term memory to complete tasks.
    Long term memory is stored as a LongTermMemory object and the model uses it to search for examples from the past.
    Short term memory is stored as a Monologue object and the model can condense it as necessary.
    """

    _initialized = False
    initial_thoughts: list[dict[str, str]]
    memory: 'LongTermMemory | None'
    memory_condenser: MemoryCondenser
    runtime_tools: list[RuntimeTool] = [RuntimeTool.BROWSER]
    response_parser = MonologueResponseParser()

    def __init__(self, llm: LLM):
        """Initializes the Monologue Agent with an llm.

        Parameters:
        - llm (LLM): The llm to be used by this agent
        """
        super().__init__(llm)

    def _initialize(self, task: str):
        """Utilizes the INITIAL_THOUGHTS list to give the agent a context for its capabilities
        and how to navigate the WORKSPACE_MOUNT_PATH_IN_SANDBOX in `config` (e.g., /workspace by default).
        Short circuited to return when already initialized.
        Will execute again when called after reset.

        Parameters:
        - task: The initial goal statement provided by the user

        Raises:
        - AgentNoInstructionError: If task is not provided
        """
        if self._initialized:
            return

        if task is None or task == '':
            raise AgentNoInstructionError()

        self.initial_thoughts = []
        if config.get_agent_config('MonologueAgent').memory_enabled:
            self.memory = LongTermMemory()
        else:
            self.memory = None

        self.memory_condenser = MemoryCondenser()

        self._add_initial_thoughts(task)
        self._initialized = True

    def _add_initial_thoughts(self, task: str):
        previous_action = ''
        for thought in INITIAL_THOUGHTS:
            thought = thought.replace('$TASK', task)
            if previous_action != '':
                observation: Observation = NullObservation(content='')
                if previous_action in {ActionType.RUN, ActionType.PUSH}:
                    observation = CmdOutputObservation(
                        content=thought, command_id=0, command=''
                    )
                elif previous_action == ActionType.READ:
                    observation = FileReadObservation(content=thought, path='')
                elif previous_action == ActionType.BROWSE:
                    observation = BrowserOutputObservation(
                        content=thought, url='', screenshot=''
                    )
                self.initial_thoughts.append(
                    event_to_memory(observation, self.llm.config.max_message_chars)
                )
                previous_action = ''
            else:
                action: Action = NullAction()
                if thought.startswith('RUN'):
                    command = thought.split('RUN ')[1]
                    action = CmdRunAction(command)
                    previous_action = ActionType.RUN
                elif thought.startswith('WRITE'):
                    parts = thought.split('WRITE ')[1].split(' > ')
                    path = parts[1]
                    content = parts[0]
                    action = FileWriteAction(path=path, content=content)
                elif thought.startswith('READ'):
                    path = thought.split('READ ')[1]
                    action = FileReadAction(path=path)
                    previous_action = ActionType.READ
                elif thought.startswith('BROWSE'):
                    url = thought.split('BROWSE ')[1]
                    action = BrowseURLAction(url=url)
                    previous_action = ActionType.BROWSE
                else:
                    action = MessageAction(thought)
                self.initial_thoughts.append(
                    event_to_memory(action, self.llm.config.max_message_chars)
                )

    def step(self, state: State) -> Action:
        """Modifies the current state by adding the most recent actions and observations, then prompts the model to think about it's next action to take using monologue, memory, and hint.

        Parameters:
        - state (State): The current state based on previous steps taken

        Returns:
        - Action: The next action to take based on LLM response
        """
<<<<<<< HEAD
        max_message_chars = config.get_llm_config_from_agent(
            'MonologueAgent'
        ).max_message_chars
        goal, image_urls = state.get_current_user_intent()
=======
        goal = state.get_current_user_intent()
>>>>>>> cf3d2298
        self._initialize(goal)

        recent_events: list[dict[str, str]] = []

        # add the events from state.history
        for event in state.history.get_events():
            recent_events.append(
                event_to_memory(event, self.llm.config.max_message_chars)
            )

        # add the last messages to long term memory
        if self.memory is not None:
            last_action = state.history.get_last_action()
            last_observation = state.history.get_last_observation()

            # this should still work
            # we will need to do this differently: find out if there really is an action or an observation in this step
            if last_action:
                self.memory.add_event(
                    event_to_memory(last_action, self.llm.config.max_message_chars)
                )
            if last_observation:
                self.memory.add_event(
                    event_to_memory(last_observation, self.llm.config.max_message_chars)
                )

        # the action prompt with initial thoughts and recent events
        prompt = prompts.get_request_action_prompt(
            goal, self.initial_thoughts, recent_events
        )

        content = [{'type': 'text', 'text': prompt}]
        if image_urls:
            for image_url in image_urls:
                content.append({'type': 'image_url', 'image_url': {'url': image_url}})

        messages: list[dict[str, str | MessageContent]] = [
            {'role': 'user', 'content': content},
        ]

        # format all as a single message, a monologue
        resp = self.llm.completion(messages=messages)

        action = self.response_parser.parse(resp)
        self.latest_action = action
        return action

    def reset(self) -> None:
        super().reset()

        # Reset the initial monologue and memory
        self._initialized = False<|MERGE_RESOLUTION|>--- conflicted
+++ resolved
@@ -137,14 +137,7 @@
         Returns:
         - Action: The next action to take based on LLM response
         """
-<<<<<<< HEAD
-        max_message_chars = config.get_llm_config_from_agent(
-            'MonologueAgent'
-        ).max_message_chars
         goal, image_urls = state.get_current_user_intent()
-=======
-        goal = state.get_current_user_intent()
->>>>>>> cf3d2298
         self._initialize(goal)
 
         recent_events: list[dict[str, str]] = []
