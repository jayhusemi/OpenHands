import agenthub.monologue_agent.utils.prompts as prompts
from opendevin.controller.agent import Agent
from opendevin.controller.state.state import State
from opendevin.core.config import config
from opendevin.core.exceptions import AgentNoInstructionError
from opendevin.core.schema import ActionType
from opendevin.events.action import (
    Action,
    AgentRecallAction,
    BrowseURLAction,
    CmdRunAction,
    FileReadAction,
    FileWriteAction,
    MessageAction,
    NullAction,
)
from opendevin.events.observation import (
    AgentRecallObservation,
    BrowserOutputObservation,
    CmdOutputObservation,
    FileReadObservation,
    NullObservation,
    Observation,
)
from opendevin.llm.llm import LLM
from opendevin.memory.condenser import MemoryCondenser
from opendevin.memory.history import ShortTermHistory

<<<<<<< HEAD
if config.get(ConfigType.AGENT_MEMORY_ENABLED):
    from opendevin.memory.memory import LongTermMemory
=======
if config.agent.memory_enabled:
    from agenthub.monologue_agent.utils.memory import LongTermMemory
>>>>>>> 1787a730

MAX_TOKEN_COUNT_PADDING = 512
MAX_OUTPUT_LENGTH = 5000

INITIAL_THOUGHTS = [
    'I exist!',
    'Hmm...looks like I can type in a command line prompt',
    'Looks like I have a web browser too!',
    "Here's what I want to do: $TASK",
    'How am I going to get there though?',
    'It seems like I have some kind of short term memory.',
    'Each of my thoughts seems to be stored in a JSON array.',
    'It seems whatever I say next will be added as an object to the list.',
    'But no one has perfect short-term memory. My list of thoughts will be summarized and condensed over time, losing information in the process.',
    'Fortunately I have long term memory!',
    'I can just perform a recall action, followed by the thing I want to remember. And then related thoughts just spill out!',
    "Sometimes they're random thoughts that don't really have to do with what I wanted to remember. But usually they're exactly what I need!",
    "Let's try it out!",
    'RECALL what it is I want to do',
    "Here's what I want to do: $TASK",
    'How am I going to get there though?',
    "Neat! And it looks like it's easy for me to use the command line too! I just have to perform a run action and include the command I want to run in the command argument. The command output just jumps into my head!",
    'RUN echo "hello world"',
    'hello world',
    'Cool! I bet I can write files too using the write action.',
    'WRITE echo "console.log(\'hello world\')" > test.js',
    '',
    "I just created test.js. I'll try and run it now.",
    'RUN node test.js',
    'hello world',
    'It works!',
    "I'm going to try reading it now using the read action.",
    'READ test.js',
    "console.log('hello world')",
    'Nice! I can read files too!',
    'And if I want to use the browser, I just need to use the browse action and include the url I want to visit in the url argument',
    "Let's try that...",
    'BROWSE google.com',
    '<form><input type="text"></input><button type="submit"></button></form>',
    'I can browse the web too!',
    'And once I have completed my task, I can use the finish action to stop working.',
    "But I should only use the finish action when I'm absolutely certain that I've completed my task and have tested my work.",
    'Very cool. Now to accomplish my task.',
    "I'll need a strategy. And as I make progress, I'll need to keep refining that strategy. I'll need to set goals, and break them into sub-goals.",
    'In between actions, I must always take some time to think, strategize, and set new goals. I should never take two actions in a row.',
    "OK so my task is to $TASK. I haven't made any progress yet. Where should I start?",
    'It seems like there might be an existing project here. I should probably start by running `pwd` and `ls` to orient myself.',
]


class MonologueAgent(Agent):
    """
    The Monologue Agent utilizes long and short term memory to complete tasks.
    Long term memory is stored as a LongTermMemory object and the model uses it to search for examples from the past.
    Short term memory is stored as a Monologue object and the model can condense it as necessary.
    """

    _initialized = False
    monologue: ShortTermHistory
    memory: 'LongTermMemory | None'
    memory_condenser: MemoryCondenser

    def __init__(self, llm: LLM):
        """
        Initializes the Monologue Agent with an llm, monologue, and memory.

        Parameters:
        - llm (LLM): The llm to be used by this agent
        """
        super().__init__(llm)

    def _add_event(self, event_dict: dict):
        """
        Adds a new event to the agent's monologue and memory.
        Monologue automatically condenses when it gets too large.

        Parameters:
        - event (dict): The event that will be added to monologue and memory
        """

        if (
            'args' in event_dict
            and 'output' in event_dict['args']
            and len(event_dict['args']['output']) > MAX_OUTPUT_LENGTH
        ):
            event_dict['args']['output'] = (
                event_dict['args']['output'][:MAX_OUTPUT_LENGTH] + '...'
            )

        self.monologue.add_event(event_dict)
        if self.memory is not None:
            self.memory.add_event(event_dict)

        # Test monologue token length
        prompt = prompts.get_request_action_prompt(
            '',
            self.monologue.get_events(),
            [],
        )
        messages = [{'content': prompt, 'role': 'user'}]
        token_count = self.llm.get_token_count(messages)

        if token_count + MAX_TOKEN_COUNT_PADDING > self.llm.max_input_tokens:
            prompt = prompts.get_summarize_monologue_prompt(self.monologue.events)
            summary_response = self.memory_condenser.condense(
                summarize_prompt=prompt, llm=self.llm
            )
            self.monologue.events = prompts.parse_summary_response(summary_response)

    def _initialize(self, task: str):
        """
        Utilizes the INITIAL_THOUGHTS list to give the agent a context for its capabilities
        and how to navigate the WORKSPACE_MOUNT_PATH_IN_SANDBOX in `config` (e.g., /workspace by default).
        Short circuited to return when already initialized.
        Will execute again when called after reset.

        Parameters:
        - task (str): The initial goal statement provided by the user

        Raises:
        - AgentNoInstructionError: If task is not provided
        """

        if self._initialized:
            return

        if task is None or task == '':
            raise AgentNoInstructionError()

<<<<<<< HEAD
        self.monologue = ShortTermHistory()
        if config.get(ConfigType.AGENT_MEMORY_ENABLED):
=======
        self.monologue = Monologue()
        if config.agent.memory_enabled:
>>>>>>> 1787a730
            self.memory = LongTermMemory()
        else:
            self.memory = None

        self.memory_condenser = MemoryCondenser()

        self._add_initial_thoughts(task)
        self._initialized = True

    def _add_initial_thoughts(self, task):
        previous_action = ''
        for thought in INITIAL_THOUGHTS:
            thought = thought.replace('$TASK', task)
            if previous_action != '':
                observation: Observation = NullObservation(content='')
                if previous_action in {ActionType.RUN, ActionType.PUSH}:
                    observation = CmdOutputObservation(
                        content=thought, command_id=0, command=''
                    )
                elif previous_action == ActionType.READ:
                    observation = FileReadObservation(content=thought, path='')
                elif previous_action == ActionType.RECALL:
                    observation = AgentRecallObservation(content=thought, memories=[])
                elif previous_action == ActionType.BROWSE:
                    observation = BrowserOutputObservation(
                        content=thought, url='', screenshot=''
                    )
                self._add_event(observation.to_memory())
                previous_action = ''
            else:
                action: Action = NullAction()
                if thought.startswith('RUN'):
                    command = thought.split('RUN ')[1]
                    action = CmdRunAction(command)
                    previous_action = ActionType.RUN
                elif thought.startswith('WRITE'):
                    parts = thought.split('WRITE ')[1].split(' > ')
                    path = parts[1]
                    content = parts[0]
                    action = FileWriteAction(path=path, content=content)
                elif thought.startswith('READ'):
                    path = thought.split('READ ')[1]
                    action = FileReadAction(path=path)
                    previous_action = ActionType.READ
                elif thought.startswith('RECALL'):
                    query = thought.split('RECALL ')[1]
                    action = AgentRecallAction(query=query)
                    previous_action = ActionType.RECALL
                elif thought.startswith('BROWSE'):
                    url = thought.split('BROWSE ')[1]
                    action = BrowseURLAction(url=url)
                    previous_action = ActionType.BROWSE
                else:
                    action = MessageAction(thought)
                self._add_event(action.to_memory())

    def step(self, state: State) -> Action:
        """
        Modifies the current state by adding the most recent actions and observations, then prompts the model to think about it's next action to take using monologue, memory, and hint.

        Parameters:
        - state (State): The current state based on previous steps taken

        Returns:
        - Action: The next action to take based on LLM response
        """
        self._initialize(state.plan.main_goal)
        for prev_action, obs in state.updated_info:
            self._add_event(prev_action.to_memory())
            self._add_event(obs.to_memory())

        state.updated_info = []

        prompt = prompts.get_request_action_prompt(
            state.plan.main_goal,
            self.monologue.get_events(),
            state.background_commands_obs,
        )
        messages = [{'content': prompt, 'role': 'user'}]
        resp = self.llm.completion(messages=messages)
        action_resp = resp['choices'][0]['message']['content']
        state.num_of_chars += len(prompt) + len(action_resp)
        action = prompts.parse_action_response(action_resp)
        self.latest_action = action
        return action

    def search_memory(self, query: str) -> list[str]:
        """
        Uses VectorIndexRetriever to find related memories within the long term memory.
        Uses search to produce top 10 results.

        Parameters:
        - query (str): The query that we want to find related memories for

        Returns:
        - list[str]: A list of top 10 text results that matched the query
        """
        if self.memory is None:
            return []
        return self.memory.search(query)

    def reset(self) -> None:
        super().reset()

        # Reset the initial monologue and memory
        self._initialized = False<|MERGE_RESOLUTION|>--- conflicted
+++ resolved
@@ -26,13 +26,8 @@
 from opendevin.memory.condenser import MemoryCondenser
 from opendevin.memory.history import ShortTermHistory
 
-<<<<<<< HEAD
-if config.get(ConfigType.AGENT_MEMORY_ENABLED):
+if config.agent.memory_enabled:
     from opendevin.memory.memory import LongTermMemory
-=======
-if config.agent.memory_enabled:
-    from agenthub.monologue_agent.utils.memory import LongTermMemory
->>>>>>> 1787a730
 
 MAX_TOKEN_COUNT_PADDING = 512
 MAX_OUTPUT_LENGTH = 5000
@@ -162,13 +157,8 @@
         if task is None or task == '':
             raise AgentNoInstructionError()
 
-<<<<<<< HEAD
         self.monologue = ShortTermHistory()
-        if config.get(ConfigType.AGENT_MEMORY_ENABLED):
-=======
-        self.monologue = Monologue()
         if config.agent.memory_enabled:
->>>>>>> 1787a730
             self.memory = LongTermMemory()
         else:
             self.memory = None
