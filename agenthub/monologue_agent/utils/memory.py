--- conflicted
+++ resolved
@@ -13,14 +13,8 @@
     wait_random_exponential,
 )
 
-<<<<<<< HEAD
-from opendevin.config import config
-from opendevin.logger import opendevin_logger as logger
-=======
-from opendevin.core import config
+from opendevin.core.config import config
 from opendevin.core.logger import opendevin_logger as logger
-from opendevin.core.schema.config import ConfigType
->>>>>>> 4292a4aa
 
 from . import json
 
@@ -88,11 +82,7 @@
 
     embed_model = OpenAIEmbedding(
         model='text-embedding-ada-002',
-<<<<<<< HEAD
-        api_key=config.llm.api_key
-=======
-        api_key=config.get(ConfigType.LLM_API_KEY, required=True),
->>>>>>> 4292a4aa
+        api_key=config.llm.api_key,
     )
 elif embedding_strategy == 'azureopenai':
     # Need to instruct to set these env variables in documentation
@@ -100,19 +90,10 @@
 
     embed_model = AzureOpenAIEmbedding(
         model='text-embedding-ada-002',
-<<<<<<< HEAD
         deployment_name=config.llm.embedding_deployment_name,
         api_key=config.llm.api_key,
         azure_endpoint=config.llm.base_url,
         api_version=config.llm.api_version,
-=======
-        deployment_name=config.get(
-            ConfigType.LLM_EMBEDDING_DEPLOYMENT_NAME, required=True
-        ),
-        api_key=config.get(ConfigType.LLM_API_KEY, required=True),
-        azure_endpoint=config.get(ConfigType.LLM_BASE_URL, required=True),
-        api_version=config.get(ConfigType.LLM_API_VERSION, required=True),
->>>>>>> 4292a4aa
     )
 elif (embedding_strategy is not None) and (embedding_strategy.lower() == 'none'):
     # TODO: this works but is not elegant enough. The incentive is when
