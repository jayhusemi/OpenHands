--- conflicted
+++ resolved
@@ -152,13 +152,9 @@
         'monologue': json.dumps(thoughts, indent=2),
         'background_commands': bg_commands_message,
         'hint': hint,
-<<<<<<< HEAD
         'user': user,
-        'timeout': config.get('SANDBOX_TIMEOUT'),
-        'WORKSPACE_MOUNT_PATH_IN_SANDBOX': config.get('WORKSPACE_MOUNT_PATH_IN_SANDBOX'),
-=======
+        'timeout': config.get(ConfigType.SANDBOX_TIMEOUT),
         'WORKSPACE_MOUNT_PATH_IN_SANDBOX': config.get(ConfigType.WORKSPACE_MOUNT_PATH_IN_SANDBOX),
->>>>>>> 831e934d
     }
 
 
