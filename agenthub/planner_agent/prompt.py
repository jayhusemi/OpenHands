import json
from typing import List, Tuple, Dict, Type
from opendevin.plan import Plan
from opendevin.action import Action, action_from_dict
from opendevin.observation import Observation
from opendevin.schema import ActionType
from opendevin.logger import opendevin_logger as logger

from opendevin.action import (
    NullAction,
    CmdRunAction,
    CmdKillAction,
    BrowseURLAction,
    FileReadAction,
    FileWriteAction,
    AgentRecallAction,
    AgentThinkAction,
    AgentFinishAction,
    AgentSummarizeAction,
    AddTaskAction,
    ModifyTaskAction,
)

from opendevin.observation import (
    NullObservation,
)

ACTION_TYPE_TO_CLASS: Dict[str, Type[Action]] = {
    ActionType.RUN: CmdRunAction,
    ActionType.KILL: CmdKillAction,
    ActionType.BROWSE: BrowseURLAction,
    ActionType.READ: FileReadAction,
    ActionType.WRITE: FileWriteAction,
    ActionType.RECALL: AgentRecallAction,
    ActionType.THINK: AgentThinkAction,
    ActionType.SUMMARIZE: AgentSummarizeAction,
    ActionType.FINISH: AgentFinishAction,
    ActionType.ADD_TASK: AddTaskAction,
    ActionType.MODIFY_TASK: ModifyTaskAction,
}

HISTORY_SIZE = 10

prompt = """
# Task
You're a diligent software engineer AI. You can't see, draw, or interact with a
browser, but you can read and write files, and you can run commands, and you can think.

You've been given the following task:

%(task)s

## Plan
As you complete this task, you're building a plan and keeping
track of your progress. Here's a JSON representation of your plan:

%(plan)s


%(plan_status)s

You're responsible for managing this plan and the status of tasks in
it, by using the `add_task` and `modify_task` actions described below.

If the History below contradicts the state of any of these tasks, you
MUST modify the task using the `modify_task` action described below.

Be sure NOT to duplicate any tasks. Do NOT use the `add_task` action for
a task that's already represented. Every task must be represented only once.

Tasks that are sequential MUST be siblings. They must be added in order
to their parent task.

If you mark a task as 'completed', 'verified', or 'abandoned',
all non-abandoned subtasks will be marked the same way.
So before closing a task this way, you MUST not only be sure that it has
been completed successfully--you must ALSO be sure that all its subtasks
are ready to be marked the same way.

If, and only if, ALL tasks have already been marked verified,
you MUST respond with the `finish` action.

## History
Here is a recent history of actions you've taken in service of this plan,
as well as observations you've made. This only includes the MOST RECENT
ten actions--more happened before that.

%(history)s


Your most recent action is at the bottom of that history.

## Action
What is your next thought or action? Your response must be in JSON format.

It must be an object, and it must contain two fields:
* `action`, which is one of the actions below
* `args`, which is a map of key-value pairs, specifying the arguments for that action

* `read` - reads the content of a file. Arguments:
  * `path` - the path of the file to read
* `write` - writes the content to a file. Arguments:
  * `path` - the path of the file to write
  * `content` - the content to write to the file
* `run` - runs a command on the command line in a Linux shell. Arguments:
  * `command` - the command to run
  * `background` - if true, run the command in the background, so that other commands can be run concurrently. Useful for e.g. starting a server. You won't be able to see the logs. You don't need to end the command with `&`, just set this to true.
* `kill` - kills a background command
  * `id` - the ID of the background command to kill
* `browse` - opens a web page. Arguments:
  * `url` - the URL to open
* `think` - make a plan, set a goal, or record your thoughts. Arguments:
  * `thought` - the thought to record
* `add_task` - add a task to your plan. Arguments:
  * `parent` - the ID of the parent task
  * `goal` - the goal of the task
  * `subtasks` - a list of subtasks, each of which is a map with a `goal` key.
* `modify_task` - close a task. Arguments:
  * `id` - the ID of the task to close
  * `state` - set to 'in_progress' to start the task, 'completed' to finish it, 'verified' to assert that it was successful, 'abandoned' to give up on it permanently, or `open` to stop working on it for now.
* `finish` - if ALL of your tasks and subtasks have been verified or abandoned, and you're absolutely certain that you've completed your task and have tested your work, use the finish action to stop working.

You MUST take time to think in between read, write, run, browse, and recall actions.
You should never act twice in a row without thinking. But if your last several
actions are all `think` actions, you should consider taking a different action.

What is your next thought or action? Again, you must reply with JSON, and only with JSON.

%(hint)s
"""

def get_hint(latest_action_id: str) -> str:
    ''' Returns action type hint based on given action_id '''

    hints = {
        "": "You haven't taken any actions yet. Start by using `ls` to check out what files you're working with.",
        ActionType.RUN: "You should think about the command you just ran, what output it gave, and how that affects your plan.",
        ActionType.READ: "You should think about the file you just read, what you learned from it, and how that affects your plan.",
        ActionType.WRITE: "You just changed a file. You should think about how it affects your plan.",
        ActionType.BROWSE: "You should think about the page you just visited, and what you learned from it.",
        ActionType.THINK: "Look at your last thought in the history above. What does it suggest? Don't think anymore--take action.",
        ActionType.RECALL: "You should think about the information you just recalled, and how it should affect your plan.",
        ActionType.ADD_TASK: "You should think about the next action to take.",
        ActionType.MODIFY_TASK: "You should think about the next action to take.",
        ActionType.SUMMARIZE: "",
        ActionType.FINISH: "",
    }
    return hints.get(latest_action_id, "")


def get_prompt(plan: Plan, history: List[Tuple[Action, Observation]]) -> str:
    """
    Gets the prompt for the planner agent.
    Formatted with the most recent action-observation pairs, current task, and hint based on last action

    Parameters:
    - plan (Plan): The original plan outlined by the user with LLM defined tasks
    - history (List[Tuple[Action, Observation]]): List of corresponding action-observation pairs

    Returns:
    - str: The formatted string prompt with historical values
    """

    plan_str = json.dumps(plan.task.to_dict(), indent=2)
    sub_history = history[-HISTORY_SIZE:]
    history_dicts = []
    latest_action: Action = NullAction()
    for action, observation in sub_history:
        if not isinstance(action, NullAction):
            history_dicts.append(action.to_dict())
            latest_action = action
            
        if not isinstance(observation, NullObservation):
            observation_dict = observation.to_dict()
            if (
                "extras" in observation_dict 
                and "screenshot" in observation_dict["extras"]
            ):
                del observation_dict["extras"]["screenshot"]
                
            history_dicts.append(observation_dict)

    history_str = json.dumps(history_dicts, indent=2)

    current_task = plan.get_current_task()
    if current_task is not None:
        plan_status = f"You're currently working on this task:\n{current_task.goal}."
        if len(current_task.subtasks) == 0:
            plan_status += "\nIf it's not achievable AND verifiable with a SINGLE action, you MUST break it down into subtasks NOW."
    else:
        plan_status = "You're not currently working on any tasks. Your next action MUST be to mark a task as in_progress."

    hint = get_hint(latest_action.to_dict()["action"])

<<<<<<< HEAD
    print_with_color("HINT:\n" + hint, "INFO")
=======
    if current_task is not None:
        if latest_action_id == '':
            hint = "You haven't taken any actions yet. Start by using `ls` to check out what files you're working with."
        elif latest_action_id == ActionType.RUN:
            hint = 'You should think about the command you just ran, what output it gave, and how that affects your plan.'
        elif latest_action_id == ActionType.READ:
            hint = 'You should think about the file you just read, what you learned from it, and how that affects your plan.'
        elif latest_action_id == ActionType.WRITE:
            hint = 'You just changed a file. You should think about how it affects your plan.'
        elif latest_action_id == ActionType.BROWSE:
            hint = 'You should think about the page you just visited, and what you learned from it.'
        elif latest_action_id == ActionType.THINK:
            hint = "Look at your last thought in the history above. What does it suggest? Don't think anymore--take action."
        elif latest_action_id == ActionType.RECALL:
            hint = 'You should think about the information you just recalled, and how it should affect your plan.'
        elif latest_action_id == ActionType.ADD_TASK:
            hint = 'You should think about the next action to take.'
        elif latest_action_id == ActionType.MODIFY_TASK:
            hint = 'You should think about the next action to take.'
        elif latest_action_id == ActionType.SUMMARIZE:
            hint = ''
        elif latest_action_id == ActionType.FINISH:
            hint = ''

    logger.info('HINT:\n' + hint, extra={'msg_type': 'INFO'})
>>>>>>> b654b00a
    return prompt % {
        "task": plan.main_goal,
        "plan": plan_str,
        "history": history_str,
        "hint": hint,
        "plan_status": plan_status,
    }


def parse_response(response: str) -> Action:
    """
    Parses the model output to find a valid action to take

    Parameters:
    - response (str): A response from the model that potentially contains an Action.

    Returns:
    - Action: A valid next action to perform from model output
    """
    json_start = response.find("{")
    json_end = response.rfind("}") + 1
    response = response[json_start:json_end]
    action_dict = json.loads(response)
    if "contents" in action_dict:
        # The LLM gets confused here. Might as well be robust
        action_dict["content"] = action_dict.pop("contents")
    action = action_from_dict(action_dict)
    return action<|MERGE_RESOLUTION|>--- conflicted
+++ resolved
@@ -192,35 +192,7 @@
 
     hint = get_hint(latest_action.to_dict()["action"])
 
-<<<<<<< HEAD
-    print_with_color("HINT:\n" + hint, "INFO")
-=======
-    if current_task is not None:
-        if latest_action_id == '':
-            hint = "You haven't taken any actions yet. Start by using `ls` to check out what files you're working with."
-        elif latest_action_id == ActionType.RUN:
-            hint = 'You should think about the command you just ran, what output it gave, and how that affects your plan.'
-        elif latest_action_id == ActionType.READ:
-            hint = 'You should think about the file you just read, what you learned from it, and how that affects your plan.'
-        elif latest_action_id == ActionType.WRITE:
-            hint = 'You just changed a file. You should think about how it affects your plan.'
-        elif latest_action_id == ActionType.BROWSE:
-            hint = 'You should think about the page you just visited, and what you learned from it.'
-        elif latest_action_id == ActionType.THINK:
-            hint = "Look at your last thought in the history above. What does it suggest? Don't think anymore--take action."
-        elif latest_action_id == ActionType.RECALL:
-            hint = 'You should think about the information you just recalled, and how it should affect your plan.'
-        elif latest_action_id == ActionType.ADD_TASK:
-            hint = 'You should think about the next action to take.'
-        elif latest_action_id == ActionType.MODIFY_TASK:
-            hint = 'You should think about the next action to take.'
-        elif latest_action_id == ActionType.SUMMARIZE:
-            hint = ''
-        elif latest_action_id == ActionType.FINISH:
-            hint = ''
-
     logger.info('HINT:\n' + hint, extra={'msg_type': 'INFO'})
->>>>>>> b654b00a
     return prompt % {
         "task": plan.main_goal,
         "plan": plan_str,
