--- conflicted
+++ resolved
@@ -10,12 +10,12 @@
 
 echo -e "Building: $image_name"
 tags=()
-<<<<<<< HEAD
+
 OPEN_DEVIN_BUILD_VERSION="dev"
-=======
+
 cache_tag_base="buildcache"
 cache_tag="$cache_tag_base"
->>>>>>> 8828d983
+
 if [[ -n $GITHUB_REF_NAME ]]; then
   # check if ref name is a version number
   if [[ $GITHUB_REF_NAME =~ ^v[0-9]+\.[0-9]+\.[0-9]+$ ]]; then
@@ -24,11 +24,8 @@
     tags+=($major_version $minor_version)
   fi
   sanitized=$(echo $GITHUB_REF_NAME | sed 's/[^a-zA-Z0-9.-]\+/-/g')
-<<<<<<< HEAD
   OPEN_DEVIN_BUILD_VERSION=$sanitized
-=======
   cache_tag+="-${sanitized}"
->>>>>>> 8828d983
   tags+=($sanitized)
 fi
 echo "Tags: ${tags[@]}"
@@ -60,13 +57,10 @@
 
 docker buildx build \
   $args \
-<<<<<<< HEAD
   --build-arg OPEN_DEVIN_BUILD_VERSION=$OPEN_DEVIN_BUILD_VERSION \
-=======
   --cache-to=type=registry,ref=$DOCKER_REPOSITORY:$cache_tag,mode=max \
   --cache-from=type=registry,ref=$DOCKER_REPOSITORY:$cache_tag \
   --cache-from=type=registry,ref=$DOCKER_REPOSITORY:$cache_tag_base-main \
->>>>>>> 8828d983
   --platform linux/amd64,linux/arm64 \
   --provenance=false \
   -f $dir/Dockerfile $DOCKER_BASE_DIR