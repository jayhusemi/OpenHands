<<<<<<< HEAD
# Headless / CLI Mode
=======
# Running in Headless Mode
>>>>>>> bb28dea5

You can run OpenHands via a CLI, without starting the web application. This makes it easy to automate tasks with OpenHands.

## Difference Between CLI Mode and Headless Mode

- **CLI Mode**: Interactive mode where users can input tasks and receive responses in real-time. It is suitable for users who prefer or require a command-line interface.
- **Headless Mode**: Non-interactive mode where tasks are executed without user interaction. It is suitable for automation and scripting purposes.

For more information on CLI mode, refer to the [CLI Mode documentation](./cli-mode.md).

As with other modes, the environment is configurable via environment variables or by saving values into [config.toml](https://github.com/All-Hands-AI/OpenHands/blob/main/config.template.toml)

## With Python

To run OpenHands in headless mode with Python,
[follow the Development setup instructions](https://github.com/All-Hands-AI/OpenHands/blob/main/Development.md),
and then run:

### Headless with Python

```bash
poetry run python -m openhands.core.main -t "write a bash script that prints hi"
```<|MERGE_RESOLUTION|>--- conflicted
+++ resolved
@@ -1,8 +1,4 @@
-<<<<<<< HEAD
-# Headless / CLI Mode
-=======
-# Running in Headless Mode
->>>>>>> bb28dea5
+# Headless Mode
 
 You can run OpenHands via a CLI, without starting the web application. This makes it easy to automate tasks with OpenHands.
 
