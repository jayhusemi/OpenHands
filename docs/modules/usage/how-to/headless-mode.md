# Running in Headless / CLI Mode

You can run OpenHands via a CLI, without starting the web application. This makes it easy
to automate tasks with OpenHands. There are 2 main modes of operation:

* **Headless** : Designed for use with scripts
* **CLI** : Designed for interactive use via a console

As with other modes, the environment is configurable via environment variables or by saving values into [config.toml](https://github.com/All-Hands-AI/OpenHands/blob/main/config.template.toml)

## With Python

To run OpenHands in headless mode with Python,
[follow the Development setup instructions](https://github.com/All-Hands-AI/OpenHands/blob/main/Development.md),
and then run:

### Headless with Python

```bash
poetry run python -m openhands.core.main -t "write a bash script that prints hi"
```

### CLI with Python

```bash
poetry run python -m openhands.core.cli

How can I help? >> write a bash script that prints hi
```

## Headless With Docker

To run OpenHands in headless mode with Docker, run:

```bash
# Set WORKSPACE_BASE to the directory you want OpenHands to edit
WORKSPACE_BASE=$(pwd)/workspace

# Set LLM_API_KEY to an API key, e.g. for OpenAI or Anthropic
LLM_API_KEY="abcde"

# Set LLM_MODEL to the model you want to use
LLM_MODEL="gpt-4o"

docker run -it \
    --pull=always \
    -e SANDBOX_USER_ID=$(id -u) \
    -e WORKSPACE_MOUNT_PATH=$WORKSPACE_BASE \
    -e LLM_API_KEY=$LLM_API_KEY \
    -e LLM_MODEL=$LLM_MODEL \
    -v $WORKSPACE_BASE:/opt/workspace_base \
    -v /var/run/docker.sock:/var/run/docker.sock \
    --add-host host.docker.internal:host-gateway \
    --name openhands-app-$(date +%Y%m%d%H%M%S) \
    ghcr.io/all-hands-ai/openhands:0.9 \
    poetry run python -m openhands.core.main \
    -t "Write a bash script that prints Hello World"
```

<<<<<<< HEAD
## Difference Between Headless Mode and CLI Mode

- **Headless Mode**: Non-interactive mode where tasks are executed without user interaction. It is suitable for automation and scripting purposes.
- **CLI Mode**: Interactive mode where users can input tasks and receive responses in real-time. It is suitable for users who prefer or require a command-line interface.

For more information on CLI mode, refer to the [CLI Mode documentation](./cli-mode.md).
=======
## CLI With Docker

To run OpenHands in cli mode with Docker, run:

```bash
# Set WORKSPACE_BASE to the directory you want OpenHands to edit
WORKSPACE_BASE=$(pwd)/workspace

# Set LLM_API_KEY to an API key, e.g. for OpenAI or Anthropic
LLM_API_KEY="abcde"

# Set LLM_MODEL to the model you want to use
LLM_MODEL="gpt-4o"

docker run -it \
    --pull=always \
    -e SANDBOX_USER_ID=$(id -u) \
    -e WORKSPACE_MOUNT_PATH=$WORKSPACE_BASE \
    -e LLM_API_KEY=$LLM_API_KEY \
    -e LLM_MODEL=$LLM_MODEL \
    -v $WORKSPACE_BASE:/opt/workspace_base \
    -v /var/run/docker.sock:/var/run/docker.sock \
    --add-host host.docker.internal:host-gateway \
    --name openhands-app-$(date +%Y%m%d%H%M%S) \
    ghcr.io/all-hands-ai/openhands:0.9 \
    poetry run python -m openhands.core.cli
```
>>>>>>> 0bb0903a
<|MERGE_RESOLUTION|>--- conflicted
+++ resolved
@@ -3,8 +3,10 @@
 You can run OpenHands via a CLI, without starting the web application. This makes it easy
 to automate tasks with OpenHands. There are 2 main modes of operation:
 
-* **Headless** : Designed for use with scripts
-* **CLI** : Designed for interactive use via a console
+- **Headless Mode**: Non-interactive mode where tasks are executed without user interaction. It is suitable for automation and scripting purposes.
+- **CLI Mode**: Interactive mode where users can input tasks and receive responses in real-time. It is suitable for users who prefer or require a command-line interface.
+
+For more information on CLI mode, refer to the [CLI Mode documentation](./cli-mode.md).
 
 As with other modes, the environment is configurable via environment variables or by saving values into [config.toml](https://github.com/All-Hands-AI/OpenHands/blob/main/config.template.toml)
 
@@ -57,14 +59,6 @@
     -t "Write a bash script that prints Hello World"
 ```
 
-<<<<<<< HEAD
-## Difference Between Headless Mode and CLI Mode
-
-- **Headless Mode**: Non-interactive mode where tasks are executed without user interaction. It is suitable for automation and scripting purposes.
-- **CLI Mode**: Interactive mode where users can input tasks and receive responses in real-time. It is suitable for users who prefer or require a command-line interface.
-
-For more information on CLI mode, refer to the [CLI Mode documentation](./cli-mode.md).
-=======
 ## CLI With Docker
 
 To run OpenHands in cli mode with Docker, run:
@@ -91,5 +85,4 @@
     --name openhands-app-$(date +%Y%m%d%H%M%S) \
     ghcr.io/all-hands-ai/openhands:0.9 \
     poetry run python -m openhands.core.cli
-```
->>>>>>> 0bb0903a
+```