--- conflicted
+++ resolved
@@ -84,9 +84,6 @@
 
 - Check your `LLM_BASE_URL`
 - Check that ollama is running OK
-<<<<<<< HEAD
-- Make sure you're using `--add-host host.docker.internal=host-gateway` when running in docker
-=======
 - Make sure you're using `--add-host host.docker.internal:host-gateway` when running in docker
 
 ## 404 Resource not found
@@ -130,5 +127,4 @@
   - [Google](/OpenDevin/modules/usage/llms/googleLLMs)
 - Make sure your API key is correct
 - See if you can connect to the LLM using `curl`
-- Try [connecting via LiteLLM directly](https://github.com/BerriAI/litellm) to test your setup
->>>>>>> eba5ef8e
+- Try [connecting via LiteLLM directly](https://github.com/BerriAI/litellm) to test your setup