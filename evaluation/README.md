# Evaluation

This folder contains code and resources to run experiments and evaluations.

## For Benchmark Users

### Setup

Before starting evaluation, follow the instructions [here](https://github.com/All-Hands-AI/OpenHands/blob/main/Development.md) to setup your local development environment and LLM.

Once you are done with setup, you can follow the benchmark-specific instructions in each subdirectory of the [evaluation directory](#supported-benchmarks).
Generally these will involve running `run_infer.py` to perform inference with the agents.

### Implementing and Evaluating an Agent

To add an agent to OpenHands, you will need to implement it in the [agenthub directory](https://github.com/All-Hands-AI/OpenHands/tree/main/openhands/agenthub). There is a README there with more information.

To evaluate an agent, you can provide the agent's name to the `run_infer.py` program.

### Evaluating Different LLMs

OpenHands in development mode uses `config.toml` to keep track of most configuration.
Here's an example configuration file you can use to define and use multiple LLMs:

```toml
[llm]
# IMPORTANT: add your API key here, and set the model to the one you want to evaluate
model = "gpt-4o-2024-05-13"
api_key = "sk-XXX"

[llm.eval_gpt4_1106_preview_llm]
model = "gpt-4-1106-preview"
api_key = "XXX"
temperature = 0.0

[llm.eval_some_openai_compatible_model_llm]
model = "openai/MODEL_NAME"
base_url = "https://OPENAI_COMPATIBLE_URL/v1"
api_key = "XXX"
temperature = 0.0
```

## Supported Benchmarks

The OpenHands evaluation harness supports a wide variety of benchmarks across [software engineering](#software-engineering), [web browsing](#web-browsing), and [miscellaneous assistance](#misc-assistance) tasks.

### Software Engineering

- SWE-Bench: [`evaluation/benchmarks/swe_bench`](./benchmarks/swe_bench)
- HumanEvalFix: [`evaluation/benchmarks/humanevalfix`](./benchmarks/humanevalfix)
- BIRD: [`evaluation/benchmarks/bird`](./benchmarks/bird)
- BioCoder: [`evaluation/benchmarks/ml_bench`](./benchmarks/ml_bench)
- ML-Bench: [`evaluation/benchmarks/ml_bench`](./benchmarks/ml_bench)
- APIBench: [`evaluation/benchmarks/gorilla`](./benchmarks/gorilla/)
- ToolQA: [`evaluation/benchmarks/toolqa`](./benchmarks/toolqa/)
- AiderBench: [`evaluation/benchmarks/aider_bench`](./benchmarks/aider_bench/)
- Commit0: [`evaluation/benchmarks/commit0_bench`](./benchmarks/commit0_bench/)
- DiscoveryBench: [`evaluation/benchmarks/discoverybench`](./benchmarks/discoverybench/)

### Web Browsing

- WebArena: [`evaluation/benchmarks/webarena`](./benchmarks/webarena/)
- MiniWob++: [`evaluation/benchmarks/miniwob`](./benchmarks/miniwob/)
- Browsing Delegation: [`evaluation/benchmarks/browsing_delegation`](./benchmarks/browsing_delegation/)

### Misc. Assistance

- GAIA: [`evaluation/benchmarks/gaia`](./benchmarks/gaia)
- GPQA: [`evaluation/benchmarks/gpqa`](./benchmarks/gpqa)
- AgentBench: [`evaluation/benchmarks/agent_bench`](./benchmarks/agent_bench)
- MINT: [`evaluation/benchmarks/mint`](./benchmarks/mint)
- Entity deduction Arena (EDA): [`evaluation/benchmarks/EDA`](./benchmarks/EDA)
- ProofWriter: [`evaluation/benchmarks/logic_reasoning`](./benchmarks/logic_reasoning)
- ScienceAgentBench: [`evaluation/benchmarks/scienceagentbench`](./benchmarks/scienceagentbench)

## Result Visualization

Check [this huggingface space](https://huggingface.co/spaces/OpenHands/evaluation) for visualization of existing experimental results.

You can start your own fork of [our huggingface evaluation outputs](https://huggingface.co/spaces/OpenHands/evaluation) and submit a PR of your evaluation results to our hosted huggingface repo via PR following the guide [here](https://huggingface.co/docs/hub/en/repositories-pull-requests-discussions#pull-requests-and-discussions).

## For Benchmark Developers

To learn more about how to integrate your benchmark into OpenHands, check out [tutorial here](https://docs.all-hands.dev/modules/usage/how-to/evaluation-harness). Briefly,

<<<<<<< HEAD
- Each subfolder contains a specific benchmark or experiment. For example, [`evaluation/swe_bench`](./swe_bench) should contain
=======
- Each subfolder contains a specific benchmark or experiment. For example, `evaluation/benchmarks/swe_bench` should contain
>>>>>>> c7d89713
all the preprocessing/evaluation/analysis scripts.
- Raw data and experimental records should not be stored within this repo.
- For model outputs, they should be stored at [this huggingface space](https://huggingface.co/spaces/OpenHands/evaluation) for visualization.
- Important data files of manageable size and analysis scripts (e.g., jupyter notebooks) can be directly uploaded to this repo.<|MERGE_RESOLUTION|>--- conflicted
+++ resolved
@@ -83,11 +83,7 @@
 
 To learn more about how to integrate your benchmark into OpenHands, check out [tutorial here](https://docs.all-hands.dev/modules/usage/how-to/evaluation-harness). Briefly,
 
-<<<<<<< HEAD
-- Each subfolder contains a specific benchmark or experiment. For example, [`evaluation/swe_bench`](./swe_bench) should contain
-=======
-- Each subfolder contains a specific benchmark or experiment. For example, `evaluation/benchmarks/swe_bench` should contain
->>>>>>> c7d89713
+- Each subfolder contains a specific benchmark or experiment. For example, [`evaluation/benchmarks/swe_bench`](./benchmarks/swe_bench) should contain
 all the preprocessing/evaluation/analysis scripts.
 - Raw data and experimental records should not be stored within this repo.
 - For model outputs, they should be stored at [this huggingface space](https://huggingface.co/spaces/OpenHands/evaluation) for visualization.
