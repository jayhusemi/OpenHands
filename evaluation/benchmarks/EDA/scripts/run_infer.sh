--- conflicted
+++ resolved
@@ -34,12 +34,6 @@
   exit 1
 fi
 
-<<<<<<< HEAD
-# IMPORTANT: Because Agent's prompt changes fairly often in the rapidly evolving codebase of OpenHands
-# We need to track the version of Agent in the evaluation to make sure results are comparable
-OPENHANDS_VERSION=v$(poetry run python -c "import openhands.agenthub; from openhands.controller.agent import Agent; print(Agent.get_cls('$AGENT').VERSION)")
-=======
->>>>>>> ceb60b9a
 
 echo "AGENT: $AGENT"
 echo "OPENHANDS_VERSION: $OPENHANDS_VERSION"
