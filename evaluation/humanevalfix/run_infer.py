"""
Implements evaluation of agents on HumanEvalFix from the HumanEvalPack benchmark introduced in
"OctoPack: Instruction Tuning Code Large Language Models" (https://arxiv.org/abs/2308.07124).
Please see https://github.com/bigcode-project/bigcode-evaluation-harness/blob/main/bigcode_eval/tasks/humanevalpack.py
for the reference implementation used in the paper.

TODOs:
- Potentially support other HumanEvalPack datasets (Explain & Synthesize)
- Support other languages (currently only Python)
"""

import asyncio
import json
import logging
import multiprocessing as mp
import os
import pathlib
import subprocess
import time
from concurrent.futures import ProcessPoolExecutor

import pandas as pd
from datasets import load_dataset
from evaluate import load
from tqdm import tqdm

from opendevin.controller.state.state import State
from opendevin.core.config import args, config, get_llm_config_arg
from opendevin.core.logger import get_console_handler
from opendevin.core.logger import opendevin_logger as logger
from opendevin.core.main import main
from opendevin.events.action import MessageAction

IMPORT_HELPER = {
    'python': [
        'import math',
        'import re',
        'import sys',
        'import copy',
        'import datetime',
        'import itertools',
        'import collections',
        'import heapq',
        'import statistics',
        'import functools',
        'import hashlib',
        'import numpy',
        'import numpy as np',
        'import string',
        'from typing import *',
        'from collections import *',
    ],
}

LANGUAGE_TO_TIMEOUT = {
    'python': 10,
}

LANGUAGE_TO_NUM_WORKERS = {
    'python': 4,
}


def cleanup():
    logger.info('Cleaning up child processes...')
    for process in mp.active_children():
        logger.info(f'Terminating child process: {process.name}')
        process.terminate()
        process.join()


def codeact_user_response(state: State) -> str:
    msg = (
        'Please continue working on the task on whatever approach you think is suitable.\n'
        'If you think you have modified the code in a way that fixes the issue, please run the following command: <execute_bash> exit </execute_bash>.\n'
        'IMPORTANT: YOU SHOULD NEVER ASK FOR HUMAN HELP OR USE THE INTERNET TO SOLVE THIS TASK.\n'
    )
    if state.history:
        user_msgs = [
            event
            for event in state.history.get_events()
            if isinstance(event, MessageAction) and event.source == 'user'
        ]
        if len(user_msgs) >= 2:
            # let the agent know that it can give up when it has tried 3 times
            return (
                msg
                + 'If you want to give up, run: <execute_bash> exit </execute_bash>.\n'
            )
    return msg


def monologue_user_response(state: State) -> str:
    raise NotImplementedError('MonologueAgent should never ask for user responses.')


AGENT_CLS_TO_FAKE_USER_RESPONSE_FN = {
    'CodeActAgent': codeact_user_response,
    'MonologueAgent': monologue_user_response,
}

AGENT_CLS_TO_INST_SUFFIX = {
    'CodeActAgent': 'When you think you have fixed the issue through code changes, please run the following command: <execute_bash> exit </execute_bash>.\n'
}


def get_test_result(instance, path, language='python', timeout=10):
    # Evaluation reference: https://github.com/bigcode-project/bigcode-evaluation-harness/blob/84b96da31b7f840b55c5733325346176140cdb6b/bigcode_eval/tasks/humanevalpack.py#L347
    test_result = {'result': {}, 'metadata': {}}
    code_metric = load('Muennighoff/code_eval_octopack')
    timeout = LANGUAGE_TO_TIMEOUT[language]
    num_workers = LANGUAGE_TO_NUM_WORKERS[language]
    python_imports = '\n'.join(IMPORT_HELPER[language])

    # Load function from path
    with open(path, 'r') as f:
        function = f.read()

    function = [[python_imports + '\n' + function.strip()]]

    results, logs = code_metric.compute(
        references=[instance.test],
        predictions=function,
        language=language,
        timeout=timeout,
        num_workers=num_workers,
    )
    test_result['result'] = results
    test_result['metadata'] = {
        'logs': logs,
        'timeout': timeout,
        'num_workers': num_workers,
    }
    return test_result


def process_instance(
    instance, agent_class, metadata, skip_workspace_mount, reset_logger: bool = True
):
    old_workspace_mount_path = config.workspace_mount_path
    old_workspace_base = config.workspace_base
    workspace_mount_path = os.path.join(config.workspace_mount_path, '_eval_workspace')
    # create process-specific workspace dir
    # if `not skip_workspace_mount` - we will create a workspace directory for EACH process
    # so that different agent don't interfere with each other.
    if not skip_workspace_mount:
        workspace_mount_path = os.path.join(workspace_mount_path, str(os.getpid()))
        pathlib.Path(workspace_mount_path).mkdir(parents=True, exist_ok=True)

    # reset workspace to config
    config.workspace_base = workspace_mount_path
    config.workspace_mount_path = workspace_mount_path

    # Setup the logger properly, so you can run multi-processing to parallize the evaluation
    if reset_logger:
        # Set up logger
        log_file = os.path.join(
            eval_output_dir,
            'logs',
            f'instance_{instance.task_id.replace("/", "__")}.log',
        )
        # Remove all existing handlers from logger
        for handler in logger.handlers[:]:
            logger.removeHandler(handler)
        # add back the console handler to print ONE line
        logger.addHandler(get_console_handler())
        logger.info(
            f'Starting evaluation for instance {instance.task_id}.\nLOG:   tail -f {log_file}'
        )
        # Remove all existing handlers from logger
        for handler in logger.handlers[:]:
            logger.removeHandler(handler)
        file_handler = logging.FileHandler(log_file)
        file_handler.setFormatter(
            logging.Formatter('%(asctime)s - %(levelname)s - %(message)s')
        )
        logger.addHandler(file_handler)

    if not skip_workspace_mount:
        logger.info(f'Process-specific workspace mounted at {workspace_mount_path}')

    # Create file with HumanEvalFix problem
    # Prompt reference: https://github.com/bigcode-project/bigcode-evaluation-harness/blob/84b96da31b7f840b55c5733325346176140cdb6b/bigcode_eval/tasks/humanevalpack.py#L509
    problem_statement = (
        instance.declaration + instance.buggy_solution + '\n' + instance.test
    )
    path = os.path.join(
        workspace_mount_path, f'{instance.task_id.replace("/", "__")}.py'
    )
    with open(path, 'w') as f:
        f.write(problem_statement)

    # Prepare instruction
    instruction = (
        f'Please fix the function in {instance.task_id.replace("/", "__")}.py such that all test cases pass.\n'
        'Environment has been set up for you to start working. You may assume all necessary tools are installed.\n\n'
        '# Problem Statement\n'
        f'{problem_statement}\n\n'
    )
    instruction += (
        'IMPORTANT: You should ONLY interact with the environment provided to you AND NEVER ASK FOR HUMAN HELP.\n'
        'You should NOT modify any existing test case files. If needed, you can add new test cases in a NEW file to reproduce the issue.\n'
        'You SHOULD INCLUDE PROPER INDENTATION in your edit commands.\n'
    )
    # NOTE: You can actually set slightly different instruction for different agents
    instruction += AGENT_CLS_TO_INST_SUFFIX.get(agent_class, '')

    # Here's how you can run the agent (similar to the `main` function) and get the final task state
    state: State = asyncio.run(
        main(
            instruction,
            fake_user_response_fn=AGENT_CLS_TO_FAKE_USER_RESPONSE_FN.get(agent_class),
        )
    )

    # ======= Attempt to evaluate the agent's edits =======
    test_result = get_test_result(instance, path)

    # If you are working on some simpler benchmark that only evaluates the final model output (e.g., in a MessageAction)
    # You can simply get the LAST `MessageAction` from the returned `state.history` and parse it for evaluation.
    if state is None:
        raise ValueError('State should not be None.')
    metrics = state.metrics.get() if state.metrics else None

    # history is now available as a list[Event], rather than list of pairs of (Action, Observation)
    # for compatibility with the existing output format, we can remake the pairs here
    # remove when it becomes unnecessary
    history_tuples = state.history.get_tuples()

    # Save the output
    output = {
        'task_id': instance.task_id,
        'instruction': instruction,
        'metadata': metadata,
<<<<<<< HEAD
        'history': history_tuples,
=======
        'history': [
            (event_to_dict(action), event_to_dict(obs)) for action, obs in state.history
        ],
        'metrics': metrics,
>>>>>>> 64f7749b
        'error': state.error if state and state.error else None,
        'test_result': test_result,
    }

    config.workspace_mount_path = old_workspace_mount_path
    config.workspace_base = old_workspace_base
    return output


if __name__ == '__main__':
    # NOTE: It is preferable to load datasets from huggingface datasets and perform post-processing
    # so we don't need to manage file uploading to OpenDevin's repo
    dataset = load_dataset(
        'bigcode/humanevalpack', 'python'
    )  # TODO: Support other languages
    hefix_tests = dataset['test'].to_pandas()

    # Check https://github.com/OpenDevin/OpenDevin/blob/main/evaluation/humanevalfix/README.md#configure-opendevin-and-your-llm
    # for details of how to set `llm_config`
    if args.llm_config:
        specified_llm_config = get_llm_config_arg(args.llm_config)
        if specified_llm_config:
            config.llm = specified_llm_config
    logger.info(f'Config for evaluation: {config}')

    # TEST METADATA
    agent_class = args.agent_cls
    assert (
        agent_class in AGENT_CLS_TO_FAKE_USER_RESPONSE_FN
    ), f'Unsupported agent class: {agent_class}'
    model_name = config.llm.model.split('/')[-1]
    max_iterations = args.max_iterations
    eval_note = ''
    if args.eval_note is not None:
        eval_note += '_N_' + args.eval_note
    eval_output_dir = os.path.join(
        args.eval_output_dir,
        'humanevalfix',
        agent_class,
        model_name + '_maxiter_' + str(max_iterations) + eval_note,
    )

    pathlib.Path(eval_output_dir).mkdir(parents=True, exist_ok=True)
    pathlib.Path(os.path.join(eval_output_dir, 'logs')).mkdir(
        parents=True, exist_ok=True
    )
    logger.info(f'Using evaluation output directory: {eval_output_dir}')

    metadata = {
        'agent_class': agent_class,
        'model_name': model_name,
        'max_iterations': max_iterations,
        'eval_output_dir': eval_output_dir,
        'start_time': time.strftime('%Y-%m-%d %H:%M:%S'),
        # get the commit id of current repo for reproducibility
        'git_commit': subprocess.check_output(['git', 'rev-parse', 'HEAD'])
        .decode('utf-8')
        .strip(),
    }
    logger.info(f'Metadata: {metadata}')
    with open(os.path.join(eval_output_dir, 'metadata.json'), 'w') as f:
        json.dump(metadata, f)

    # LIMIT EVALUATION
    eval_n_limit = args.eval_n_limit
    if eval_n_limit:
        hefix_tests = hefix_tests.head(eval_n_limit)
        logger.info(f'Limiting evaluation to first {eval_n_limit} instances.')

    # OUTPUT FILE
    output_file = os.path.join(eval_output_dir, 'output.jsonl')
    logger.info(f'Writing evaluation output to {output_file}')
    finished_instance_ids = set()
    if os.path.exists(output_file):
        with open(output_file, 'r') as f:
            for line in f:
                data = json.loads(line)
                finished_instance_ids.add(data['task_id'])
        logger.warning(
            f'Output file {output_file} already exists. Loaded {len(finished_instance_ids)} finished instances.'
        )
    output_fp = open(output_file, 'a')

    logger.info(
        f'Evaluation started with Agent {agent_class}, model {model_name}, max iterations {max_iterations}.'
    )

    # =============================================
    # filter out finished instances
    new_hefix_tests = []
    for idx, instance in hefix_tests.iterrows():
        if instance.task_id in finished_instance_ids:
            logger.info(
                f'Skipping instance {instance.task_id} as it is already finished.'
            )
            continue
        new_hefix_tests.append(instance)

    hefix_tests = pd.DataFrame(new_hefix_tests)
    logger.info(
        f'Finished instances: {len(finished_instance_ids)}, Remaining instances: {len(hefix_tests)}'
    )
    # =============================================

    pbar = tqdm(total=len(hefix_tests))

    # This function tracks the progress AND write the output to a JSONL file
    def update_progress(future):
        pbar.update(1)
        output = future.result()
        pbar.set_description(f'Instance {output["task_id"]}')
        pbar.set_postfix_str(f'Test Result: {output["test_result"]["result"]}')
        logger.info(
            f'Finished evaluation for instance {output["task_id"]}: {output["test_result"]["result"]}'
        )
        output_fp.write(json.dumps(output) + '\n')
        output_fp.flush()

    # This sets the multi-processing
    num_workers = args.eval_num_workers
    logger.info(f'Using {num_workers} workers for evaluation.')

    try:
        with ProcessPoolExecutor(num_workers) as executor:
            futures = []
            # This is how we perform multi-processing
            for row_idx, instance in hefix_tests.iterrows():
                future = executor.submit(
                    process_instance,
                    instance,
                    agent_class,
                    metadata,
                    skip_workspace_mount=False,
                    reset_logger=bool(num_workers > 1),
                )
                future.add_done_callback(update_progress)
                futures.append(future)

            # Wait for all futures to complete
            for future in futures:
                future.result()
    except KeyboardInterrupt:
        print('KeyboardInterrupt received. Cleaning up...')
        cleanup()

    output_fp.close()
    logger.info('Evaluation finished.')<|MERGE_RESOLUTION|>--- conflicted
+++ resolved
@@ -220,6 +220,7 @@
     # You can simply get the LAST `MessageAction` from the returned `state.history` and parse it for evaluation.
     if state is None:
         raise ValueError('State should not be None.')
+
     metrics = state.metrics.get() if state.metrics else None
 
     # history is now available as a list[Event], rather than list of pairs of (Action, Observation)
@@ -232,14 +233,8 @@
         'task_id': instance.task_id,
         'instruction': instruction,
         'metadata': metadata,
-<<<<<<< HEAD
         'history': history_tuples,
-=======
-        'history': [
-            (event_to_dict(action), event_to_dict(obs)) for action, obs in state.history
-        ],
         'metrics': metrics,
->>>>>>> 64f7749b
         'error': state.error if state and state.error else None,
         'test_result': test_result,
     }
