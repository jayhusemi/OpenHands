--- conflicted
+++ resolved
@@ -6,12 +6,7 @@
 
 import pandas as pd
 from datasets import load_dataset
-<<<<<<< HEAD
-from tqdm import tqdm
-# import sys; sys.path.append("/Users/ma/Desktop/projects/OD/OpenDevin/")
-=======
-
->>>>>>> fb9ad043
+
 from evaluation.swe_bench.swe_env_box import DockerSSHBox
 from evaluation.utils.shared import (
     EvalMetadata,
@@ -27,6 +22,7 @@
 from opendevin.core.logger import get_console_handler
 from opendevin.core.logger import opendevin_logger as logger
 from opendevin.core.main import run_agent_controller
+from opendevin.events.action import MessageAction
 from opendevin.llm.llm import LLM
 
 AGENT_CLS_TO_FAKE_USER_RESPONSE_FN = {
@@ -157,12 +153,6 @@
             )
         logger.info(f'logic_inference.py copied to {workspace_mount_path}')
 
-        # cache_dir = os.path.join(workspace_mount_path, '.cache_program')
-        # if not os.path.exists(cache_dir):
-        #     os.makedirs(cache_dir)
-
-        # Prepare instruction
-
         with open('./evaluation/logic_reasoning/instruction.txt', 'r') as f:
             instruction = f.read()
 
@@ -203,28 +193,15 @@
 
         final_message = ''
         messages = []
-<<<<<<< HEAD
-        for action, obs in reversed(state.history):
-            # if isinstance(act, MessageAction):
-            messages.append(obs.content)
-            # print("obs.content:", obs.content)
-            if obs.content:
-                final_message = str(obs.content).split("\n")[-1]
-                logger.info(f'Final message: {final_message}')
-                final_message = eval(final_message)[0]
-                if final_message in ["'A'", "'B'", "'C'"]:
-            # if str(obs.content) in ["'A'", "'B'", "'C'"]:
-                # final_message = obs.content
-                    break
-=======
         for event in state.history.get_events(reverse=True):
-            # will this be a MessageAction?
-            # TODO we can filter for types of events if we know what to expect
-            messages.append(event.content)
-            if str(event.content) in ["'A'", "'B'", "'C'"]:
-                final_message = event.content
-                break
->>>>>>> fb9ad043
+            if isinstance(event, MessageAction):
+                messages.append(event.content)
+                if str(event.content):
+                    final_message = str(event.content).split('\n')[-1]
+                    logger.info(f'Final message: {final_message}')
+                    final_message = eval(final_message)[0]
+                    if final_message in ["'A'", "'B'", "'C'"]:
+                        break
 
         final_message = final_message.strip("'")
         logger.info(
@@ -304,141 +281,6 @@
         args.max_iterations,
         args.eval_note,
         args.eval_output_dir,
-<<<<<<< HEAD
-        'logic_reasoning',
-        agent_class,
-        dataset_name,
-        model_name + '_maxiter_' + str(max_iterations) + eval_note,
-        args.log_name,
-    )
-
-    pathlib.Path(eval_output_dir).mkdir(parents=True, exist_ok=True)
-    pathlib.Path(os.path.join(eval_output_dir, 'logs')).mkdir(
-        parents=True, exist_ok=True
-    )
-    logger.info(f'Using evaluation output directory: {eval_output_dir}')
-
-    # LIMIT EVALUATION
-    eval_n_limit = args.eval_n_limit
-    if eval_n_limit:
-        logic_reasoning_tests = logic_reasoning_tests.select(list(range(eval_n_limit)))
-        # logic_reasoning_tests = [logic_reasoning_tests[eval_n_limit]]
-        # logger.info(f'Limiting evaluation to 第{eval_n_limit}个 instances.')
-        logger.info(f'Limiting evaluation to first {eval_n_limit} instances.')
-
-    start_time = time.strftime('%Y-%m-%d %H:%M:%S')
-
-    # OUTPUT FILE
-    output_file = os.path.join(eval_output_dir, 'output.jsonl')
-    logger.info(f'Writing evaluation output to {output_file}')
-    finished_task_ids = set()
-    if os.path.exists(output_file):
-        with open(output_file, 'r') as f:
-            for line in f:
-                data = json.loads(line)
-                finished_task_ids.add(data['id'])
-        logger.warning(
-            f'Output file {output_file} already exists. Loaded {len(finished_task_ids)} finished instances.'
-        )
-    output_fp = open(output_file, 'a')
-
-    logger.info(
-        f'Evaluation started with Agent {agent_class}, model {model_name}, max iterations {max_iterations}.'
-    )
-
-    # =============================================
-    # filter out finished instances
-    new_logic_reasoning_tests = []
-    for instance in logic_reasoning_tests:
-        if instance['id'] in finished_task_ids:
-            logger.info(
-                f'Skipping instance {instance["id"]} as it is already finished.'
-            )
-            continue
-        new_logic_reasoning_tests.append(instance)
-
-    logic_reasoning_tests = new_logic_reasoning_tests
-    logger.info(
-        f'Finished instances: {len(finished_task_ids)}, Remaining instances: {len(logic_reasoning_tests)}'
-    )
-    # =============================================
-
-    pbar = tqdm(total=len(logic_reasoning_tests))
-
-    # This function tracks the progress AND write the output to a JSONL file
-    def update_progress(future):
-        pbar.update(1)
-        output = future.result()
-        pbar.set_description(f'Instance {output["id"]}')
-        pbar.set_postfix_str(f'Test Result: {output["test_result"]["result"]}')
-        logger.info(
-            f'Finished evaluation for instance {output["id"]}: {output["test_result"]["result"]}'
-        )
-        output_fp.write(json.dumps(output) + '\n')
-        # json.dump(output, output_fp, indent=4)
-        output_fp.flush()
-
-    # This sets the multi-processing
-    num_workers = args.eval_num_workers
-    # num_workers = 1
-    logger.info(f'Using {num_workers} workers for evaluation.')
-
-    # This is SWE-Bench specific - CodeActAgent don't requires mounted workspace to work
-    skip_workspace_mount = False
-    logger.info(f'Skipping workspace mount: {skip_workspace_mount}')
-
-    try:
-        with ProcessPoolExecutor(num_workers) as executor:
-            futures = []
-            # This is how we perform multi-processing
-            for instance in logic_reasoning_tests:
-                future = executor.submit(
-                    process_instance,
-                    instance,
-                    agent_class,
-                    dataset_name,
-                    skip_workspace_mount,
-                    eval_output_dir,
-                    reset_logger=bool(num_workers > 1),
-                )
-                future.add_done_callback(update_progress)
-                futures.append(future)
-
-            # Wait for all futures to complete
-            for future in futures:
-                future.result()
-    except KeyboardInterrupt:
-        print('KeyboardInterrupt received. Cleaning up...')
-        cleanup()
-
-    output_fp.close()
-
-    with open(output_file, 'r') as f:
-        test_result = [(json.loads(line))['test_result']['result'] for line in f]
-    
-    with open(output_file, 'r') as f:
-        data = [json.loads(line) for line in f]
-    with open(os.path.join(eval_output_dir, 'output.json'), 'w') as f:       
-        json.dump(data, f, indent=4)
-    
-    metadata = {
-        'Dataset': dataset_name,
-        'Data split': data_split,
-        'Number of Samples': len(test_result),
-        'Agent class': agent_class,
-        'Model name': model_name,
-        'Start_time': start_time,
-        'End_time': time.strftime('%Y-%m-%d %H:%M:%S'),
-        'Final Accuracy': f'{sum(test_result)/len(test_result):.2f}',
-    }
-
-    with open(os.path.join(eval_output_dir, 'metadata.json'), 'w') as f:
-        json.dump(metadata, f, indent=4)
-
-    logger.info(f'Metadata: {json.dumps(metadata, indent=4)}')
-    logger.info(
-        f'Evaluation finished. Metadata saved to {eval_output_dir}/metadata.json'
-=======
     )
     output_file = os.path.join(metadata.eval_output_dir, 'output.jsonl')
     instances = prepare_dataset(dataset, output_file, args.eval_n_limit, id_column)
@@ -449,5 +291,4 @@
         args.eval_num_workers,
         process_instance,
         id_column,
->>>>>>> fb9ad043
     )