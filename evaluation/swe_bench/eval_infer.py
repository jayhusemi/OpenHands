import os
import tempfile
import time
from functools import partial

import pandas as pd
from swebench.harness.grading import get_eval_report
from swebench.harness.run_evaluation import (
    APPLY_PATCH_FAIL,
    APPLY_PATCH_PASS,
)
from swebench.harness.test_spec import SWEbenchInstance, TestSpec, make_test_spec
from swebench.harness.utils import load_swebench_dataset

from evaluation.swe_bench.run_infer import get_instance_docker_image
from evaluation.utils.shared import (
    EvalMetadata,
    EvalOutput,
    prepare_dataset,
    reset_logger_for_multiprocessing,
    run_evaluation,
)
from openhands.core.config import (
    AppConfig,
    SandboxConfig,
    get_parser,
)
from openhands.core.logger import openhands_logger as logger
from openhands.core.main import create_runtime
from openhands.events.action import CmdRunAction
from openhands.events.observation import CmdOutputObservation
from openhands.utils.async_utils import call_async_from_sync

# TODO: migrate all swe-bench docker to ghcr.io/openhands
DOCKER_IMAGE_PREFIX = os.environ.get('EVAL_DOCKER_IMAGE_PREFIX', 'docker.io/xingyaoww/')
logger.info(f'Using docker image prefix: {DOCKER_IMAGE_PREFIX}')


def process_git_patch(patch):
    if not isinstance(patch, str):
        return ''

    if not patch.strip():
        # skip empty patches
        return ''

    patch = patch.replace('\r\n', '\n')
    # There might be some weird characters at the beginning of the patch
    # due to some OpenHands inference command outputs

    # FOR EXAMPLE:
    # git diff --no-color --cached 895f28f9cbed817c00ab68770433170d83132d90
    # [A[C[C[C[C[C[C[C[C[C[C[C[C[C[C[C[C[C[C[C[C[C[C[C[C[C[C[C[C[C[C[C[C[C[C[C[C[C[C[C[C[C[C[C[C[C[C[C[C[C[C[C[C[C[C[C[C[C[C[C[C[C[C[C[C[C[C[C[C[C[C[C[C[C[C[C[C[C[C[C[K0
    # diff --git a/django/db/models/sql/.backup.query.py b/django/db/models/sql/.backup.query.py
    # new file mode 100644
    # index 0000000000..fc13db5948

    # We "find" the first line that starts with "diff" and then we remove lines before it
    lines = patch.split('\n')
    for i, line in enumerate(lines):
        if line.startswith('diff --git'):
            patch = '\n'.join(lines[i:])
            break

    patch = patch.rstrip() + '\n'  # Make sure the last line ends with a newline
    return patch


def get_config(instance: pd.Series) -> AppConfig:
    # We use a different instance image for the each instance of swe-bench eval
    base_container_image = get_instance_docker_image(instance['instance_id'])
    logger.info(
        f'Using instance container image: {base_container_image}. '
        f'Please make sure this image exists. '
        f'Submit an issue on https://github.com/All-Hands-AI/OpenHands if you run into any issues.'
    )
    config = AppConfig(
        run_as_openhands=False,
        runtime=os.environ.get('RUNTIME', 'eventstream'),
        sandbox=SandboxConfig(
            base_container_image=base_container_image,
            use_host_network=False,
            # large enough timeout, since some testcases take very long to run
            timeout=1800,
            api_key=os.environ.get('ALLHANDS_API_KEY', None),
            remote_runtime_api_url=os.environ.get('SANDBOX_REMOTE_RUNTIME_API_URL'),
<<<<<<< HEAD
            remote_runtime_init_timeout=3600,
=======
            remote_runtime_init_timeout=1800,
>>>>>>> f55ddbed
        ),
        # do not mount workspace
        workspace_base=None,
        workspace_mount_path=None,
    )
    return config


def process_instance(
    instance: pd.Series,
    metadata: EvalMetadata,
    reset_logger: bool = True,
    log_dir: str | None = None,
) -> EvalOutput:
    """
    Evaluate agent performance on a SWE-bench problem instance.

    Note that this signature differs from the expected input to `run_evaluation`. Use
    `functools.partial` to provide optional arguments before passing to the evaluation harness.

    Args:
        log_dir (str | None, default=None): Path to directory where log files will be written. Must
        be provided if `reset_logger` is set.

    Raises:
        AssertionError: if the `reset_logger` flag is set without a provided log directory.
    """
    # Setup the logger properly, so you can run multi-processing to parallelize the evaluation
    if reset_logger:
        assert (
            log_dir is not None
        ), "Can't reset logger without a provided log directory."
        os.makedirs(log_dir, exist_ok=True)
        reset_logger_for_multiprocessing(logger, instance.instance_id, log_dir)
    else:
        logger.info(f'Starting evaluation for instance {instance.instance_id}.')

    config = get_config(instance)
    instance_id = instance.instance_id
    model_patch = instance['model_patch']
    test_spec: TestSpec = instance['test_spec']
    logger.info(f'Starting evaluation for instance {instance_id}.')

    if 'test_result' not in instance.keys():
        instance['test_result'] = {}
    instance['test_result']['report'] = {
        'empty_generation': False,
        'resolved': False,
        'failed_apply_patch': False,
        'error_eval': False,
        'test_timeout': False,
    }

    if model_patch == '':
        instance['test_result']['report']['empty_generation'] = True
        return EvalOutput(
            instance_id=instance_id,
            test_result=instance['test_result'],
            metadata=metadata,
        )

    runtime = create_runtime(config)
    call_async_from_sync(runtime.connect)
    # Get patch and save it to /tmp/patch.diff
    with tempfile.TemporaryDirectory() as temp_dir:
        # Patch file
        patch_file_path = os.path.join(temp_dir, 'patch.diff')
        with open(patch_file_path, 'w') as f:
            f.write(model_patch)
        runtime.copy_to(patch_file_path, '/tmp')
        # Eval script
        eval_script_path = os.path.join(temp_dir, 'eval.sh')
        with open(eval_script_path, 'w') as f:
            f.write(test_spec.eval_script)
        runtime.copy_to(eval_script_path, '/tmp')

    # Set +x
    action = CmdRunAction(command='chmod +x /tmp/eval.sh')
    action.timeout = 600
    logger.info(action, extra={'msg_type': 'ACTION'})
    obs = runtime.run_action(action)
    logger.info(obs, extra={'msg_type': 'OBSERVATION'})
    assert obs.exit_code == 0

    # Apply patch
    exec_command = (
        'cd /testbed && '
        "(git apply -v /tmp/patch.diff && echo 'APPLY_PATCH_PASS' || "
        "(echo 'Failed to apply patch with git apply, trying with patch command...' && "
        "(patch --batch --fuzz=5 -p1 -i /tmp/patch.diff && echo 'APPLY_PATCH_PASS' || "
        "echo 'APPLY_PATCH_FAIL')))"
    )
    action = CmdRunAction(command=exec_command, keep_prompt=False)
    action.timeout = 600
    obs = runtime.run_action(action)
    assert isinstance(obs, CmdOutputObservation)
    apply_patch_output = obs.content
    assert isinstance(apply_patch_output, str)
    instance['test_result']['apply_patch_output'] = apply_patch_output

    try:
        if 'APPLY_PATCH_FAIL' in apply_patch_output:
            logger.info(f'[{instance_id}] {APPLY_PATCH_FAIL}:\n{apply_patch_output}')
            instance['test_result']['report']['failed_apply_patch'] = True

            return EvalOutput(
                instance_id=instance_id,
                test_result=instance['test_result'],
                metadata=metadata,
            )
        elif 'APPLY_PATCH_PASS' in apply_patch_output:
            logger.info(f'[{instance_id}] {APPLY_PATCH_PASS}:\n{apply_patch_output}')

            # Run eval script in background and save output to log file
            log_file = '/tmp/eval_output.log'
            action = CmdRunAction(
                command=f'/tmp/eval.sh > {log_file} 2>&1 & echo $!', keep_prompt=False
            )
            action.timeout = 60  # Short timeout just to get the process ID
            obs = runtime.run_action(action)

            if isinstance(obs, CmdOutputObservation) and obs.exit_code == 0:
                pid = obs.content.split()[-1].strip()
                logger.info(
                    f'[{instance_id}] Evaluation process started with PID: {pid}'
                )

                # Poll for completion
                start_time = time.time()
                timeout = 1800  # 30 minutes
                while True:
                    seconds_elapsed = time.time() - start_time
                    if seconds_elapsed > timeout:
                        logger.info(
                            f'[{instance_id}] Evaluation timed out after {timeout} seconds'
                        )
                        instance['test_result']['report']['test_timeout'] = True
                        break
                    check_action = CmdRunAction(
                        command=f'ps -p {pid} > /dev/null; echo $?', keep_prompt=False
                    )
                    check_action.timeout = 60
                    check_obs = runtime.run_action(check_action)
                    if (
                        isinstance(check_obs, CmdOutputObservation)
                        and check_obs.content.split()[-1].strip() == '1'
                    ):
                        logger.info(
                            f'[{instance_id}] Evaluation process completed after {seconds_elapsed} seconds'
                        )
                        break
                    logger.info(
                        f'[{instance_id}] [{seconds_elapsed:.0f}s] Evaluation still running, waiting...'
                    )
                    time.sleep(30)  # Wait for 30 seconds before checking again

                # Read the log file
                cat_action = CmdRunAction(command=f'cat {log_file}', keep_prompt=False)
                cat_action.timeout = 300
                cat_obs = runtime.run_action(cat_action)

                # Grade answer
                if isinstance(cat_obs, CmdOutputObservation) and cat_obs.exit_code == 0:
                    test_output = cat_obs.content
                    assert isinstance(test_output, str)
                    instance['test_result']['test_output'] = test_output

                    # Get report from test output
                    logger.info(f'[{instance_id}] Grading answer...')
                    with tempfile.TemporaryDirectory() as temp_dir:
                        # Create a directory structure that matches the expected format
                        # NOTE: this is a hack to make the eval report format consistent
                        # with the original SWE-Bench eval script
                        log_dir = os.path.join(temp_dir, 'logs', instance_id.lower())
                        os.makedirs(log_dir, exist_ok=True)
                        test_output_path = os.path.join(log_dir, 'test_output.txt')
                        with open(test_output_path, 'w') as f:
                            f.write(test_output)

                        _report = get_eval_report(
                            test_spec=test_spec,
                            prediction={
                                'model_patch': model_patch,
                                'instance_id': instance_id,
                            },
                            log_path=test_output_path,
                            include_tests_status=True,
                        )
                        report = _report[instance_id]
                        logger.info(
                            f"[{instance_id}] report: {report}\nResult for {instance_id}: resolved: {report['resolved']}"
                        )
                        instance['test_result']['report']['resolved'] = report[
                            'resolved'
                        ]
            else:
                logger.info(f'[{instance_id}] Error when starting eval:\n{obs.content}')
                instance['test_result']['report']['error_eval'] = True

            return EvalOutput(
                instance_id=instance_id,
                test_result=instance['test_result'],
                metadata=metadata,
            )
        else:
            logger.info(
                f'[{instance_id}] Unexpected output when applying patch:\n{apply_patch_output}'
            )
            raise RuntimeError(
                instance_id,
                f'Unexpected output when applying patch:\n{apply_patch_output}',
                logger,
            )
    finally:
        runtime.close()


if __name__ == '__main__':
    parser = get_parser()
    parser.add_argument(
        '--input-file',
        type=str,
        help='Path to input predictions file',
        required=True,
    )
    parser.add_argument(
        '--dataset',
        type=str,
        default='princeton-nlp/SWE-bench',
        help='data set to evaluate on, either full-test or lite-test',
    )
    parser.add_argument(
        '--split',
        type=str,
        default='test',
        help='split to evaluate on',
    )
    args, _ = parser.parse_known_args()

    # Load SWE-Bench dataset
    full_dataset: list[SWEbenchInstance] = load_swebench_dataset(
        args.dataset, args.split
    )
    instance_id_to_instance = {
        instance['instance_id']: instance for instance in full_dataset
    }
    logger.info(
        f'Loaded dataset {args.dataset} with split {args.split} to run inference on.'
    )

    # Load predictions
    assert args.input_file.endswith('.jsonl'), 'Input file must be a jsonl file.'
    predictions = pd.read_json(args.input_file, lines=True)
    assert (
        'instance_id' in predictions.columns
    ), 'Input file must contain instance_id column.'

    if 'model_patch' not in predictions.columns and (
        'test_result' in predictions.columns
        and 'model_patch' in predictions['test_result'].iloc[0]
    ):
        raise ValueError(
            'Input file must contain model_patch column OR test_result column with model_patch field.'
        )
    assert len(predictions['instance_id'].unique()) == len(
        predictions
    ), 'instance_id column must be unique.'

    if 'model_patch' not in predictions.columns:
        predictions['model_patch'] = predictions['test_result'].apply(
            lambda x: x['git_patch']
        )
    assert {'instance_id', 'model_patch'}.issubset(
        set(predictions.columns)
    ), 'Input file must contain instance_id and model_patch columns.'

    # Process model_patch
    predictions['model_patch'] = predictions['model_patch'].apply(process_git_patch)

    # Merge predictions with dataset
    predictions['instance'] = predictions['instance_id'].apply(
        lambda x: instance_id_to_instance[x]
    )
    predictions['test_spec'] = predictions['instance'].apply(make_test_spec)

    # Prepare dataset
    output_file = args.input_file.replace('.jsonl', '.swebench_eval.jsonl')
    instances = prepare_dataset(predictions, output_file, args.eval_n_limit)

    # If possible, load the relevant metadata to avoid issues with `run_evaluation`.
    metadata: EvalMetadata | None = None
    metadata_filepath = os.path.join(os.path.dirname(args.input_file), 'metadata.json')
    if os.path.exists(metadata_filepath):
        with open(metadata_filepath, 'r') as metadata_file:
            data = metadata_file.read()
            metadata = EvalMetadata.model_validate_json(data)

    # The evaluation harness constrains the signature of `process_instance_func` but we need to
    # pass extra information. Build a new function object to avoid issues with multiprocessing.
    process_instance_func = partial(
        process_instance, log_dir=output_file.replace('.jsonl', '.logs')
    )

    run_evaluation(
        instances,
        metadata=metadata,
        output_file=output_file,
        num_workers=args.eval_num_workers,
        process_instance_func=process_instance_func,
    )

    # Load evaluated predictions & print number of resolved predictions
    evaluated_predictions = pd.read_json(output_file, lines=True)
    fields = ['resolved', 'failed_apply_patch', 'error_eval', 'empty_generation']

    def count_report_field(row, field):
        return row['test_result']['report'][field]

    report = {}
    for field in fields:
        count = evaluated_predictions.apply(
            count_report_field, args=(field,), axis=1
        ).sum()
        report[field] = count
        logger.info(
            f'# {field}: {count} / {len(evaluated_predictions)}. ({count / len(evaluated_predictions):.2%})'
        )<|MERGE_RESOLUTION|>--- conflicted
+++ resolved
@@ -84,11 +84,7 @@
             timeout=1800,
             api_key=os.environ.get('ALLHANDS_API_KEY', None),
             remote_runtime_api_url=os.environ.get('SANDBOX_REMOTE_RUNTIME_API_URL'),
-<<<<<<< HEAD
             remote_runtime_init_timeout=3600,
-=======
-            remote_runtime_init_timeout=1800,
->>>>>>> f55ddbed
         ),
         # do not mount workspace
         workspace_base=None,
