--- conflicted
+++ resolved
@@ -29,15 +29,9 @@
 )
 from opendevin.core.logger import opendevin_logger as logger
 from opendevin.core.main import run_controller
-<<<<<<< HEAD
 from opendevin.events.action import CmdRunAction
 from opendevin.events.observation import CmdOutputObservation
 from opendevin.runtime.runtime import Runtime
-=======
-from opendevin.llm.llm import LLM
-
-config = load_app_config()
->>>>>>> 105f0ffe
 
 USE_HINT_TEXT = os.environ.get('USE_HINT_TEXT', 'false').lower() == 'true'
 USE_INSTANCE_IMAGE = os.environ.get('USE_INSTANCE_IMAGE', 'false').lower() == 'true'
@@ -348,25 +342,15 @@
         run_controller(
             config=config,
             task_str=instruction,
-<<<<<<< HEAD
-            max_iterations=metadata.max_iterations,
-            max_budget_per_task=config.max_budget_per_task,
-=======
->>>>>>> 105f0ffe
             fake_user_response_fn=AGENT_CLS_TO_FAKE_USER_RESPONSE_FN[
                 metadata.agent_class
             ],
-<<<<<<< HEAD
             initialize_runtime_fn=functools.partial(
                 initialize_runtime_fn, instance=instance
             ),
             complete_runtime_fn=functools.partial(
                 complete_runtime_fn, instance=instance
             ),
-=======
-            agent=agent,
-            sandbox=sandbox,
->>>>>>> 105f0ffe
             sid=instance.instance_id,
         )
     )
