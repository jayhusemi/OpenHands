--- conflicted
+++ resolved
@@ -47,15 +47,6 @@
     'SupervisorAgent': codeact_user_response,
 }
 
-<<<<<<< HEAD
-AGENT_CLS_TO_INST_SUFFIX = {
-    'CodeActAgent': 'When you think you have fixed the issue through code changes, please run the following command: <execute_bash> exit </execute_bash>.\n',
-    'CodeActSWEAgent': 'When you think you have fixed the issue through code changes, please run the following command: <execute_bash> exit </execute_bash>.\n',
-    'SupervisorAgent': 'When you think you have fixed the issue, please run the following command: <execute_bash> exit </execute_bash>.\n',
-}
-
-=======
->>>>>>> 619bbf11
 
 def _get_swebench_workspace_dir_name(instance: pd.Series) -> str:
     return f'{instance.repo}__{instance.version}'.replace('/', '__')
