--- conflicted
+++ resolved
@@ -471,19 +471,10 @@
         raise ValueError(f'Could not find LLM config: --llm_config {args.llm_config}')
 
     details = {}
-<<<<<<< HEAD
-    _agent_cls = agenthub.Agent.get_cls(args.agent_cls)
-
+    _agent_cls = openhands.agenthub.Agent.get_cls(args.agent_cls)
     if hasattr(_agent_cls, 'prompt_manager'):
         details['system_message'] = _agent_cls.prompt_manager.system_message
         details['initial_user_message'] = _agent_cls.prompt_manager.initial_user_message
-=======
-    _agent_cls = openhands.agenthub.Agent.get_cls(args.agent_cls)
-    if hasattr(_agent_cls, 'system_message'):
-        details['system_message'] = _agent_cls.system_message
-    if hasattr(_agent_cls, 'in_context_example'):
-        details['in_context_example'] = _agent_cls.in_context_example
->>>>>>> 36618931
 
     metadata = make_metadata(
         llm_config,
