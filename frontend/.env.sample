--- conflicted
+++ resolved
@@ -1,9 +1,5 @@
 VITE_BACKEND_BASE_URL="localhost:3000" # Backend URL without protocol (e.g. localhost:3000)
-<<<<<<< HEAD
-VITE_MOCK_API="true" # true or false
-=======
 VITE_MOCK_API="false" # true or false
->>>>>>> 2c0a52b8
 
 # GitHub OAuth
 VITE_GITHUB_CLIENT_ID=""
