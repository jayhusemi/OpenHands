{
  "name": "opendevin-frontend",
  "version": "0.1.0",
  "private": true,
  "type": "module",
  "engines": {
    "node": ">=14.8.0"
  },
  "dependencies": {
    "@monaco-editor/react": "^4.6.0",
    "@nextui-org/react": "^2.2.10",
    "@react-types/shared": "^3.22.1",
    "@reduxjs/toolkit": "^2.2.2",
    "@testing-library/jest-dom": "^5.17.0",
    "@testing-library/react": "^13.4.0",
    "@testing-library/user-event": "^13.5.0",
    "@types/node": "^18.0.0 ",
    "@types/react": "^18.2.66",
    "@types/react-dom": "^18.2.22",
    "@types/react-syntax-highlighter": "^15.5.11",
    "@typescript-eslint/eslint-plugin": "^7.4.0",
    "@vitejs/plugin-react": "^4.2.1",
    "@xterm/xterm": "^5.4.0",
    "eslint-config-airbnb-typescript": "^18.0.0",
    "framer-motion": "^11.0.24",
<<<<<<< HEAD
    "jose": "^5.2.3",
=======
    "i18next": "^23.10.1",
    "i18next-browser-languagedetector": "^7.2.1",
    "i18next-http-backend": "^2.5.0",
>>>>>>> c834aa72
    "react": "^18.2.0",
    "react-dom": "^18.2.0",
    "react-i18next": "^14.1.0",
    "react-redux": "^9.1.0",
    "react-syntax-highlighter": "^15.5.0",
    "tailwind-merge": "^2.2.2",
    "typescript": "^5.4.3",
    "vite": "^5.1.6",
    "vite-tsconfig-paths": "^4.3.2",
    "web-vitals": "^2.1.4",
    "xterm-addon-fit": "^0.8.0"
  },
  "scripts": {
    "start": "vite",
    "build": "tsc && vite build",
    "test": "jest",
    "preview": "vite preview",
    "make-i18n": "node scripts/make-i18n-translations.cjs",
    "prelint": "pnpm run make-i18n",
    "lint": "eslint src/**/*.ts* && prettier --check src/**/*.ts*",
    "prepare": "cd .. && husky install frontend/.husky"
  },
  "husky": {
    "hooks": {
      "pre-commit": "lint-staged"
    }
  },
  "lint-staged": {
    "src/**/*.ts*": [
      "eslint --fix",
      "prettier --write"
    ]
  },
  "jest": {
    "preset": "ts-jest/presets/js-with-ts",
    "testEnvironment": "jest-environment-jsdom",
    "modulePaths": [
      "<rootDir>/src"
    ]
  },
  "devDependencies": {
    "@types/jest": "^29.5.12",
    "@typescript-eslint/parser": "^7.0.0",
    "autoprefixer": "^10.4.19",
    "eslint": "^8.57.0",
    "eslint-config-airbnb": "^19.0.4",
    "eslint-config-prettier": "^9.1.0",
    "eslint-plugin-import": "^2.29.1",
    "eslint-plugin-jsx-a11y": "^6.8.0",
    "eslint-plugin-prettier": "^5.1.3",
    "eslint-plugin-react": "^7.34.1",
    "eslint-plugin-react-hooks": "^4.6.0",
    "husky": "^8.0.0",
    "jest": "^29.7.0",
    "jest-environment-jsdom": "^29.7.0",
    "lint-staged": "^15.2.2",
    "postcss": "^8.4.38",
    "prettier": "^3.2.5",
    "tailwindcss": "^3.4.2",
    "ts-jest": "^29.1.2"
  },
  "packageManager": "pnpm@8.15.6",
  "volta": {
    "node": "18.20.1"
  }
}<|MERGE_RESOLUTION|>--- conflicted
+++ resolved
@@ -23,13 +23,10 @@
     "@xterm/xterm": "^5.4.0",
     "eslint-config-airbnb-typescript": "^18.0.0",
     "framer-motion": "^11.0.24",
-<<<<<<< HEAD
     "jose": "^5.2.3",
-=======
     "i18next": "^23.10.1",
     "i18next-browser-languagedetector": "^7.2.1",
     "i18next-http-backend": "^2.5.0",
->>>>>>> c834aa72
     "react": "^18.2.0",
     "react-dom": "^18.2.0",
     "react-i18next": "^14.1.0",
