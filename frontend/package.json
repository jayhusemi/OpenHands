{
  "name": "opendevin-frontend",
  "version": "0.1.0",
  "private": true,
  "type": "module",
  "engines": {
    "node": ">=14.8.0"
  },
  "dependencies": {
    "@monaco-editor/react": "^4.6.0",
    "@nextui-org/react": "^2.2.10",
    "@react-types/shared": "^3.22.1",
    "@reduxjs/toolkit": "^2.2.2",
    "@vitejs/plugin-react": "^4.2.1",
    "@xterm/xterm": "^5.4.0",
    "clsx": "^2.1.0",
    "eslint-config-airbnb-typescript": "^18.0.0",
    "framer-motion": "^11.0.24",
    "i18next": "^23.10.1",
    "i18next-browser-languagedetector": "^7.2.1",
    "i18next-http-backend": "^2.5.0",
    "jose": "^5.2.3",
    "monaco-editor": "^0.47.0",
    "react": "^18.2.0",
    "react-accessible-treeview": "^2.8.3",
    "react-dom": "^18.2.0",
    "react-i18next": "^14.1.0",
    "react-icons": "^5.0.1",
    "react-hot-toast": "^2.4.1",
    "react-redux": "^9.1.0",
    "react-syntax-highlighter": "^15.5.0",
    "tailwind-merge": "^2.2.2",
    "web-vitals": "^2.1.4",
    "xterm": "^5.0.0",
    "xterm-addon-fit": "^0.8.0"
  },
  "scripts": {
    "start": "vite --",
    "build": "tsc && vite build --",
    "test": "jest",
    "preview": "vite preview --",
    "make-i18n": "node scripts/make-i18n-translations.cjs",
    "prelint": "npm run make-i18n",
    "lint": "eslint src/**/*.ts* && prettier --check src/**/*.ts*",
    "prepare": "cd .. && husky install frontend/.husky"
  },
  "husky": {
    "hooks": {
      "pre-commit": "lint-staged"
    }
  },
  "lint-staged": {
    "src/**/*.ts*": [
      "eslint --fix",
      "prettier --write"
    ]
  },
  "jest": {
    "preset": "ts-jest/presets/js-with-ts",
    "testEnvironment": "jest-environment-jsdom",
    "modulePaths": [
      "<rootDir>/src"
    ]
  },
  "devDependencies": {
    "@emotion/is-prop-valid": "latest",
    "@tsconfig/node18": "^18.2.4",
    "@types/jest": "^29.5.12",
    "@typescript-eslint/parser": "^7.0.0",
    "autoprefixer": "^10.4.19",
    "classnames": "^2.5.1",
    "csstype": "^3.1.3",
    "eslint": "^8.57.0",
    "eslint-config-airbnb": "^19.0.4",
    "eslint-config-prettier": "^9.1.0",
    "eslint-plugin-import": "^2.29.1",
    "eslint-plugin-jsx-a11y": "^6.8.0",
    "eslint-plugin-prettier": "^5.1.3",
    "eslint-plugin-react": "^7.34.1",
    "eslint-plugin-react-hooks": "^4.6.0",
    "husky": "^8.0.0",
    "jest": "^29.7.0",
    "jest-environment-jsdom": "^29.7.0",
    "lint-staged": "^15.2.2",
    "pnpm": "^8.15.6",
    "postcss": "^8.4.38",
    "prettier": "^3.2.5",
    "prop-types": "^15.8.1",
    "tailwind-variants": "^0.2.1",
    "tailwindcss": "^3.4.2",
    "ts-jest": "^29.1.2",
    "@testing-library/dom": "^10.0.0",
    "@testing-library/jest-dom": "^6.4.2",
    "@testing-library/react": "^13.4.0",
    "@testing-library/user-event": "^13.5.0",
    "@types/node": "^18.0.0 ",
    "@types/react": "^18.2.66",
    "@types/react-dom": "^18.2.22",
    "@types/react-syntax-highlighter": "^15.5.11",
    "@typescript-eslint/eslint-plugin": "^7.4.0",
    "eslint-config-airbnb-typescript": "^18.0.0",
    "typescript": "^5.4.3",
    "vite": "^5.1.6",
    "vite-tsconfig-paths": "^4.3.2"
  },
<<<<<<< HEAD
  "packageManager": "pnpm@8.15.6",
=======
  "packageManager": "yarn@1.22.22",
>>>>>>> b0899c84
  "volta": {
    "node": "18.20.1"
  }
}<|MERGE_RESOLUTION|>--- conflicted
+++ resolved
@@ -103,11 +103,7 @@
     "vite": "^5.1.6",
     "vite-tsconfig-paths": "^4.3.2"
   },
-<<<<<<< HEAD
-  "packageManager": "pnpm@8.15.6",
-=======
   "packageManager": "yarn@1.22.22",
->>>>>>> b0899c84
   "volta": {
     "node": "18.20.1"
   }
