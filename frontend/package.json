--- conflicted
+++ resolved
@@ -40,11 +40,7 @@
     "start": "npm run make-i18n && vite",
     "build": "tsc && vite build",
     "test": "vitest run",
-<<<<<<< HEAD
-    "dev": "VITE_WATCH_USE_POLLING=true vite",
-=======
     "dev_wsl": "VITE_WATCH_USE_POLLING=true vite",
->>>>>>> feabc97a
     "preview": "vite preview",
     "make-i18n": "node scripts/make-i18n-translations.cjs",
     "prelint": "npm run make-i18n",
