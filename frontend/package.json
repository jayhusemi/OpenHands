--- conflicted
+++ resolved
@@ -33,12 +33,8 @@
     "react-router-dom": "^6.24.1",
     "react-syntax-highlighter": "^15.5.0",
     "tailwind-merge": "^2.3.0",
-<<<<<<< HEAD
-    "vite": "^5.3.2",
+    "vite": "^5.3.3",
     "vite-tsconfig-paths": "^4.3.2",
-=======
-    "vite": "^5.3.3",
->>>>>>> 82ed0a07
     "web-vitals": "^3.5.2"
   },
   "scripts": {
