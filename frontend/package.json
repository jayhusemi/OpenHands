{
  "name": "opendevin-frontend",
  "version": "0.1.0",
  "private": true,
  "type": "module",
  "engines": {
    "node": ">=14.8.0"
  },
  "dependencies": {
    "@monaco-editor/react": "^4.6.0",
    "@nextui-org/react": "^2.2.10",
    "@react-types/shared": "^3.22.1",
    "@reduxjs/toolkit": "^2.2.2",
    "@testing-library/jest-dom": "^5.17.0",
    "@testing-library/react": "^13.4.0",
    "@testing-library/user-event": "^13.5.0",
    "@types/node": "^18.0.0 ",
    "@types/react": "^18.2.66",
    "@types/react-dom": "^18.2.22",
    "@types/react-syntax-highlighter": "^15.5.11",
    "@typescript-eslint/eslint-plugin": "^7.4.0",
    "@vitejs/plugin-react": "^4.2.1",
    "@xterm/xterm": "^5.4.0",
    "eslint-config-airbnb-typescript": "^18.0.0",
    "framer-motion": "^11.0.24",
    "i18next": "^23.10.1",
    "i18next-browser-languagedetector": "^7.2.1",
    "i18next-http-backend": "^2.5.0",
    "react": "^18.2.0",
    "react-accessible-treeview": "^2.8.3",
    "react-dom": "^18.2.0",
<<<<<<< HEAD
    "react-icons": "^5.0.1",
=======
    "react-i18next": "^14.1.0",
>>>>>>> 1328f55d
    "react-redux": "^9.1.0",
    "react-syntax-highlighter": "^15.5.0",
    "tailwind-merge": "^2.2.2",
    "typescript": "^5.4.3",
    "vite": "^5.1.6",
    "vite-tsconfig-paths": "^4.3.2",
    "web-vitals": "^2.1.4",
    "xterm-addon-fit": "^0.8.0"
  },
  "scripts": {
    "start": "vite",
    "build": "tsc && vite build",
    "test": "jest",
    "preview": "vite preview",
    "make-i18n": "node scripts/make-i18n-translations.cjs",
    "prelint": "pnpm run make-i18n",
    "lint": "eslint src/**/*.ts* && prettier --check src/**/*.ts*",
    "prepare": "cd .. && husky install frontend/.husky"
  },
  "husky": {
    "hooks": {
      "pre-commit": "lint-staged"
    }
  },
  "lint-staged": {
    "src/**/*.ts*": [
      "eslint --fix",
      "prettier --write"
    ]
  },
  "jest": {
    "preset": "ts-jest/presets/js-with-ts",
    "testEnvironment": "jest-environment-jsdom",
    "modulePaths": [
      "<rootDir>/src"
    ]
  },
  "devDependencies": {
    "@types/jest": "^29.5.12",
    "@typescript-eslint/parser": "^7.0.0",
    "autoprefixer": "^10.4.19",
    "eslint": "^8.57.0",
    "eslint-config-airbnb": "^19.0.4",
    "eslint-config-prettier": "^9.1.0",
    "eslint-plugin-import": "^2.29.1",
    "eslint-plugin-jsx-a11y": "^6.8.0",
    "eslint-plugin-prettier": "^5.1.3",
    "eslint-plugin-react": "^7.34.1",
    "eslint-plugin-react-hooks": "^4.6.0",
    "husky": "^8.0.0",
    "jest": "^29.7.0",
    "jest-environment-jsdom": "^29.7.0",
    "lint-staged": "^15.2.2",
    "postcss": "^8.4.38",
    "prettier": "^3.2.5",
    "tailwindcss": "^3.4.2",
    "ts-jest": "^29.1.2"
  },
  "packageManager": "pnpm@8.15.6",
  "volta": {
    "node": "18.20.1"
  }
}<|MERGE_RESOLUTION|>--- conflicted
+++ resolved
@@ -29,11 +29,8 @@
     "react": "^18.2.0",
     "react-accessible-treeview": "^2.8.3",
     "react-dom": "^18.2.0",
-<<<<<<< HEAD
     "react-icons": "^5.0.1",
-=======
     "react-i18next": "^14.1.0",
->>>>>>> 1328f55d
     "react-redux": "^9.1.0",
     "react-syntax-highlighter": "^15.5.0",
     "tailwind-merge": "^2.2.2",
