{
  "name": "opendevin-frontend",
  "version": "0.1.0",
  "private": true,
  "type": "module",
  "engines": {
    "node": ">=14.8.0"
  },
  "dependencies": {
    "@monaco-editor/react": "^4.6.0",
    "@nextui-org/react": "^2.2.10",
    "@react-types/shared": "^3.22.1",
    "@reduxjs/toolkit": "^2.2.2",
    "@vitejs/plugin-react": "^4.2.1",
    "@xterm/xterm": "^5.4.0",
<<<<<<< HEAD
    "clsx": "^2.1.0",
    "eslint-config-airbnb-typescript": "^18.0.0",
=======
>>>>>>> 6b7c5b09
    "framer-motion": "^11.0.24",
    "i18next": "^23.10.1",
    "i18next-browser-languagedetector": "^7.2.1",
    "i18next-http-backend": "^2.5.0",
    "jose": "^5.2.3",
    "monaco-editor": "^0.47.0",
    "react": "^18.2.0",
    "react-accessible-treeview": "^2.8.3",
    "react-dom": "^18.2.0",
    "react-i18next": "^14.1.0",
    "react-icons": "^5.0.1",
    "react-redux": "^9.1.0",
    "react-syntax-highlighter": "^15.5.0",
    "tailwind-merge": "^2.2.2",
    "vite": "^5.1.6",
    "vite-tsconfig-paths": "^4.3.2",
    "web-vitals": "^2.1.4",
    "xterm-addon-fit": "^0.8.0"
  },
  "scripts": {
    "start": "vite",
    "build": "tsc && vite build",
    "test": "jest",
    "preview": "vite preview",
    "make-i18n": "node scripts/make-i18n-translations.cjs",
    "prelint": "npm run make-i18n",
    "lint": "eslint src/**/*.ts* && prettier --check src/**/*.ts*",
    "prepare": "cd .. && husky install frontend/.husky"
  },
  "husky": {
    "hooks": {
      "pre-commit": "lint-staged"
    }
  },
  "lint-staged": {
    "src/**/*.ts*": [
      "eslint --fix",
      "prettier --write"
    ]
  },
  "jest": {
    "preset": "ts-jest/presets/js-with-ts",
    "testEnvironment": "jest-environment-jsdom",
    "modulePaths": [
      "<rootDir>/src"
    ]
  },
  "devDependencies": {
    "@types/jest": "^29.5.12",
    "@typescript-eslint/parser": "^7.0.0",
    "autoprefixer": "^10.4.19",
    "eslint": "^8.57.0",
    "eslint-config-airbnb": "^19.0.4",
    "eslint-config-prettier": "^9.1.0",
    "eslint-plugin-import": "^2.29.1",
    "eslint-plugin-jsx-a11y": "^6.8.0",
    "eslint-plugin-prettier": "^5.1.3",
    "eslint-plugin-react": "^7.34.1",
    "eslint-plugin-react-hooks": "^4.6.0",
    "husky": "^8.0.0",
    "jest": "^29.7.0",
    "jest-environment-jsdom": "^29.7.0",
    "lint-staged": "^15.2.2",
    "postcss": "^8.4.38",
    "prettier": "^3.2.5",
    "tailwindcss": "^3.4.2",
    "ts-jest": "^29.1.2",
    "@testing-library/jest-dom": "^6.4.2",
    "@testing-library/react": "^13.4.0",
    "@testing-library/user-event": "^13.5.0",
    "@types/node": "^18.0.0 ",
    "@types/react": "^18.2.66",
    "@types/react-dom": "^18.2.22",
    "@types/react-syntax-highlighter": "^15.5.11",
    "@typescript-eslint/eslint-plugin": "^7.4.0",
    "eslint-config-airbnb-typescript": "^18.0.0",
    "typescript": "^5.4.3"
  },
  "packageManager": "npm@10.5.0",
  "volta": {
    "node": "18.20.1"
  }
}<|MERGE_RESOLUTION|>--- conflicted
+++ resolved
@@ -13,11 +13,8 @@
     "@reduxjs/toolkit": "^2.2.2",
     "@vitejs/plugin-react": "^4.2.1",
     "@xterm/xterm": "^5.4.0",
-<<<<<<< HEAD
     "clsx": "^2.1.0",
     "eslint-config-airbnb-typescript": "^18.0.0",
-=======
->>>>>>> 6b7c5b09
     "framer-motion": "^11.0.24",
     "i18next": "^23.10.1",
     "i18next-browser-languagedetector": "^7.2.1",
