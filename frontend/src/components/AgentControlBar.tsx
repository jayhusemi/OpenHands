--- conflicted
+++ resolved
@@ -8,7 +8,6 @@
 import store, { RootState } from "#/store";
 import AgentState from "#/types/AgentState";
 import { clearMessages } from "#/state/chatSlice";
-import { getSettings } from "#/services/settings";
 
 const IgnoreTaskStateMap: { [k: string]: AgentState[] } = {
   [AgentState.PAUSED]: [
@@ -108,71 +107,43 @@
 
   return (
     <div className="flex justify-between items-center gap-20">
-    <div className="flex items-center gap-3">
-      {curAgentState === AgentState.PAUSED ? (
+      <div className="flex items-center gap-3">
+        {curAgentState === AgentState.PAUSED ? (
+          <ActionButton
+            isDisabled={
+              isLoading ||
+              IgnoreTaskStateMap[AgentState.RUNNING].includes(curAgentState)
+            }
+            content="Resume the agent task"
+            action={AgentState.RUNNING}
+            handleAction={handleAction}
+            large
+          >
+            <PlayIcon />
+          </ActionButton>
+        ) : (
+          <ActionButton
+            isDisabled={
+              isLoading ||
+              IgnoreTaskStateMap[AgentState.PAUSED].includes(curAgentState)
+            }
+            content="Pause the current task"
+            action={AgentState.PAUSED}
+            handleAction={handleAction}
+            large
+          >
+            <PauseIcon />
+          </ActionButton>
+        )}
         <ActionButton
-          isDisabled={
-            isLoading ||
-            IgnoreTaskStateMap[AgentState.RUNNING].includes(curAgentState)
-          }
-          content="Resume the agent task"
-          action={AgentState.RUNNING}
-          handleAction={handleAction}
-          large
-        >
-          <PlayIcon />
-        </ActionButton>
-      ) : (
-        <ActionButton
-          isDisabled={
-            isLoading ||
-            IgnoreTaskStateMap[AgentState.PAUSED].includes(curAgentState)
-          }
-          content="Pause the current task"
-          action={AgentState.PAUSED}
-          handleAction={handleAction}
-          large
-        >
-          <PauseIcon />
-        </ActionButton>
-      )}
-      <ActionButton
-        isDisabled={isLoading}
-        content="Start a new task"
-        action={AgentState.STOPPED}
-        handleAction={handleAction}
-      >
-        <ArrowIcon />
-      </ActionButton>
-    </div>
-<<<<<<< HEAD
-    { CONFIRMATION_MODE && (
-      <div className="flex items-center gap-3">
-      <ActionButton
-          isDisabled={isLoading
-            && curAgentState != AgentState.AWAITING_USER_CONFIRMATION
-          }
-          content="Confirm the requested action"
-          action={AgentState.ACTION_CONFIRMED}
+          isDisabled={isLoading}
+          content="Start a new task"
+          action={AgentState.STOPPED}
           handleAction={handleAction}
         >
-          <ConfirmIcon />
+          <ArrowIcon />
         </ActionButton>
-        <ActionButton
-          isDisabled={isLoading
-            && curAgentState != AgentState.AWAITING_USER_CONFIRMATION
-          }
-          content="Reject the requested action"
-          action={AgentState.ACTION_REJECTED}
-          handleAction={handleAction}
-        >
-          <RejectIcon />
-        </ActionButton>
-
       </div>
-    )}
-=======
->>>>>>> 2d477860
     </div>
   );
 }
