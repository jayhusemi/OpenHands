--- conflicted
+++ resolved
@@ -5,9 +5,7 @@
 import userAvatar from "../assets/user-avatar.png";
 import { sendChatMessage } from "../services/chatService";
 import { RootState } from "../store";
-<<<<<<< HEAD
-import "./ChatInterface.css";
-import { changeDirectory as sendChangeDirectorySocketMessage } from "../services/settingsService";
+import CogTooth from "../assets/cog-tooth";
 import { useTypingEffect } from "../hooks/useTypingEffect";
 import { Message } from "../state/chatSlice";
 
@@ -27,15 +25,12 @@
 function TypingChat({ msg }: ITypingChatProps) {
   return (
     msg?.content && (
-      <div className="chat chat-bubble">
-        {useTypingEffect([msg?.content], { loop: false })}
-      </div>
+      <Card className={`w-4/5 ${msg.sender === "user" ? "bg-primary" : ""}`}>
+        <CardBody>{useTypingEffect([msg?.content], { loop: false })}</CardBody>
+      </Card>
     )
   );
 }
-=======
-import CogTooth from "../assets/cog-tooth";
->>>>>>> 907da303
 
 function MessageList(): JSX.Element {
   const messagesEndRef = useRef<HTMLDivElement>(null);
@@ -57,19 +52,15 @@
               alt={`${msg.sender} avatar`}
               className="w-[40px] h-[40px] mx-2.5"
             />
-<<<<<<< HEAD
             {msg.sender !== "user" ? (
               <TypingChat msg={msg} />
             ) : (
-              <div className="chat chat-bubble">{msg.content}</div>
+              <Card
+                className={`w-4/5 ${msg.sender === "user" ? "bg-primary" : ""}`}
+              >
+                <CardBody>{msg.content}</CardBody>
+              </Card>
             )}
-=======
-            <Card
-              className={`w-4/5 ${msg.sender === "user" ? "bg-primary" : ""}`}
-            >
-              <CardBody>{msg.content}</CardBody>
-            </Card>
->>>>>>> 907da303
           </div>
         </div>
       ))}
