--- conflicted
+++ resolved
@@ -8,11 +8,7 @@
 import {
   setCurrentQueueMarkerState,
   setCurrentTypingMsgState,
-<<<<<<< HEAD
   setTypingActive,
-=======
-  setTypingAcitve,
->>>>>>> baa981cd
   addAssistantMessageToChat,
 } from "../services/chatService";
 import { RootState } from "../store";
@@ -37,7 +33,7 @@
 
   const messageContent = useTypingEffect([currentTypingMessage], {
     loop: false,
-    setTypingAcitve,
+    setTypingActive,
     setCurrentQueueMarkerState,
     currentQueueMarker,
     playbackRate: 0.1,
@@ -46,32 +42,11 @@
   });
 
   return (
-<<<<<<< HEAD
-    // eslint-disable-next-line react/jsx-no-useless-fragment
-    <>
-      {currentQueueMarker !== null && (
-        <Card className="bg-success-100">
-          <CardBody>
-            {useTypingEffect([currentTypingMessage], {
-              loop: false,
-              setTypingActive,
-              setCurrentQueueMarkerState,
-              currentQueueMarker,
-              playbackRate: 0.1,
-              addAssistantMessageToChat,
-              assistantMessageObj: messages?.[queuedTyping[currentQueueMarker]],
-            })}
-          </CardBody>
-        </Card>
-      )}
-    </>
-=======
     currentQueueMarker !== null && (
       <Card className="bg-success-100">
         <CardBody>{messageContent}</CardBody>
       </Card>
     )
->>>>>>> baa981cd
   );
 }
 
