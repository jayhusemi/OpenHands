import { useDispatch, useSelector } from "react-redux";
import React from "react";
import posthog from "posthog-js";
import { convertImageToBase64 } from "#/utils/convert-image-to-base-64";
import { ChatMessage } from "./chat-message";
import { FeedbackActions } from "./feedback-actions";
import { ImageCarousel } from "./image-carousel";
import { createChatMessage } from "#/services/chatService";
import { InteractiveChatBox } from "./interactive-chat-box";
import { addUserMessage } from "#/state/chatSlice";
import { RootState } from "#/store";
import AgentState from "#/types/AgentState";
import { generateAgentStateChangeEvent } from "#/services/agentStateService";
import { FeedbackModal } from "./feedback-modal";
import { useScrollToBottom } from "#/hooks/useScrollToBottom";
import TypingIndicator from "./chat/TypingIndicator";
import ConfirmationButtons from "./chat/ConfirmationButtons";
import { ErrorMessage } from "./error-message";
import { ContinueButton } from "./continue-button";
import { ScrollToBottomButton } from "./scroll-to-bottom-button";
import { Suggestions } from "./suggestions";
import { SUGGESTIONS } from "#/utils/suggestions";
<<<<<<< HEAD
import BuildIt from "#/assets/build-it.svg?react";
import { useWsClient } from "#/context/ws-client-provider";
=======
import BuildIt from "#/icons/build-it.svg?react";
>>>>>>> 975e7553

const isErrorMessage = (
  message: Message | ErrorMessage,
): message is ErrorMessage => "error" in message;

export function ChatInterface() {
  const { send } = useWsClient();
  const dispatch = useDispatch();
  const scrollRef = React.useRef<HTMLDivElement>(null);
  const { scrollDomToBottom, onChatBodyScroll, hitBottom } =
    useScrollToBottom(scrollRef);

  const { messages } = useSelector((state: RootState) => state.chat);
  const { curAgentState } = useSelector((state: RootState) => state.agent);

  const [feedbackPolarity, setFeedbackPolarity] = React.useState<
    "positive" | "negative"
  >("positive");
  const [feedbackModalIsOpen, setFeedbackModalIsOpen] = React.useState(false);
  const [messageToSend, setMessageToSend] = React.useState<string | null>(null);

  const handleSendMessage = async (content: string, files: File[]) => {
    posthog.capture("user_message_sent", {
      current_message_count: messages.length,
    });
    const promises = files.map((file) => convertImageToBase64(file));
    const imageUrls = await Promise.all(promises);

    const timestamp = new Date().toISOString();
    dispatch(addUserMessage({ content, imageUrls, timestamp }));
    send(createChatMessage(content, imageUrls, timestamp));
    setMessageToSend(null);
  };

  const handleStop = () => {
    posthog.capture("stop_button_clicked");
    send(generateAgentStateChangeEvent(AgentState.STOPPED));
  };

  const handleSendContinueMsg = () => {
    handleSendMessage("Continue", []);
  };

  const onClickShareFeedbackActionButton = async (
    polarity: "positive" | "negative",
  ) => {
    setFeedbackModalIsOpen(true);
    setFeedbackPolarity(polarity);
  };

  return (
    <div className="h-full flex flex-col justify-between">
      {messages.length === 0 && (
        <div className="flex flex-col gap-6 h-full px-4 items-center justify-center">
          <div className="flex flex-col items-center p-4 bg-neutral-700 rounded-xl w-full">
            <BuildIt width={45} height={54} />
            <span className="font-semibold text-[20px] leading-6 -tracking-[0.01em] gap-1">
              Let&apos;s start building!
            </span>
          </div>
          <Suggestions
            suggestions={Object.entries(SUGGESTIONS.repo)
              .slice(0, 4)
              .map(([label, value]) => ({
                label,
                value,
              }))}
            onSuggestionClick={(value) => {
              setMessageToSend(value);
            }}
          />
        </div>
      )}

      <div
        ref={scrollRef}
        onScroll={(e) => onChatBodyScroll(e.currentTarget)}
        className="flex flex-col grow overflow-y-auto overflow-x-hidden px-4 pt-4 gap-2"
      >
        {messages.map((message, index) =>
          isErrorMessage(message) ? (
            <ErrorMessage
              key={index}
              id={message.id}
              message={message.message}
            />
          ) : (
            <ChatMessage
              key={index}
              type={message.sender}
              message={message.content}
            >
              {message.imageUrls.length > 0 && (
                <ImageCarousel size="small" images={message.imageUrls} />
              )}
              {messages.length - 1 === index &&
                message.sender === "assistant" &&
                curAgentState === AgentState.AWAITING_USER_CONFIRMATION && (
                  <ConfirmationButtons />
                )}
            </ChatMessage>
          ),
        )}
      </div>

      <div className="flex flex-col gap-[6px] px-4 pb-4">
        <div className="flex justify-between relative">
          <FeedbackActions
            onPositiveFeedback={() =>
              onClickShareFeedbackActionButton("positive")
            }
            onNegativeFeedback={() =>
              onClickShareFeedbackActionButton("negative")
            }
          />
          <div className="absolute left-1/2 transform -translate-x-1/2 bottom-0">
            {messages.length > 2 &&
              curAgentState === AgentState.AWAITING_USER_INPUT && (
                <ContinueButton onClick={handleSendContinueMsg} />
              )}
            {curAgentState === AgentState.RUNNING && <TypingIndicator />}
          </div>
          {!hitBottom && <ScrollToBottomButton onClick={scrollDomToBottom} />}
        </div>

        <InteractiveChatBox
          onSubmit={handleSendMessage}
          onStop={handleStop}
          isDisabled={
            curAgentState === AgentState.LOADING ||
            curAgentState === AgentState.AWAITING_USER_CONFIRMATION
          }
          mode={curAgentState === AgentState.RUNNING ? "stop" : "submit"}
          value={messageToSend ?? undefined}
          onChange={setMessageToSend}
        />
      </div>

      <FeedbackModal
        isOpen={feedbackModalIsOpen}
        onClose={() => setFeedbackModalIsOpen(false)}
        polarity={feedbackPolarity}
      />
    </div>
  );
}<|MERGE_RESOLUTION|>--- conflicted
+++ resolved
@@ -20,12 +20,8 @@
 import { ScrollToBottomButton } from "./scroll-to-bottom-button";
 import { Suggestions } from "./suggestions";
 import { SUGGESTIONS } from "#/utils/suggestions";
-<<<<<<< HEAD
-import BuildIt from "#/assets/build-it.svg?react";
+import BuildIt from "#/icons/build-it.svg?react";
 import { useWsClient } from "#/context/ws-client-provider";
-=======
-import BuildIt from "#/icons/build-it.svg?react";
->>>>>>> 975e7553
 
 const isErrorMessage = (
   message: Message | ErrorMessage,
