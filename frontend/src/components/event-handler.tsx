import React from "react";
import { useDispatch, useSelector } from "react-redux";
import toast from "react-hot-toast";
import posthog from "posthog-js";
import {
  useWsClient,
  WsClientProviderStatus,
} from "#/context/ws-client-provider";
import { ErrorObservation } from "#/types/core/observations";
import { addErrorMessage, addUserMessage } from "#/state/chat-slice";
import {
  getCloneRepoCommand,
  getGitHubTokenCommand,
} from "#/services/terminal-service";
import {
  clearFiles,
  clearInitialQuery,
  clearSelectedRepository,
  setImportedProjectZip,
} from "#/state/initial-query-slice";
import store, { RootState } from "#/store";
<<<<<<< HEAD
import { createChatMessage } from "#/services/chat-service";
import { clientLoader as rootClientLoader } from "#/routes/_oh";
=======
import { createChatMessage } from "#/services/chatService";
>>>>>>> 066547cf
import { isGitHubErrorReponse } from "#/api/github";
import { base64ToBlob } from "#/utils/base64-to-blob";
<<<<<<< HEAD
import { setCurrentAgentState } from "#/state/agent-slice";
import AgentState from "#/types/agent-state";
import { getSettings } from "#/services/settings";
import { generateAgentStateChangeEvent } from "#/services/agent-state-service";
=======
import { setCurrentAgentState } from "#/state/agentSlice";
import AgentState from "#/types/AgentState";
import { generateAgentStateChangeEvent } from "#/services/agentStateService";
import { useGitHubUser } from "#/hooks/query/use-github-user";
import { useUploadFiles } from "#/hooks/mutation/use-upload-files";
import { useAuth } from "#/context/auth-context";
import { useEndSession } from "#/hooks/use-end-session";
import { useUserPrefs } from "#/context/user-prefs-context";
>>>>>>> 066547cf

interface ServerError {
  error: boolean | string;
  message: string;
  [key: string]: unknown;
}

const isServerError = (data: object): data is ServerError => "error" in data;

const isErrorObservation = (data: object): data is ErrorObservation =>
  "observation" in data && data.observation === "error";

export function EventHandler({ children }: React.PropsWithChildren) {
  const { setToken, gitHubToken } = useAuth();
  const { settings } = useUserPrefs();
  const { events, status, send } = useWsClient();
  const statusRef = React.useRef<WsClientProviderStatus | null>(null);
  const runtimeActive = status === WsClientProviderStatus.ACTIVE;
  const dispatch = useDispatch();
  const { files, importedProjectZip, initialQuery } = useSelector(
    (state: RootState) => state.initalQuery,
  );
  const endSession = useEndSession();

  // FIXME: Bad practice - should be handled with state
  const { selectedRepository } = useSelector(
    (state: RootState) => state.initalQuery,
  );

  const { data: user } = useGitHubUser();
  const { mutate: uploadFiles } = useUploadFiles();

  const sendInitialQuery = (query: string, base64Files: string[]) => {
    const timestamp = new Date().toISOString();
    send(createChatMessage(query, base64Files, timestamp));
  };
  const userId = React.useMemo(() => {
    if (user && !isGitHubErrorReponse(user)) return user.id;
    return null;
  }, [user]);

  React.useEffect(() => {
    if (!events.length) {
      return;
    }
    const event = events[events.length - 1];
    if (event.token && typeof event.token === "string") {
      setToken(event.token);
      return;
    }

    if (isServerError(event)) {
      if (event.error_code === 401) {
        toast.error("Session expired.");
        endSession();
        return;
      }

      if (typeof event.error === "string") {
        toast.error(event.error);
      } else {
        toast.error(event.message);
      }
      return;
    }

    if (event.type === "error") {
      const message: string = `${event.message}`;
      if (message.startsWith("Agent reached maximum")) {
        // We set the agent state to paused here - if the user clicks resume, it auto updates the max iterations
        send(generateAgentStateChangeEvent(AgentState.PAUSED));
      }
    }

    if (isErrorObservation(event)) {
      dispatch(
        addErrorMessage({
          id: event.extras?.error_id,
          message: event.message,
        }),
      );
    }
  }, [events.length]);

  React.useEffect(() => {
    if (statusRef.current === status) {
      return; // This is a check because of strict mode - if the status did not change, don't do anything
    }
    statusRef.current = status;

    if (status === WsClientProviderStatus.ACTIVE) {
      let additionalInfo = "";
      if (gitHubToken && selectedRepository) {
        send(getCloneRepoCommand(gitHubToken, selectedRepository));
        additionalInfo = `Repository ${selectedRepository} has been cloned to /workspace. Please check the /workspace for files.`;
        dispatch(clearSelectedRepository()); // reset selected repository; maybe better to move this to '/'?
      }
      // if there's an uploaded project zip, add it to the chat
      else if (importedProjectZip) {
        additionalInfo = `Files have been uploaded. Please check the /workspace for files.`;
      }

      if (initialQuery) {
        if (additionalInfo) {
          sendInitialQuery(`${initialQuery}\n\n[${additionalInfo}]`, files);
        } else {
          sendInitialQuery(initialQuery, files);
        }
        dispatch(clearFiles()); // reset selected files
        dispatch(clearInitialQuery()); // reset initial query
      }
    }

    if (status === WsClientProviderStatus.OPENING && initialQuery) {
      dispatch(
        addUserMessage({
          content: initialQuery,
          imageUrls: files,
          timestamp: new Date().toISOString(),
        }),
      );
    }

    if (status === WsClientProviderStatus.STOPPED) {
      store.dispatch(setCurrentAgentState(AgentState.STOPPED));
    }
  }, [status]);

  React.useEffect(() => {
    if (runtimeActive && userId && gitHubToken) {
      // Export if the user valid, this could happen mid-session so it is handled here
      send(getGitHubTokenCommand(gitHubToken));
    }
  }, [userId, gitHubToken, runtimeActive]);

  React.useEffect(() => {
    if (runtimeActive && importedProjectZip) {
      const blob = base64ToBlob(importedProjectZip);
      const file = new File([blob], "imported-project.zip", {
        type: blob.type,
      });
      uploadFiles(
        { files: [file] },
        {
          onError: () => {
            toast.error("Failed to upload project files.");
          },
        },
      );
      dispatch(setImportedProjectZip(null));
    }
  }, [runtimeActive, importedProjectZip]);

  React.useEffect(() => {
    if (settings.LLM_API_KEY) {
      posthog.capture("user_activated");
    }
  }, [settings.LLM_API_KEY]);

  return children;
}<|MERGE_RESOLUTION|>--- conflicted
+++ resolved
@@ -19,29 +19,17 @@
   setImportedProjectZip,
 } from "#/state/initial-query-slice";
 import store, { RootState } from "#/store";
-<<<<<<< HEAD
 import { createChatMessage } from "#/services/chat-service";
-import { clientLoader as rootClientLoader } from "#/routes/_oh";
-=======
-import { createChatMessage } from "#/services/chatService";
->>>>>>> 066547cf
 import { isGitHubErrorReponse } from "#/api/github";
 import { base64ToBlob } from "#/utils/base64-to-blob";
-<<<<<<< HEAD
 import { setCurrentAgentState } from "#/state/agent-slice";
 import AgentState from "#/types/agent-state";
-import { getSettings } from "#/services/settings";
 import { generateAgentStateChangeEvent } from "#/services/agent-state-service";
-=======
-import { setCurrentAgentState } from "#/state/agentSlice";
-import AgentState from "#/types/AgentState";
-import { generateAgentStateChangeEvent } from "#/services/agentStateService";
 import { useGitHubUser } from "#/hooks/query/use-github-user";
 import { useUploadFiles } from "#/hooks/mutation/use-upload-files";
 import { useAuth } from "#/context/auth-context";
 import { useEndSession } from "#/hooks/use-end-session";
 import { useUserPrefs } from "#/context/user-prefs-context";
->>>>>>> 066547cf
 
 interface ServerError {
   error: boolean | string;
