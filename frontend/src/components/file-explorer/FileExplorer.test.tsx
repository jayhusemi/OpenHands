import React from "react";
import { render, waitFor, screen } from "@testing-library/react";
import userEvent from "@testing-library/user-event";
import { act } from "react-dom/test-utils";
import FileExplorer from "./FileExplorer";
import { getWorkspace } from "#/services/fileService";

vi.mock("../../services/fileService", async () => ({
  getWorkspace: vi.fn(async () => ({
    name: "root",
    children: [
      { name: "file1.ts" },
      { name: "folder1", children: [{ name: "file2.ts" }] },
    ],
  })),

  selectFile: vi.fn(async (file: string) => file),
}));

describe("FileExplorer", () => {
  afterEach(() => {
    vi.clearAllMocks();
  });

  it("should get the workspace directory", async () => {
    const { getByText } = render(<FileExplorer onFileClick={vi.fn} />);

    expect(getWorkspace).toHaveBeenCalledTimes(1);
    await waitFor(() => {
      expect(getByText("root")).toBeInTheDocument();
    });
  });

  it.todo("should render an empty workspace");

  it("calls the onFileClick function when a file is clicked", async () => {
    const onFileClickMock = vi.fn();
    const { getByText } = render(
      <FileExplorer onFileClick={onFileClickMock} />,
    );

    await waitFor(() => {
      expect(getByText("folder1")).toBeInTheDocument();
    });

    act(() => {
      userEvent.click(getByText("folder1"));
    });

    act(() => {
      userEvent.click(getByText("file2.ts"));
    });

    const absPath = "root/folder1/file2.ts";
    expect(onFileClickMock).toHaveBeenCalledWith(absPath);
  });

  it("should refetch the workspace when clicking the refresh button", async () => {
    const onFileClickMock = vi.fn();
    render(<FileExplorer onFileClick={onFileClickMock} />);

    // The 'await' keyword is required here to avoid a warning during test runs
    await act(() => {
      userEvent.click(screen.getByTestId("refresh"));
    });

    expect(getWorkspace).toHaveBeenCalledTimes(2); // 1 from initial render, 1 from refresh button
  });

  it("should toggle the explorer visibility when clicking the close button", async () => {
    const { getByTestId, getByText, queryByText } = render(
      <FileExplorer onFileClick={vi.fn} />,
    );

    await waitFor(() => {
      expect(getByText("root")).toBeInTheDocument();
    });

    act(() => {
      userEvent.click(getByTestId("close"));
    });

    // it should be hidden rather than removed from the DOM
    expect(queryByText("root")).toBeInTheDocument();
    expect(queryByText("root")).not.toBeVisible();
  });
<<<<<<< HEAD
=======

  it("should upload a file", async () => {
    const { getByTestId } = render(<FileExplorer onFileClick={vi.fn} />);

    const uploadFileInput = getByTestId("file-input");
    const file = new File([""], "test");

    // The 'await' keyword is required here to avoid a warning during test runs
    await act(() => {
      userEvent.upload(uploadFileInput, file);
    });

    expect(uploadFile).toHaveBeenCalledWith(file);
    expect(getWorkspace).toHaveBeenCalled();
  });

  it.todo("should display an error toast if file upload fails", async () => {
    (uploadFile as Mock).mockRejectedValue(new Error());

    const { getByTestId } = render(<FileExplorer onFileClick={vi.fn} />);

    const uploadFileInput = getByTestId("file-input");
    const file = new File([""], "test");

    act(() => {
      userEvent.upload(uploadFileInput, file);
    });

    expect(uploadFile).rejects.toThrow();
    // TODO: figure out why spy isnt called to pass test
    expect(toastSpy).toHaveBeenCalledWith("ws", "Error uploading file");
  });
>>>>>>> eba5ef8e
});<|MERGE_RESOLUTION|>--- conflicted
+++ resolved
@@ -84,8 +84,6 @@
     expect(queryByText("root")).toBeInTheDocument();
     expect(queryByText("root")).not.toBeVisible();
   });
-<<<<<<< HEAD
-=======
 
   it("should upload a file", async () => {
     const { getByTestId } = render(<FileExplorer onFileClick={vi.fn} />);
@@ -118,5 +116,4 @@
     // TODO: figure out why spy isnt called to pass test
     expect(toastSpy).toHaveBeenCalledWith("ws", "Error uploading file");
   });
->>>>>>> eba5ef8e
 });