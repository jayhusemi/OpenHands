import React from "react";
import {
  IoIosArrowBack,
  IoIosArrowForward,
  IoIosRefresh,
  IoIosCloudUpload,
} from "react-icons/io";
import { useDispatch, useSelector } from "react-redux";
import { IoFileTray } from "react-icons/io5";
import { useTranslation } from "react-i18next";
import { twMerge } from "tailwind-merge";
import AgentState from "#/types/AgentState";
import { setRefreshID } from "#/state/codeSlice";
import { listFiles, uploadFiles } from "#/services/fileService";
import IconButton from "../IconButton";
import ExplorerTree from "./ExplorerTree";
import toast from "#/utils/toast";
import { RootState } from "#/store";
import { I18nKey } from "#/i18n/declaration";

interface ExplorerActionsProps {
  onRefresh: () => void;
  onUpload: () => void;
  toggleHidden: () => void;
  isHidden: boolean;
}

function ExplorerActions({
  toggleHidden,
  onRefresh,
  onUpload,
  isHidden,
}: ExplorerActionsProps) {
  return (
    <div
      className={twMerge(
        "transform flex h-[24px] items-center gap-1",
        isHidden ? "right-3" : "right-2",
      )}
    >
      {!isHidden && (
        <>
          <IconButton
            icon={
              <IoIosRefresh
                size={16}
                className="text-neutral-400 hover:text-neutral-100 transition"
              />
            }
            testId="refresh"
            ariaLabel="Refresh workspace"
            onClick={onRefresh}
          />
          <IconButton
            icon={
              <IoIosCloudUpload
                size={16}
                className="text-neutral-400 hover:text-neutral-100 transition"
              />
            }
            testId="upload"
            ariaLabel="Upload File"
            onClick={onUpload}
          />
        </>
      )}

      <IconButton
        icon={
          isHidden ? (
            <IoIosArrowForward
              size={20}
              className="text-neutral-400 hover:text-neutral-100 transition"
            />
          ) : (
            <IoIosArrowBack
              size={20}
              className="text-neutral-400 hover:text-neutral-100 transition"
            />
          )
        }
        testId="toggle"
        ariaLabel={isHidden ? "Open workspace" : "Close workspace"}
        onClick={toggleHidden}
      />
    </div>
  );
}

function FileExplorer() {
  const [isHidden, setIsHidden] = React.useState(false);
  const [isDragging, setIsDragging] = React.useState(false);
  const [files, setFiles] = React.useState<string[]>([]);
  const { curAgentState } = useSelector((state: RootState) => state.agent);
  const fileInputRef = React.useRef<HTMLInputElement | null>(null);
  const dispatch = useDispatch();
  const { t } = useTranslation();
  const selectFileInput = () => {
    fileInputRef.current?.click(); // Trigger the file browser
  };

  const refreshWorkspace = async () => {
    if (
      curAgentState === AgentState.LOADING ||
      curAgentState === AgentState.STOPPED
    ) {
      return;
    }
    dispatch(setRefreshID(Math.random()));
    setFiles(await listFiles("/"));
  };

  const uploadFileData = async (toAdd: FileList) => {
    try {
      await uploadFiles(toAdd);
      await refreshWorkspace();
    } catch (error) {
      toast.error("ws", t(I18nKey.EXPLORER$UPLOAD_ERROR_MESSAGE));
    }
  };

  React.useEffect(() => {
    (async () => {
      await refreshWorkspace();
    })();
  }, [curAgentState]);

  React.useEffect(() => {
    const enableDragging = () => {
      setIsDragging(true);
    };

    const disableDragging = () => {
      setIsDragging(false);
    };

    document.addEventListener("dragenter", enableDragging);
    document.addEventListener("drop", disableDragging);

    return () => {
      document.removeEventListener("dragenter", enableDragging);
      document.removeEventListener("drop", disableDragging);
    };
  }, []);

  if (!files.length) {
    return null;
  }

  return (
    <div className="relative h-full">
      {isDragging && (
        <div
          data-testid="dropzone"
          onDrop={(event) => {
            event.preventDefault();
            uploadFileData(event.dataTransfer.files);
          }}
          onDragOver={(event) => event.preventDefault()}
          className="z-10 absolute flex flex-col justify-center items-center bg-black top-0 bottom-0 left-0 right-0 opacity-65"
        >
          <IoFileTray size={32} />
          <p className="font-bold text-xl">
            {t(I18nKey.EXPLORER$LABEL_DROP_FILES)}
          </p>
        </div>
      )}
      <div
        className={twMerge(
          "bg-neutral-800 h-full border-r-1 border-r-neutral-600 flex flex-col transition-all ease-soft-spring",
          isHidden ? "min-w-[48px]" : "min-w-[228px]",
        )}
      >
<<<<<<< HEAD
        <div className="flex flex-col relative h-full">
          <div className="sticky top-0 bg-neutral-800 z-10">
            <div
              className={twMerge(
                "flex items-center mt-2 mb-1 p-2",
                isHidden ? "justify-center" : "justify-between",
              )}
            >
              {!isHidden && (
                <div className="ml-1 text-neutral-300 font-bold text-sm">
                  Workspace
                </div>
              )}
              <ExplorerActions
                isHidden={isHidden}
                toggleHidden={() => setIsHidden((prev) => !prev)}
                onRefresh={refreshWorkspace}
                onUpload={selectFileInput}
              />
            </div>
=======
        <div className="flex flex-col p-2 relative">
          <div
            className={twMerge(
              "flex items-center mt-2 mb-1",
              isHidden ? "justify-center" : "justify-between",
            )}
          >
            {!isHidden && (
              <div className="ml-1 text-neutral-300 font-bold text-sm">
                {t(I18nKey.EXPLORER$LABEL_WORKSPACE)}
              </div>
            )}
            <ExplorerActions
              isHidden={isHidden}
              toggleHidden={() => setIsHidden((prev) => !prev)}
              onRefresh={refreshWorkspace}
              onUpload={selectFileInput}
            />
>>>>>>> 94d24b71
          </div>

          <div className="overflow-auto flex-grow">
            <div style={{ display: isHidden ? "none" : "block" }}>
              <ExplorerTree files={files} defaultOpen />
            </div>
          </div>
        </div>
        <input
          data-testid="file-input"
          type="file"
          multiple
          ref={fileInputRef}
          style={{ display: "none" }}
          onChange={(event) => {
            if (event.target.files) {
              uploadFileData(event.target.files);
            }
          }}
        />
      </div>
    </div>
  );
}

export default FileExplorer;<|MERGE_RESOLUTION|>--- conflicted
+++ resolved
@@ -171,7 +171,6 @@
           isHidden ? "min-w-[48px]" : "min-w-[228px]",
         )}
       >
-<<<<<<< HEAD
         <div className="flex flex-col relative h-full">
           <div className="sticky top-0 bg-neutral-800 z-10">
             <div
@@ -182,7 +181,9 @@
             >
               {!isHidden && (
                 <div className="ml-1 text-neutral-300 font-bold text-sm">
-                  Workspace
+                  <div className="ml-1 text-neutral-300 font-bold text-sm">
+                    {t(I18nKey.EXPLORER$LABEL_WORKSPACE)}
+                  </div>
                 </div>
               )}
               <ExplorerActions
@@ -192,28 +193,7 @@
                 onUpload={selectFileInput}
               />
             </div>
-=======
-        <div className="flex flex-col p-2 relative">
-          <div
-            className={twMerge(
-              "flex items-center mt-2 mb-1",
-              isHidden ? "justify-center" : "justify-between",
-            )}
-          >
-            {!isHidden && (
-              <div className="ml-1 text-neutral-300 font-bold text-sm">
-                {t(I18nKey.EXPLORER$LABEL_WORKSPACE)}
-              </div>
-            )}
-            <ExplorerActions
-              isHidden={isHidden}
-              toggleHidden={() => setIsHidden((prev) => !prev)}
-              onRefresh={refreshWorkspace}
-              onUpload={selectFileInput}
-            />
->>>>>>> 94d24b71
           </div>
-
           <div className="overflow-auto flex-grow">
             <div style={{ display: isHidden ? "none" : "block" }}>
               <ExplorerTree files={files} defaultOpen />
