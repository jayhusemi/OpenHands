import React from "react";
import {
  IoIosArrowBack,
  IoIosArrowForward,
  IoIosRefresh,
  IoIosCloudUpload,
} from "react-icons/io";
import { useDispatch } from "react-redux";
import { IoFileTray } from "react-icons/io5";
import { twMerge } from "tailwind-merge";
<<<<<<< HEAD
=======
import { setRefreshID } from "#/state/codeSlice";
>>>>>>> 10933a20
import { listFiles, uploadFiles } from "#/services/fileService";
import IconButton from "../IconButton";
import ExplorerTree from "./ExplorerTree";
import toast from "#/utils/toast";

interface ExplorerActionsProps {
  onRefresh: () => void;
  onUpload: () => void;
  toggleHidden: () => void;
  isHidden: boolean;
}

function ExplorerActions({
  toggleHidden,
  onRefresh,
  onUpload,
  isHidden,
}: ExplorerActionsProps) {
  return (
    <div
      className={twMerge(
        "transform flex h-[24px] items-center gap-1 absolute top-4 right-2",
        isHidden ? "right-3" : "right-2",
      )}
    >
      {!isHidden && (
        <>
          <IconButton
            icon={
              <IoIosRefresh
                size={16}
                className="text-neutral-400 hover:text-neutral-100 transition"
              />
            }
            testId="refresh"
            ariaLabel="Refresh workspace"
            onClick={onRefresh}
          />
          <IconButton
            icon={
              <IoIosCloudUpload
                size={16}
                className="text-neutral-400 hover:text-neutral-100 transition"
              />
            }
            testId="upload"
            ariaLabel="Upload File"
            onClick={onUpload}
          />
        </>
      )}

      <IconButton
        icon={
          isHidden ? (
            <IoIosArrowForward
              size={20}
              className="text-neutral-400 hover:text-neutral-100 transition"
            />
          ) : (
            <IoIosArrowBack
              size={20}
              className="text-neutral-400 hover:text-neutral-100 transition"
            />
          )
        }
        testId="toggle"
        ariaLabel={isHidden ? "Open workspace" : "Close workspace"}
        onClick={toggleHidden}
      />
    </div>
  );
}

function FileExplorer() {
  const [isHidden, setIsHidden] = React.useState(false);
  const [isDragging, setIsDragging] = React.useState(false);
  const [files, setFiles] = React.useState<string[]>([]);
  const fileInputRef = React.useRef<HTMLInputElement | null>(null);
  const dispatch = useDispatch();

  const selectFileInput = () => {
    fileInputRef.current?.click(); // Trigger the file browser
  };

  const refreshWorkspace = async () => {
<<<<<<< HEAD
    setFiles(await listFiles());
  };

  React.useEffect(() => {
    refreshWorkspace();
  }, []);

=======
    dispatch(setRefreshID(Math.random()));
    setFiles(await listFiles("/"));
  };

>>>>>>> 10933a20
  const uploadFileData = async (toAdd: FileList) => {
    try {
      await uploadFiles(toAdd);
      await refreshWorkspace();
    } catch (error) {
      toast.stickyError("ws", "Error uploading file");
    }
  };

  React.useEffect(() => {
    (async () => {
      await refreshWorkspace();
    })();

    const enableDragging = () => {
      setIsDragging(true);
    };

    const disableDragging = () => {
      setIsDragging(false);
    };

    document.addEventListener("dragenter", enableDragging);
    document.addEventListener("drop", disableDragging);

    return () => {
      document.removeEventListener("dragenter", enableDragging);
      document.removeEventListener("drop", disableDragging);
    };
  }, []);

  return (
    <div className="relative">
      {isDragging && (
        <div
          data-testid="dropzone"
          onDrop={(event) => {
            event.preventDefault();
            uploadFileData(event.dataTransfer.files);
          }}
          onDragOver={(event) => event.preventDefault()}
          className="z-10 absolute flex flex-col justify-center items-center bg-black top-0 bottom-0 left-0 right-0 opacity-65"
        >
          <IoFileTray size={32} />
          <p className="font-bold text-xl">Drop Files Here</p>
        </div>
      )}
      <div
        className={twMerge(
          "bg-neutral-800 h-full border-r-1 border-r-neutral-600 flex flex-col transition-all ease-soft-spring overflow-auto",
          isHidden ? "min-w-[48px]" : "min-w-[228px]",
        )}
      >
        <div className="flex p-2 items-center justify-between relative">
          <div style={{ display: isHidden ? "none" : "block" }}>
            <ExplorerTree files={files} defaultOpen />
          </div>

          <ExplorerActions
            isHidden={isHidden}
            toggleHidden={() => setIsHidden((prev) => !prev)}
            onRefresh={refreshWorkspace}
            onUpload={selectFileInput}
          />
        </div>
        <input
          data-testid="file-input"
          type="file"
          multiple
          ref={fileInputRef}
          style={{ display: "none" }}
          onChange={(event) => {
            if (event.target.files) {
              uploadFileData(event.target.files);
            }
          }}
        />
      </div>
    </div>
  );
}

export default FileExplorer;<|MERGE_RESOLUTION|>--- conflicted
+++ resolved
@@ -8,10 +8,7 @@
 import { useDispatch } from "react-redux";
 import { IoFileTray } from "react-icons/io5";
 import { twMerge } from "tailwind-merge";
-<<<<<<< HEAD
-=======
 import { setRefreshID } from "#/state/codeSlice";
->>>>>>> 10933a20
 import { listFiles, uploadFiles } from "#/services/fileService";
 import IconButton from "../IconButton";
 import ExplorerTree from "./ExplorerTree";
@@ -98,20 +95,10 @@
   };
 
   const refreshWorkspace = async () => {
-<<<<<<< HEAD
-    setFiles(await listFiles());
-  };
-
-  React.useEffect(() => {
-    refreshWorkspace();
-  }, []);
-
-=======
     dispatch(setRefreshID(Math.random()));
     setFiles(await listFiles("/"));
   };
 
->>>>>>> 10933a20
   const uploadFileData = async (toAdd: FileList) => {
     try {
       await uploadFiles(toAdd);
