import React from "react";
import {
  IoIosArrowBack,
  IoIosArrowForward,
  IoIosRefresh,
  IoIosCloudUpload,
} from "react-icons/io";
import { IoFileTray } from "react-icons/io5";
import { twMerge } from "tailwind-merge";
import {
<<<<<<< HEAD
  listFiles,
  uploadFile,
=======
  WorkspaceFile,
  getWorkspace,
  uploadFiles,
>>>>>>> 0fdbe1ee
} from "#/services/fileService";
import IconButton from "../IconButton";
import ExplorerTree from "./ExplorerTree";
import toast from "#/utils/toast";

interface ExplorerActionsProps {
  onRefresh: () => void;
  onUpload: () => void;
  toggleHidden: () => void;
  isHidden: boolean;
}

function ExplorerActions({
  toggleHidden,
  onRefresh,
  onUpload,
  isHidden,
}: ExplorerActionsProps) {
  return (
    <div
      className={twMerge(
        "transform flex h-[24px] items-center gap-1 absolute top-4 right-2",
        isHidden ? "right-3" : "right-2",
      )}
    >
      {!isHidden && (
        <>
          <IconButton
            icon={
              <IoIosRefresh
                size={16}
                className="text-neutral-400 hover:text-neutral-100 transition"
              />
            }
            testId="refresh"
            ariaLabel="Refresh workspace"
            onClick={onRefresh}
          />
          <IconButton
            icon={
              <IoIosCloudUpload
                size={16}
                className="text-neutral-400 hover:text-neutral-100 transition"
              />
            }
            testId="upload"
            ariaLabel="Upload File"
            onClick={onUpload}
          />
        </>
      )}

      <IconButton
        icon={
          isHidden ? (
            <IoIosArrowForward
              size={20}
              className="text-neutral-400 hover:text-neutral-100 transition"
            />
          ) : (
            <IoIosArrowBack
              size={20}
              className="text-neutral-400 hover:text-neutral-100 transition"
            />
          )
        }
        testId="toggle"
        ariaLabel={isHidden ? "Open workspace" : "Close workspace"}
        onClick={toggleHidden}
      />
    </div>
  );
}

function FileExplorer() {
  const [isHidden, setIsHidden] = React.useState(false);
<<<<<<< HEAD
  const [files, setFiles] = React.useState<string[]>([]);
  const fileInputRef = React.useRef<HTMLInputElement | null>(null);

  const selectFileInput = () => {
    fileInputRef.current?.click(); // Trigger the file browser
  };

  const refreshWorkspace = async () => {
    listFiles().then((files) => {
      setFiles(files);
    });
  }

  React.useEffect(() => {
    refreshWorkspace();
  }, []);

  const uploadFileData = async (event: React.ChangeEvent<HTMLInputElement>) => {
    const file = event.target.files ? event.target.files[0] : null;
    if (!file) return;

    try {
      await uploadFile(file);
=======
  const [isDragging, setIsDragging] = React.useState(false);

  const fileInputRef = React.useRef<HTMLInputElement | null>(null);

  const getWorkspaceData = async () => {
    const wsFile = await getWorkspace();
    setWorkspace(removeEmptyNodes(wsFile));
  };

  const selectFileInput = async () => {
    // Trigger the file browser
    fileInputRef.current?.click();
  };

  const uploadFileData = async (files: FileList) => {
    try {
      await uploadFiles(files);
      await getWorkspaceData(); // Refresh the workspace to show the new file
>>>>>>> 0fdbe1ee
    } catch (error) {
      toast.stickyError("ws", "Error uploading file");
    }
  };

<<<<<<< HEAD
  return (
    <div
      className={twMerge(
        "bg-neutral-800 h-full border-r-1 border-r-neutral-600 flex flex-col transition-all ease-soft-spring overflow-auto",
        isHidden ? "min-w-[48px]" : "min-w-[228px]",
      )}
    >
      <div className="flex p-2 items-center justify-between relative">
        <div style={{ display: isHidden ? "none" : "block" }}>
          <ExplorerTree
            files={files}
            defaultOpen
          />
=======
  React.useEffect(() => {
    (async () => {
      await getWorkspaceData();
    })();

    const enableDragging = () => {
      setIsDragging(true);
    };

    const disableDragging = () => {
      setIsDragging(false);
    };

    document.addEventListener("dragenter", enableDragging);
    document.addEventListener("drop", disableDragging);

    return () => {
      document.removeEventListener("dragenter", enableDragging);
      document.removeEventListener("drop", disableDragging);
    };
  }, []);

  return (
    <div className="relative">
      {isDragging && (
        <div
          data-testid="dropzone"
          onDrop={(event) => {
            event.preventDefault();
            uploadFileData(event.dataTransfer.files);
          }}
          onDragOver={(event) => event.preventDefault()}
          className="z-10 absolute flex flex-col justify-center items-center bg-black top-0 bottom-0 left-0 right-0 opacity-65"
        >
          <IoFileTray size={32} />
          <p className="font-bold text-xl">Drop Files Here</p>
>>>>>>> 0fdbe1ee
        </div>
      )}
      <div
        className={twMerge(
          "bg-neutral-800 h-full border-r-1 border-r-neutral-600 flex flex-col transition-all ease-soft-spring overflow-auto",
          isHidden ? "min-w-[48px]" : "min-w-[228px]",
        )}
      >
        <div className="flex p-2 items-center justify-between relative">
          <div style={{ display: isHidden ? "none" : "block" }}>
            {workspace && (
              <ExplorerTree
                root={workspace}
                onFileClick={onFileClick}
                defaultOpen
              />
            )}
          </div>

<<<<<<< HEAD
        <ExplorerActions
          isHidden={isHidden}
          toggleHidden={() => setIsHidden((prev) => !prev)}
          onRefresh={refreshWorkspace}
          onUpload={selectFileInput}
=======
          <ExplorerActions
            isHidden={isHidden}
            toggleHidden={() => setIsHidden((prev) => !prev)}
            onRefresh={getWorkspaceData}
            onUpload={selectFileInput}
          />
        </div>
        <input
          data-testid="file-input"
          type="file"
          multiple
          ref={fileInputRef}
          style={{ display: "none" }}
          onChange={(event) => {
            if (event.target.files) {
              uploadFileData(event.target.files);
            }
          }}
>>>>>>> 0fdbe1ee
        />
      </div>
    </div>
  );
}

export default FileExplorer;<|MERGE_RESOLUTION|>--- conflicted
+++ resolved
@@ -8,14 +8,8 @@
 import { IoFileTray } from "react-icons/io5";
 import { twMerge } from "tailwind-merge";
 import {
-<<<<<<< HEAD
   listFiles,
-  uploadFile,
-=======
-  WorkspaceFile,
-  getWorkspace,
   uploadFiles,
->>>>>>> 0fdbe1ee
 } from "#/services/fileService";
 import IconButton from "../IconButton";
 import ExplorerTree from "./ExplorerTree";
@@ -92,7 +86,7 @@
 
 function FileExplorer() {
   const [isHidden, setIsHidden] = React.useState(false);
-<<<<<<< HEAD
+  const [isDragging, setIsDragging] = React.useState(false);
   const [files, setFiles] = React.useState<string[]>([]);
   const fileInputRef = React.useRef<HTMLInputElement | null>(null);
 
@@ -110,22 +104,6 @@
     refreshWorkspace();
   }, []);
 
-  const uploadFileData = async (event: React.ChangeEvent<HTMLInputElement>) => {
-    const file = event.target.files ? event.target.files[0] : null;
-    if (!file) return;
-
-    try {
-      await uploadFile(file);
-=======
-  const [isDragging, setIsDragging] = React.useState(false);
-
-  const fileInputRef = React.useRef<HTMLInputElement | null>(null);
-
-  const getWorkspaceData = async () => {
-    const wsFile = await getWorkspace();
-    setWorkspace(removeEmptyNodes(wsFile));
-  };
-
   const selectFileInput = async () => {
     // Trigger the file browser
     fileInputRef.current?.click();
@@ -135,30 +113,14 @@
     try {
       await uploadFiles(files);
       await getWorkspaceData(); // Refresh the workspace to show the new file
->>>>>>> 0fdbe1ee
     } catch (error) {
       toast.stickyError("ws", "Error uploading file");
     }
   };
 
-<<<<<<< HEAD
-  return (
-    <div
-      className={twMerge(
-        "bg-neutral-800 h-full border-r-1 border-r-neutral-600 flex flex-col transition-all ease-soft-spring overflow-auto",
-        isHidden ? "min-w-[48px]" : "min-w-[228px]",
-      )}
-    >
-      <div className="flex p-2 items-center justify-between relative">
-        <div style={{ display: isHidden ? "none" : "block" }}>
-          <ExplorerTree
-            files={files}
-            defaultOpen
-          />
-=======
   React.useEffect(() => {
     (async () => {
-      await getWorkspaceData();
+      await refreshWorkspace();
     })();
 
     const enableDragging = () => {
@@ -192,7 +154,6 @@
         >
           <IoFileTray size={32} />
           <p className="font-bold text-xl">Drop Files Here</p>
->>>>>>> 0fdbe1ee
         </div>
       )}
       <div
@@ -205,24 +166,16 @@
           <div style={{ display: isHidden ? "none" : "block" }}>
             {workspace && (
               <ExplorerTree
-                root={workspace}
-                onFileClick={onFileClick}
+                path="/"
                 defaultOpen
               />
             )}
           </div>
 
-<<<<<<< HEAD
-        <ExplorerActions
-          isHidden={isHidden}
-          toggleHidden={() => setIsHidden((prev) => !prev)}
-          onRefresh={refreshWorkspace}
-          onUpload={selectFileInput}
-=======
           <ExplorerActions
             isHidden={isHidden}
             toggleHidden={() => setIsHidden((prev) => !prev)}
-            onRefresh={getWorkspaceData}
+            onRefresh={refreshWorkspace}
             onUpload={selectFileInput}
           />
         </div>
@@ -237,7 +190,6 @@
               uploadFileData(event.target.files);
             }
           }}
->>>>>>> 0fdbe1ee
         />
       </div>
     </div>
