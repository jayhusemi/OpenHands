--- conflicted
+++ resolved
@@ -17,12 +17,7 @@
   disabled: boolean;
 
   onModelChange: (model: string) => void;
-<<<<<<< HEAD
   onBaseURLChange: (baseURL: string) => void;
-  onCustomModelChange: (model: string) => void;
-  onModelTypeChange: (type: "custom" | "default") => void;
-=======
->>>>>>> f4d6b326
   onAPIKeyChange: (apiKey: string) => void;
   onAgentChange: (agent: string) => void;
   onLanguageChange: (language: string) => void;
@@ -37,12 +32,7 @@
   securityAnalyzers,
   disabled,
   onModelChange,
-<<<<<<< HEAD
   onBaseURLChange,
-  onCustomModelChange,
-  onModelTypeChange,
-=======
->>>>>>> f4d6b326
   onAPIKeyChange,
   onAgentChange,
   onLanguageChange,
@@ -67,14 +57,13 @@
       >
         Advanced Options
       </Switch>
-<<<<<<< HEAD
-      {usingCustomModel && (
+      {enableAdvanced && (
         <>
           <Input
             data-testid="custom-model-input"
             label="Custom Model"
-            onValueChange={onCustomModelChange}
-            defaultValue={settings.CUSTOM_LLM_MODEL}
+            onValueChange={onModelChange}
+            defaultValue={settings.LLM_MODEL}
           />
           <Input
             data-testid="base-url-input"
@@ -83,15 +72,6 @@
             defaultValue={settings.LLM_BASE_URL}
           />
         </>
-=======
-      {enableAdvanced && (
-        <Input
-          data-testid="custom-model-input"
-          label="Custom Model"
-          onValueChange={onModelChange}
-          defaultValue={settings.LLM_MODEL}
-        />
->>>>>>> f4d6b326
       )}
       {!enableAdvanced && (
         <ModelSelector
