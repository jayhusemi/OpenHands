--- conflicted
+++ resolved
@@ -751,15 +751,13 @@
     "de": "Wartet auf die Bestätigung des Benutzers, bevor der Code ausgeführt wird.",
     "zh-CN": "在执行代码之前等待用户确认。"
   },
-<<<<<<< HEAD
+  "SETTINGS$AGENT_SELECT_ENABLED": {
+    "en": "Enable Agent Selection - Advanced Users"
+  },
   "SETTINGS$SECURITY_ANALYZER": {
     "en": "Enable Security Analyzer",
     "de": "Sicherheitsanalysator aktivieren",
     "zh-CN": "启用安全分析器"
-=======
-  "SETTINGS$AGENT_SELECT_ENABLED": {
-    "en": "Enable Agent Selection - Advanced Users"
->>>>>>> 5f177b6f
   },
   "BROWSER$EMPTY_MESSAGE": {
     "en": "No page loaded.",
