--- conflicted
+++ resolved
@@ -3,11 +3,7 @@
   content: string;
   imageUrls: string[];
   timestamp: string;
-<<<<<<< HEAD
-  secondaryId: string;
-=======
   pending: boolean;
->>>>>>> 236680d1
 };
 
 type ErrorMessage = {
