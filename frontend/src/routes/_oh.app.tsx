--- conflicted
+++ resolved
@@ -69,19 +69,6 @@
 
 export const clientLoader = async () => {
   const ghToken = localStorage.getItem("ghToken");
-<<<<<<< HEAD
-  try {
-    const isAuthed = await userIsAuthenticated();
-    if (!isAuthed) {
-      clearSession();
-      return redirect("/");
-    }
-  } catch (error) {
-    clearSession();
-    return redirect("/");
-  }
-=======
->>>>>>> ec941286
 
   const q = store.getState().initalQuery.initialQuery;
   const repo =
