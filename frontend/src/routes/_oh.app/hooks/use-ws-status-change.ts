--- conflicted
+++ resolved
@@ -31,14 +31,10 @@
   const { files, importedProjectZip, initialQuery } = useSelector(
     (state: RootState) => state.initalQuery,
   );
-  const initialQueryId = React.useMemo(
-    () => crypto.randomUUID(),
-    [initialQuery],
-  );
 
   const sendInitialQuery = (query: string, base64Files: string[]) => {
     const timestamp = new Date().toISOString();
-    send(createChatMessage(query, base64Files, timestamp, initialQueryId));
+    send(createChatMessage(query, base64Files, timestamp));
   };
 
   const dispatchCloneRepoCommand = (ghToken: string, repository: string) => {
@@ -90,11 +86,7 @@
           content: initialQuery,
           imageUrls: files,
           timestamp: new Date().toISOString(),
-<<<<<<< HEAD
-          secondaryId: initialQueryId,
-=======
           pending: true,
->>>>>>> 236680d1
         }),
       );
     }
