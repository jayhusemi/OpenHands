import { json } from "@remix-run/react";
<<<<<<< HEAD
import { cache } from "#/utils/cache";
=======
import posthog from "posthog-js";
>>>>>>> 0335b1a6

export const clientAction = () => {
  const ghToken = localStorage.getItem("ghToken");
  if (ghToken) localStorage.removeItem("ghToken");

<<<<<<< HEAD
  cache.clearAll();
=======
  posthog.reset();

>>>>>>> 0335b1a6
  return json({ success: true });
};<|MERGE_RESOLUTION|>--- conflicted
+++ resolved
@@ -1,19 +1,13 @@
 import { json } from "@remix-run/react";
-<<<<<<< HEAD
+import posthog from "posthog-js";
 import { cache } from "#/utils/cache";
-=======
-import posthog from "posthog-js";
->>>>>>> 0335b1a6
 
 export const clientAction = () => {
   const ghToken = localStorage.getItem("ghToken");
   if (ghToken) localStorage.removeItem("ghToken");
 
-<<<<<<< HEAD
   cache.clearAll();
-=======
   posthog.reset();
 
->>>>>>> 0335b1a6
   return json({ success: true });
 };