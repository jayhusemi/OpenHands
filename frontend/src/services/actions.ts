--- conflicted
+++ resolved
@@ -55,15 +55,6 @@
     if (message.args.thought) {
       store.dispatch(addAssistantMessage(message.args.thought));
     }
-<<<<<<< HEAD
-    if (
-      !message.args.confirmation_state ||
-      message.args.confirmation_state !== "rejected"
-    ) {
-      store.dispatch(appendInput(message.args.command));
-    }
-=======
->>>>>>> 90e2bf48
   },
   [ActionType.RUN_IPYTHON]: (message: ActionMessage) => {
     if (message.args.thought) {
