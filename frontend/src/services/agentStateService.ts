import ActionType from "#/types/ActionType";
import AgentTaskAction from "#/types/AgentTaskAction";
import Socket from "./socket";
import { initializeAgent } from "./agent";

<<<<<<< HEAD
export function changeTaskState(message: AgentTaskAction): void {
  const eventString = JSON.stringify({
    action: ActionType.CHANGE_TASK_STATE,
    args: { task_state_action: message },
=======
const INIT_DELAY = 1000;

export function changeAgentState(state: AgentState): void {
  const eventString = JSON.stringify({
    action: ActionType.CHANGE_AGENT_STATE,
    args: { agent_state: state },
>>>>>>> eba5ef8e
  });
  Socket.send(eventString);
  if (state === AgentState.STOPPED) {
    setTimeout(() => {
      initializeAgent();
    }, INIT_DELAY);
  }
}<|MERGE_RESOLUTION|>--- conflicted
+++ resolved
@@ -3,19 +3,12 @@
 import Socket from "./socket";
 import { initializeAgent } from "./agent";
 
-<<<<<<< HEAD
-export function changeTaskState(message: AgentTaskAction): void {
-  const eventString = JSON.stringify({
-    action: ActionType.CHANGE_TASK_STATE,
-    args: { task_state_action: message },
-=======
 const INIT_DELAY = 1000;
 
 export function changeAgentState(state: AgentState): void {
   const eventString = JSON.stringify({
     action: ActionType.CHANGE_AGENT_STATE,
     args: { agent_state: state },
->>>>>>> eba5ef8e
   });
   Socket.send(eventString);
   if (state === AgentState.STOPPED) {
