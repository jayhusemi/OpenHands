const LATEST_SETTINGS_VERSION = 2;

export type Settings = {
  LLM_MODEL: string;
<<<<<<< HEAD
  LLM_BASE_URL: string;
  CUSTOM_LLM_MODEL: string;
  USING_CUSTOM_MODEL: boolean;
=======
>>>>>>> f4d6b326
  AGENT: string;
  LANGUAGE: string;
  LLM_API_KEY: string;
  CONFIRMATION_MODE: boolean;
  SECURITY_ANALYZER: string;
};

export const DEFAULT_SETTINGS: Settings = {
  LLM_MODEL: "openai/gpt-4o",
<<<<<<< HEAD
  LLM_BASE_URL: "",
  CUSTOM_LLM_MODEL: "",
  USING_CUSTOM_MODEL: false,
=======
>>>>>>> f4d6b326
  AGENT: "CodeActAgent",
  LANGUAGE: "en",
  LLM_API_KEY: "",
  CONFIRMATION_MODE: false,
  SECURITY_ANALYZER: "",
};

const validKeys = Object.keys(DEFAULT_SETTINGS) as (keyof Settings)[];

export const getCurrentSettingsVersion = () => {
  const settingsVersion = localStorage.getItem("SETTINGS_VERSION");
  if (!settingsVersion) return 0;
  try {
    return parseInt(settingsVersion, 10);
  } catch (e) {
    return 0;
  }
};

export const settingsAreUpToDate = () =>
  getCurrentSettingsVersion() === LATEST_SETTINGS_VERSION;

export const maybeMigrateSettings = () => {
  // Sometimes we ship major changes, like a new default agent.
  // In this case, we may want to override a previous choice made by the user.
  const currentVersion = getCurrentSettingsVersion();
  if (currentVersion < 1) {
    localStorage.setItem("AGENT", DEFAULT_SETTINGS.AGENT);
  }
  if (currentVersion < 2) {
    const customModel = localStorage.getItem("CUSTOM_LLM_MODEL");
    if (customModel) {
      localStorage.setItem("LLM_MODEL", customModel);
    }
    localStorage.removeItem("CUSTOM_LLM_MODEL");
    localStorage.removeItem("USING_CUSTOM_MODEL");
  }
};

/**
 * Get the default settings
 */
export const getDefaultSettings = (): Settings => DEFAULT_SETTINGS;

/**
 * Get the settings from local storage or use the default settings if not found
 */
export const getSettings = (): Settings => {
  const model = localStorage.getItem("LLM_MODEL");
<<<<<<< HEAD
  const baseUrl = localStorage.getItem("LLM_BASE_URL");
  const customModel = localStorage.getItem("CUSTOM_LLM_MODEL");
  const usingCustomModel =
    localStorage.getItem("USING_CUSTOM_MODEL") === "true";
=======
>>>>>>> f4d6b326
  const agent = localStorage.getItem("AGENT");
  const language = localStorage.getItem("LANGUAGE");
  const apiKey = localStorage.getItem("LLM_API_KEY");
  const confirmationMode = localStorage.getItem("CONFIRMATION_MODE") === "true";
  const securityAnalyzer = localStorage.getItem("SECURITY_ANALYZER");

  return {
    LLM_MODEL: model || DEFAULT_SETTINGS.LLM_MODEL,
<<<<<<< HEAD
    LLM_BASE_URL: baseUrl || DEFAULT_SETTINGS.LLM_BASE_URL,
    CUSTOM_LLM_MODEL: customModel || DEFAULT_SETTINGS.CUSTOM_LLM_MODEL,
    USING_CUSTOM_MODEL: usingCustomModel || DEFAULT_SETTINGS.USING_CUSTOM_MODEL,
=======
>>>>>>> f4d6b326
    AGENT: agent || DEFAULT_SETTINGS.AGENT,
    LANGUAGE: language || DEFAULT_SETTINGS.LANGUAGE,
    LLM_API_KEY: apiKey || DEFAULT_SETTINGS.LLM_API_KEY,
    CONFIRMATION_MODE: confirmationMode || DEFAULT_SETTINGS.CONFIRMATION_MODE,
    SECURITY_ANALYZER: securityAnalyzer || DEFAULT_SETTINGS.SECURITY_ANALYZER,
  };
};

/**
 * Save the settings to local storage. Only valid settings are saved.
 * @param settings - the settings to save
 */
export const saveSettings = (settings: Partial<Settings>) => {
  Object.keys(settings).forEach((key) => {
    const isValid = validKeys.includes(key as keyof Settings);
    const value = settings[key as keyof Settings];

    if (isValid && typeof value !== "undefined")
      localStorage.setItem(key, value.toString());
  });
  localStorage.setItem("SETTINGS_VERSION", LATEST_SETTINGS_VERSION.toString());
};<|MERGE_RESOLUTION|>--- conflicted
+++ resolved
@@ -2,12 +2,7 @@
 
 export type Settings = {
   LLM_MODEL: string;
-<<<<<<< HEAD
   LLM_BASE_URL: string;
-  CUSTOM_LLM_MODEL: string;
-  USING_CUSTOM_MODEL: boolean;
-=======
->>>>>>> f4d6b326
   AGENT: string;
   LANGUAGE: string;
   LLM_API_KEY: string;
@@ -17,12 +12,7 @@
 
 export const DEFAULT_SETTINGS: Settings = {
   LLM_MODEL: "openai/gpt-4o",
-<<<<<<< HEAD
   LLM_BASE_URL: "",
-  CUSTOM_LLM_MODEL: "",
-  USING_CUSTOM_MODEL: false,
-=======
->>>>>>> f4d6b326
   AGENT: "CodeActAgent",
   LANGUAGE: "en",
   LLM_API_KEY: "",
@@ -72,13 +62,7 @@
  */
 export const getSettings = (): Settings => {
   const model = localStorage.getItem("LLM_MODEL");
-<<<<<<< HEAD
   const baseUrl = localStorage.getItem("LLM_BASE_URL");
-  const customModel = localStorage.getItem("CUSTOM_LLM_MODEL");
-  const usingCustomModel =
-    localStorage.getItem("USING_CUSTOM_MODEL") === "true";
-=======
->>>>>>> f4d6b326
   const agent = localStorage.getItem("AGENT");
   const language = localStorage.getItem("LANGUAGE");
   const apiKey = localStorage.getItem("LLM_API_KEY");
@@ -87,12 +71,7 @@
 
   return {
     LLM_MODEL: model || DEFAULT_SETTINGS.LLM_MODEL,
-<<<<<<< HEAD
     LLM_BASE_URL: baseUrl || DEFAULT_SETTINGS.LLM_BASE_URL,
-    CUSTOM_LLM_MODEL: customModel || DEFAULT_SETTINGS.CUSTOM_LLM_MODEL,
-    USING_CUSTOM_MODEL: usingCustomModel || DEFAULT_SETTINGS.USING_CUSTOM_MODEL,
-=======
->>>>>>> f4d6b326
     AGENT: agent || DEFAULT_SETTINGS.AGENT,
     LANGUAGE: language || DEFAULT_SETTINGS.LANGUAGE,
     LLM_API_KEY: apiKey || DEFAULT_SETTINGS.LLM_API_KEY,
