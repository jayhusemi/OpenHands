--- conflicted
+++ resolved
@@ -3,10 +3,7 @@
 export const initialState = {
   code: "",
   path: "",
-<<<<<<< HEAD
-=======
   refreshID: 0,
->>>>>>> 10933a20
 };
 
 export const codeSlice = createSlice({
@@ -18,13 +15,6 @@
     },
     setActiveFilepath: (state, action) => {
       state.path = action.payload;
-<<<<<<< HEAD
-    },
-  },
-});
-
-export const { setCode, setActiveFilepath } = codeSlice.actions;
-=======
     },
     setRefreshID: (state, action) => {
       state.refreshID = action.payload;
@@ -33,6 +23,5 @@
 });
 
 export const { setCode, setActiveFilepath, setRefreshID } = codeSlice.actions;
->>>>>>> 10933a20
 
 export default codeSlice.reducer;