import { combineReducers, configureStore } from "@reduxjs/toolkit";
import browserReducer from "./state/browserSlice";
import chatReducer from "./state/chatSlice";
import codeReducer from "./state/codeSlice";
import commandReducer from "./state/commandSlice";
import taskReducer from "./state/taskSlice";
import errorsReducer from "./state/errorsSlice";
import settingsReducer from "./state/settingsSlice";
import agentReducer from "./state/agentSlice";

export const rootReducer = combineReducers({
  browser: browserReducer,
  chat: chatReducer,
  code: codeReducer,
  cmd: commandReducer,
  task: taskReducer,
  errors: errorsReducer,
  settings: settingsReducer,
});

const store = configureStore({
<<<<<<< HEAD
  reducer: {
    browser: browserReducer,
    chat: chatReducer,
    code: codeReducer,
    cmd: commandReducer,
    task: taskReducer,
    errors: errorsReducer,
    settings: settingsReducer,
    agent: agentReducer,
  },
=======
  reducer: rootReducer,
>>>>>>> 426f3871
});

export type RootState = ReturnType<typeof store.getState>;
export type AppStore = typeof store;
export type AppDispatch = typeof store.dispatch;

export default store;<|MERGE_RESOLUTION|>--- conflicted
+++ resolved
@@ -16,23 +16,11 @@
   task: taskReducer,
   errors: errorsReducer,
   settings: settingsReducer,
+  agent: agentReducer,
 });
 
 const store = configureStore({
-<<<<<<< HEAD
-  reducer: {
-    browser: browserReducer,
-    chat: chatReducer,
-    code: codeReducer,
-    cmd: commandReducer,
-    task: taskReducer,
-    errors: errorsReducer,
-    settings: settingsReducer,
-    agent: agentReducer,
-  },
-=======
   reducer: rootReducer,
->>>>>>> 426f3871
 });
 
 export type RootState = ReturnType<typeof store.getState>;
