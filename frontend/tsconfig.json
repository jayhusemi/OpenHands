--- conflicted
+++ resolved
@@ -1,8 +1,5 @@
 {
-  "extends": "@tsconfig/node18/tsconfig.json",
   "compilerOptions": {
-    "outDir": "./dist",
-    "rootDir": "./",
     "target": "es5",
     "lib": [
       "dom",
@@ -22,15 +19,6 @@
     "isolatedModules": true,
     "noEmit": true,
     "jsx": "react",
-<<<<<<< HEAD
-    "types": ["vite/client", "node"]
-  },
-  "include": [
-    "src/**/*",
-    "vite.config.js"
-  ],
-  "exclude": ["node_modules"]
-=======
     "types": ["vite/client", "vitest/globals"]
   },
   "include": [
@@ -38,5 +26,4 @@
     "vite-env.d.ts",
     "vite.config.ts"
   ]
->>>>>>> aed82704
 }