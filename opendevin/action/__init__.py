--- conflicted
+++ resolved
@@ -16,7 +16,7 @@
     "AgentThinkAction",
     "AgentFinishAction",
     "AgentEchoAction",
-<<<<<<< HEAD
+    "AgentSummarizeAction",
 ]
 
 ACTION_TYPE_TO_CLASS = {
@@ -28,8 +28,4 @@
     "recall": AgentRecallAction,
     "think": AgentThinkAction,
     "finish": AgentFinishAction,
-}
-=======
-    "AgentSummarizeAction",
-]
->>>>>>> 02a03677
+}