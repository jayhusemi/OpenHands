--- conflicted
+++ resolved
@@ -75,9 +75,6 @@
     @property
     def message(self) -> str:
         return "All done! What's next on the agenda?"
-<<<<<<< HEAD
 
     def to_dict(self):
-        return {"action": "finish"}
-=======
->>>>>>> 02a03677
+        return {"action": "finish"}