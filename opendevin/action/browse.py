<<<<<<< HEAD
import os
import uuid
import html2text

from multiprocessing.connection import Connection
=======
import base64
import os
>>>>>>> 31c1a2d7
from dataclasses import dataclass
from typing import TYPE_CHECKING
<<<<<<< HEAD
from browsergym.utils.obs import flatten_dom_to_str
=======

from playwright.async_api import async_playwright
>>>>>>> 31c1a2d7

from opendevin.observation import BrowserOutputObservation
from opendevin.schema import ActionType

from .base import ExecutableAction

if TYPE_CHECKING:
    from opendevin.controller import AgentController


def browser_env_step(action_str: str, conn: Connection):
    unique_request_id = str(uuid.uuid4())
    conn.send((unique_request_id, {'action': action_str}))
    while True:
        if conn.poll():
            response_id, response = conn.recv()
            if response_id == unique_request_id:
                return response


@dataclass
class BrowseURLAction(ExecutableAction):
    url: str
    action: str = ActionType.BROWSE

    async def run(self, controller: 'AgentController') -> BrowserOutputObservation:  # type: ignore
        asked_url = self.url
        if not asked_url.startswith('http'):
            asked_url = os.path.abspath(os.curdir) + self.url
        try:
            action_str = f'goto("{asked_url}")'
            obs = browser_env_step(action_str, controller.agent_side)
            if obs['last_action_error']:
                return BrowserOutputObservation(
                    content=obs['last_action_error'], screenshot='', error=True, url=asked_url
                )

            text_content = html2text.html2text(flatten_dom_to_str(obs['dom_object']))
            return BrowserOutputObservation(
                content=text_content,  # text content of the page
                screenshot=obs['screenshot'],  # base64-encoded screenshot, png
                url=asked_url,
            )
        except Exception as e:
            return BrowserOutputObservation(
                content=str(e), screenshot='', error=True, url=asked_url
            )

    @property
    def message(self) -> str:
        return f'Browsing URL: {self.url}'<|MERGE_RESOLUTION|>--- conflicted
+++ resolved
@@ -1,21 +1,11 @@
-<<<<<<< HEAD
 import os
 import uuid
+from dataclasses import dataclass
+from multiprocessing.connection import Connection
+from typing import TYPE_CHECKING
+
 import html2text
-
-from multiprocessing.connection import Connection
-=======
-import base64
-import os
->>>>>>> 31c1a2d7
-from dataclasses import dataclass
-from typing import TYPE_CHECKING
-<<<<<<< HEAD
 from browsergym.utils.obs import flatten_dom_to_str
-=======
-
-from playwright.async_api import async_playwright
->>>>>>> 31c1a2d7
 
 from opendevin.observation import BrowserOutputObservation
 from opendevin.schema import ActionType
