--- conflicted
+++ resolved
@@ -7,17 +7,6 @@
 
 from .base import ExecutableAction
 
-<<<<<<< HEAD
-# This is the path where the workspace is mounted in the container
-# The LLM sometimes returns paths with this prefix, so we need to remove it
-PATH_PREFIX = '/workspace/'
-
-
-def resolve_path(base_path, file_path):
-    if file_path.startswith(PATH_PREFIX):
-        file_path = file_path[len(PATH_PREFIX):]
-    return os.path.join(base_path, file_path)
-=======
 SANDBOX_PATH_PREFIX = '/workspace/'
 
 
@@ -26,7 +15,6 @@
         # Sometimes LLMs include the absolute path of the file inside the sandbox
         file_path = file_path[len(SANDBOX_PATH_PREFIX):]
     return os.path.join(config.get('WORKSPACE_BASE'), file_path)
->>>>>>> b0899c84
 
 
 @dataclass
@@ -35,11 +23,7 @@
     action: str = ActionType.READ
 
     def run(self, controller) -> FileReadObservation:
-<<<<<<< HEAD
-        path = resolve_path(controller.workdir, self.path)
-=======
         path = resolve_path(self.path)
->>>>>>> b0899c84
         with open(path, 'r', encoding='utf-8') as file:
             return FileReadObservation(path=path, content=file.read())
 
@@ -55,11 +39,7 @@
     action: str = ActionType.WRITE
 
     def run(self, controller) -> FileWriteObservation:
-<<<<<<< HEAD
-        whole_path = resolve_path(controller.workdir, self.path)
-=======
         whole_path = resolve_path(self.path)
->>>>>>> b0899c84
         with open(whole_path, 'w', encoding='utf-8') as file:
             file.write(self.content)
         return FileWriteObservation(content='', path=self.path)
