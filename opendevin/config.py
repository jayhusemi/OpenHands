--- conflicted
+++ resolved
@@ -47,11 +47,7 @@
     ConfigType.USE_HOST_NETWORK: 'true',
     ConfigType.SSH_HOSTNAME: 'localhost',
     ConfigType.DISABLE_COLOR: 'false',
-<<<<<<< HEAD
-    ConfigType.SANDBOX_USER_ID: 1000,
-=======
     ConfigType.SANDBOX_USER_ID: os.getuid() if hasattr(os, 'getuid') else None,
->>>>>>> ee36c827
 }
 
 config_str = ''
