--- conflicted
+++ resolved
@@ -52,12 +52,9 @@
     ConfigType.USE_HOST_NETWORK: 'false',
     ConfigType.SSH_HOSTNAME: 'localhost',
     ConfigType.DISABLE_COLOR: 'false',
-<<<<<<< HEAD
     ConfigType.SANDBOX_USER_ID: os.getuid() if hasattr(os, 'getuid') else None,
-=======
     ConfigType.SANDBOX_TIMEOUT: 120,
     ConfigType.GITHUB_TOKEN: None
->>>>>>> 31c1a2d7
 }
 
 config_str = ''
