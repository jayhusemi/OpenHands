import copy
import os

import argparse
import toml
from dotenv import load_dotenv

from opendevin.schema import ConfigType

load_dotenv()

DEFAULT_CONFIG: dict = {
    ConfigType.LLM_API_KEY: None,
    ConfigType.LLM_BASE_URL: None,
    ConfigType.WORKSPACE_BASE: os.getcwd(),
    ConfigType.WORKSPACE_MOUNT_PATH: None,
    ConfigType.WORKSPACE_MOUNT_REWRITE: None,
    ConfigType.LLM_MODEL: 'gpt-3.5-turbo-1106',
    ConfigType.SANDBOX_CONTAINER_IMAGE: 'ghcr.io/opendevin/sandbox',
    ConfigType.RUN_AS_DEVIN: 'true',
    ConfigType.LLM_EMBEDDING_MODEL: 'local',
    ConfigType.LLM_DEPLOYMENT_NAME: None,
    ConfigType.LLM_API_VERSION: None,
    ConfigType.LLM_NUM_RETRIES: 1,
    ConfigType.LLM_COOLDOWN_TIME: 1,
    ConfigType.MAX_ITERATIONS: 100,
    # GPT-4 pricing is $10 per 1M input tokens. Since tokenization happens on LLM side,
    # we cannot easily count number of tokens, but we can count characters.
    # Assuming 5 characters per token, 5 million is a reasonable default limit.
    ConfigType.MAX_CHARS: 5_000_000,
    ConfigType.AGENT: 'MonologueAgent',
    ConfigType.SANDBOX_TYPE: 'ssh',
<<<<<<< HEAD
=======
    ConfigType.USE_HOST_NETWORK: 'false',
    ConfigType.SSH_HOSTNAME: 'localhost',
>>>>>>> b0899c84
    ConfigType.DISABLE_COLOR: 'false',
}

config_str = ''
if os.path.exists('config.toml'):
    with open('config.toml', 'rb') as f:
        config_str = f.read().decode('utf-8')

tomlConfig = toml.loads(config_str)
config = DEFAULT_CONFIG.copy()
for k, v in config.items():
    if k in os.environ:
        config[k] = os.environ[k]
    elif k in tomlConfig:
        config[k] = tomlConfig[k]


<<<<<<< HEAD
def get(key: str, required: bool = False):
    """
    Get a key from the environment variables or config.toml or default configs.
    """
    value = os.environ.get(key)
    if not value:
        value = config.get(key)
    if not value and required:
        raise KeyError(f"Please set '{key}' in `config.toml` or `.env`.")
    return value


=======
def parse_arguments():
    parser = argparse.ArgumentParser(
        description='Run an agent with a specific task')
    parser.add_argument(
        '-d',
        '--directory',
        type=str,
        help='The working directory for the agent',
    )
    args, _ = parser.parse_known_args()
    if args.directory:
        config[ConfigType.WORKSPACE_BASE] = os.path.abspath(args.directory)
        print(f"Setting workspace base to {config[ConfigType.WORKSPACE_BASE]}")


parse_arguments()


def finalize_config():
    if config.get(ConfigType.WORKSPACE_MOUNT_REWRITE) and not config.get(ConfigType.WORKSPACE_MOUNT_PATH):
        base = config.get(ConfigType.WORKSPACE_BASE) or os.getcwd()
        parts = config[ConfigType.WORKSPACE_MOUNT_REWRITE].split(':')
        config[ConfigType.WORKSPACE_MOUNT_PATH] = base.replace(parts[0], parts[1])


finalize_config()


def get(key: str, required: bool = False):
    """
    Get a key from the environment variables or config.toml or default configs.
    """
    value = config.get(key)
    if not value and required:
        raise KeyError(f"Please set '{key}' in `config.toml` or `.env`.")
    return value


>>>>>>> b0899c84
def get_fe_config() -> dict:
    """
    Get all the frontend configuration values by performing a deep copy.
    """
    fe_config = copy.deepcopy(config)
    del fe_config['LLM_API_KEY']
    return fe_config<|MERGE_RESOLUTION|>--- conflicted
+++ resolved
@@ -30,11 +30,8 @@
     ConfigType.MAX_CHARS: 5_000_000,
     ConfigType.AGENT: 'MonologueAgent',
     ConfigType.SANDBOX_TYPE: 'ssh',
-<<<<<<< HEAD
-=======
     ConfigType.USE_HOST_NETWORK: 'false',
     ConfigType.SSH_HOSTNAME: 'localhost',
->>>>>>> b0899c84
     ConfigType.DISABLE_COLOR: 'false',
 }
 
@@ -52,20 +49,6 @@
         config[k] = tomlConfig[k]
 
 
-<<<<<<< HEAD
-def get(key: str, required: bool = False):
-    """
-    Get a key from the environment variables or config.toml or default configs.
-    """
-    value = os.environ.get(key)
-    if not value:
-        value = config.get(key)
-    if not value and required:
-        raise KeyError(f"Please set '{key}' in `config.toml` or `.env`.")
-    return value
-
-
-=======
 def parse_arguments():
     parser = argparse.ArgumentParser(
         description='Run an agent with a specific task')
@@ -104,7 +87,6 @@
     return value
 
 
->>>>>>> b0899c84
 def get_fe_config() -> dict:
     """
     Get all the frontend configuration values by performing a deep copy.
