--- conflicted
+++ resolved
@@ -25,12 +25,9 @@
     ConfigType.MAX_ITERATIONS: 100,
     ConfigType.AGENT: 'MonologueAgent',
     ConfigType.SANDBOX_TYPE: 'ssh',
-<<<<<<< HEAD
     ConfigType.USE_HOST_NETWORK: 'false',
     ConfigType.SSH_HOSTNAME: 'localhost',
-=======
     ConfigType.DISABLE_COLOR: 'false',
->>>>>>> f3dfc90b
 }
 
 config_str = ''
@@ -53,7 +50,7 @@
     """
     value = os.environ.get(key)
     if not value:
-      value = config.get(key)
+        value = config.get(key)
     if not value and required:
         raise KeyError(f"Please set '{key}' in `config.toml` or `.env`.")
     return value
