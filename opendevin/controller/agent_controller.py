--- conflicted
+++ resolved
@@ -295,56 +295,38 @@
     def get_state(self):
         return self.state
 
-<<<<<<< HEAD
     def _is_stuck(self, is_delegate=False):
         to_check_state = self.state
         if is_delegate:
             to_check_state = self.delegate.state
 
-        if to_check_state is None or to_check_state.history is None or len(to_check_state.history) < 3:
-=======
-    def _is_stuck(self):
         if (
-            self.state is None
-            or self.state.history is None
-            or len(self.state.history) < 3
+            to_check_state is None
+            or to_check_state.history is None
+            or len(to_check_state.history) < 3
         ):
->>>>>>> ae2b857c
             return False
 
         # if the last three (Action, Observation) tuples are too repetitive
         # the agent got stuck in a loop
         if all(
-<<<<<<< HEAD
-            [to_check_state.history[-i][0] == to_check_state.history[-3][0] for i in range(1, 3)]
-        ):
-            # it repeats same action, give it a chance, but not if:
-            if (all
-                    (isinstance(to_check_state.history[-i][1], NullObservation) for i in range(1, 4))):
-                # same (Action, NullObservation): like 'think' the same thought over and over
-                logger.debug('Action, NullObservation loop detected')
-                return True
-            elif (all
-                  (isinstance(to_check_state.history[-i][1], AgentErrorObservation) for i in range(1, 4))):
-=======
             [
-                self.state.history[-i][0] == self.state.history[-3][0]
+                to_check_state.history[-i][0] == to_check_state.history[-3][0]
                 for i in range(1, 3)
             ]
         ):
             # it repeats same action, give it a chance, but not if:
             if all(
-                isinstance(self.state.history[-i][1], NullObservation)
+                isinstance(to_check_state.history[-i][1], NullObservation)
                 for i in range(1, 4)
             ):
                 # same (Action, NullObservation): like 'think' the same thought over and over
                 logger.debug('Action, NullObservation loop detected')
                 return True
             elif all(
-                isinstance(self.state.history[-i][1], AgentErrorObservation)
+                isinstance(to_check_state.history[-i][1], AgentErrorObservation)
                 for i in range(1, 4)
             ):
->>>>>>> ae2b857c
                 # (NullAction, AgentErrorObservation): errors coming from an exception
                 # (Action, AgentErrorObservation): the same action getting an error, even if not necessarily the same error
                 logger.debug('Action, AgentErrorObservation loop detected')
