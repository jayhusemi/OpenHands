import asyncio
from typing import Optional, Type

from agenthub.codeact_agent.codeact_agent import CodeActAgent
from opendevin.controller.agent import Agent
from opendevin.controller.state.plan import Plan
from opendevin.controller.state.state import State
from opendevin.core.config import config
from opendevin.core.exceptions import (
    AgentMalformedActionError,
    AgentNoActionError,
    LLMOutputError,
    MaxCharsExceedError,
)
from opendevin.core.logger import opendevin_logger as logger
from opendevin.core.schema import AgentState
from opendevin.events.action import (
    Action,
    AddTaskAction,
    AgentDelegateAction,
    AgentFinishAction,
    ChangeAgentStateAction,
    MessageAction,
    ModifyTaskAction,
    NullAction,
)
from opendevin.events.event import Event
from opendevin.events.observation import (
    AgentDelegateObservation,
    AgentStateChangedObservation,
    ErrorObservation,
    NullObservation,
    Observation,
)
from opendevin.events.stream import EventSource, EventStream, EventStreamSubscriber
from opendevin.runtime import DockerSSHBox
from opendevin.runtime.runtime import Runtime
from opendevin.runtime.server.runtime import ServerRuntime

MAX_ITERATIONS = config.max_iterations
MAX_CHARS = config.llm.max_chars


class AgentController:
    id: str
    agent: Agent
    max_iterations: int
    runtime: Runtime
    event_stream: EventStream
    agent_task: Optional[asyncio.Task] = None
    delegate: 'AgentController | None' = None
    state: State | None = None
    _agent_state: AgentState = AgentState.LOADING
    _cur_step: int = 0

    def __init__(
        self,
        agent: Agent,
        event_stream: EventStream,
        sid: str = 'default',
        max_iterations: int = MAX_ITERATIONS,
        max_chars: int = MAX_CHARS,
    ):
        """Initializes a new instance of the AgentController class.

        Args:
            agent: The agent instance to control.
            sid: The session ID of the agent.
            max_iterations: The maximum number of iterations the agent can run.
            max_chars: The maximum number of characters the agent can output.
        """
        self.id = sid
        self.agent = agent
        self.event_stream = event_stream
        self.event_stream.subscribe(
            EventStreamSubscriber.AGENT_CONTROLLER, self.on_event
        )
        self.max_iterations = max_iterations
        self.runtime = ServerRuntime(self.id)
        self.max_chars = max_chars
        # Initialize agent-required plugins for sandbox (if any)
        self.runtime.init_sandbox_plugins(agent.sandbox_plugins)

        if isinstance(agent, CodeActAgent) and not isinstance(
            self.runtime.sandbox, DockerSSHBox
        ):
            logger.warning(
                'CodeActAgent requires DockerSSHBox as sandbox! Using other sandbox that are not stateful (LocalBox, DockerExecBox) will not work properly.'
            )

    async def close(self):
        if self.agent_task is not None:
            self.agent_task.cancel()
        self.event_stream.unsubscribe(EventStreamSubscriber.AGENT_CONTROLLER)
<<<<<<< HEAD
        self.runtime.sandbox.close()
=======
        self.action_manager.sandbox.close()
        self.browser.close()
>>>>>>> 446eaec1
        await self.set_agent_state_to(AgentState.STOPPED)

    def update_state_for_step(self, i):
        if self.state is None:
            return
        self.state.iteration = i
        self.state.background_commands_obs = self.runtime.get_background_obs()

    def update_state_after_step(self):
        if self.state is None:
            return
        self.state.updated_info = []

    async def add_error_to_history(self, message: str):
        await self.add_history(NullAction(), ErrorObservation(message))

    async def add_history(
        self, action: Action, observation: Observation, add_to_stream=True
    ):
        if self.state is None:
            raise ValueError('Added history while state was None')
        if not isinstance(action, Action):
            raise TypeError(
                f'action must be an instance of Action, got {type(action).__name__} instead'
            )
        if not isinstance(observation, Observation):
            raise TypeError(
                f'observation must be an instance of Observation, got {type(observation).__name__} instead'
            )
        self.state.history.append((action, observation))
        self.state.updated_info.append((action, observation))
        if add_to_stream:
            await self.event_stream.add_event(action, EventSource.AGENT)
            await self.event_stream.add_event(observation, EventSource.AGENT)

    async def _run(self):
        if self.state is None:
            return

        if self._agent_state != AgentState.RUNNING:
            raise ValueError('Task is not in running state')

        for i in range(self._cur_step, self.max_iterations):
            self._cur_step = i
            try:
                finished = await self.step(i)
                if finished:
                    await self.set_agent_state_to(AgentState.FINISHED)
                    break
            except Exception:
                logger.error('Error in loop', exc_info=True)
                await self.set_agent_state_to(AgentState.ERROR)
                await self.add_error_to_history(
                    'Oops! Something went wrong while completing your task. You can check the logs for more info.'
                )
                break

            if self._is_stuck():
                logger.info('Loop detected, stopping task')
                await self.set_agent_state_to(AgentState.ERROR)
                await self.add_error_to_history(
                    'I got stuck into a loop, the task has stopped.'
                )
                break
            await asyncio.sleep(
                0.001
            )  # Give back control for a tick, so other async stuff can run
        final_state = self.get_agent_state()
        if final_state == AgentState.RUNNING:
            await self.set_agent_state_to(AgentState.PAUSED)

    async def setup_task(self, task: str, inputs: dict = {}):
        """Sets up the agent controller with a task."""
        await self.set_agent_state_to(AgentState.INIT)
        self.state = State(Plan(task))
        self.state.inputs = inputs

    async def on_event(self, event: Event):
        if isinstance(event, ChangeAgentStateAction):
            await self.set_agent_state_to(event.agent_state)  # type: ignore
        elif isinstance(event, MessageAction) and event.source == EventSource.USER:
            await self.add_history(event, NullObservation(''), add_to_stream=False)
            if self.get_agent_state() == AgentState.AWAITING_USER_INPUT:
                await self.set_agent_state_to(AgentState.RUNNING)

    async def reset_task(self):
        if self.agent_task is not None:
            self.agent_task.cancel()
        self.state = None
        self._cur_step = 0
        self.agent.reset()

    async def set_agent_state_to(self, new_state: AgentState):
        logger.info(f'Setting agent state from {self._agent_state} to {new_state}')
        if new_state == self._agent_state:
            return

        self._agent_state = new_state
        if new_state == AgentState.RUNNING:
            self.agent_task = asyncio.create_task(self._run())
        elif (
            new_state == AgentState.PAUSED
            or new_state == AgentState.AWAITING_USER_INPUT
        ):
            self._cur_step += 1
            if self.agent_task is not None:
                self.agent_task.cancel()
        elif new_state == AgentState.STOPPED:
            await self.reset_task()
        elif new_state == AgentState.FINISHED:
            await self.reset_task()

        await self.event_stream.add_event(
            AgentStateChangedObservation('', self._agent_state), EventSource.AGENT
        )

    def get_agent_state(self):
        """Returns the current state of the agent task."""
        return self._agent_state

    async def start_delegate(self, action: AgentDelegateAction):
        AgentCls: Type[Agent] = Agent.get_cls(action.agent)
        agent = AgentCls(llm=self.agent.llm)
        self.delegate = AgentController(
            sid=self.id + '-delegate',
            agent=agent,
            event_stream=self.event_stream,
            max_iterations=self.max_iterations,
            max_chars=self.max_chars,
        )
        task = action.inputs.get('task') or ''
        await self.delegate.setup_task(task, action.inputs)

    async def step(self, i: int) -> bool:
        if self.state is None:
            raise ValueError('No task to run')
        if self.delegate is not None:
            delegate_done = await self.delegate.step(i)
            if delegate_done:
                outputs = self.delegate.state.outputs if self.delegate.state else {}
                obs: Observation = AgentDelegateObservation(content='', outputs=outputs)
                await self.add_history(NullAction(), obs)
                self.delegate = None
                self.delegateAction = None
            return False

        logger.info(f'STEP {i}', extra={'msg_type': 'STEP'})
        if i == 0:
            logger.info(self.state.plan.main_goal, extra={'msg_type': 'PLAN'})
        if self.state.num_of_chars > self.max_chars:
            raise MaxCharsExceedError(self.state.num_of_chars, self.max_chars)

        log_obs = self.runtime.get_background_obs()
        for obs in log_obs:
            await self.add_history(NullAction(), obs)
            logger.info(obs, extra={'msg_type': 'BACKGROUND LOG'})

        self.update_state_for_step(i)
        action: Action = NullAction()
        observation: Observation = NullObservation('')
        try:
            action = self.agent.step(self.state)
            if action is None:
                raise AgentNoActionError('No action was returned')
        except (AgentMalformedActionError, AgentNoActionError, LLMOutputError) as e:
            observation = ErrorObservation(str(e))
        logger.info(action, extra={'msg_type': 'ACTION'})

        self.update_state_after_step()

        if isinstance(action, AgentFinishAction):
            self.state.outputs = action.outputs  # type: ignore[attr-defined]
            logger.info(action, extra={'msg_type': 'INFO'})
            return True
        elif isinstance(action, MessageAction) and action.wait_for_response:
            # FIXME: remove this once history is managed outside the agent controller
            await self.add_history(action, NullObservation(''))
            await self.set_agent_state_to(AgentState.AWAITING_USER_INPUT)
            return False
        elif isinstance(action, AgentDelegateAction):
            await self.start_delegate(action)
        elif isinstance(action, AddTaskAction):
            self.state.plan.add_subtask(action.parent, action.goal, action.subtasks)
        elif isinstance(action, ModifyTaskAction):
            self.state.plan.set_subtask_state(action.id, action.state)
        elif not isinstance(observation, ErrorObservation):
            observation = await self.runtime.run_action(action)

        if not isinstance(observation, NullObservation):
            logger.info(observation, extra={'msg_type': 'OBSERVATION'})
        await self.add_history(action, observation)
        return False

    def get_state(self):
        return self.state

    def _is_stuck(self):
        if (
            self.state is None
            or self.state.history is None
            or len(self.state.history) < 3
        ):
            return False

        # if the last three (Action, Observation) tuples are too repetitive
        # the agent got stuck in a loop
        if all(
            [
                self.state.history[-i][0] == self.state.history[-3][0]
                for i in range(1, 3)
            ]
        ):
            # it repeats same action, give it a chance, but not if:
            if all(
                isinstance(self.state.history[-i][1], NullObservation)
                for i in range(1, 4)
            ):
                # same (Action, NullObservation): like 'think' the same thought over and over
                logger.debug('Action, NullObservation loop detected')
                return True
            elif all(
                isinstance(self.state.history[-i][1], ErrorObservation)
                for i in range(1, 4)
            ):
                # (NullAction, ErrorObservation): errors coming from an exception
                # (Action, ErrorObservation): the same action getting an error, even if not necessarily the same error
                logger.debug('Action, ErrorObservation loop detected')
                return True

        return False<|MERGE_RESOLUTION|>--- conflicted
+++ resolved
@@ -92,12 +92,8 @@
         if self.agent_task is not None:
             self.agent_task.cancel()
         self.event_stream.unsubscribe(EventStreamSubscriber.AGENT_CONTROLLER)
-<<<<<<< HEAD
         self.runtime.sandbox.close()
-=======
-        self.action_manager.sandbox.close()
-        self.browser.close()
->>>>>>> 446eaec1
+        self.runtime.browser.close()
         await self.set_agent_state_to(AgentState.STOPPED)
 
     def update_state_for_step(self, i):
