--- conflicted
+++ resolved
@@ -143,11 +143,7 @@
 
     async def _run(self):
         if self.state is None:
-<<<<<<< HEAD
-            return None
-=======
             return
->>>>>>> d853b324
         self.finish_state = None
 
         if self._agent_state != AgentState.RUNNING:
