--- conflicted
+++ resolved
@@ -198,21 +198,12 @@
         self.agent.reset()
 
     async def set_agent_state_to(self, new_state: AgentState):
-<<<<<<< HEAD
         if new_state == self.state.agent_state:
             return
 
-        logger.info(
-            f'[Agent Controller {self.id}] Setting agent({type(self.agent).__name__}) state from {self.state.agent_state} to {new_state}'
-        )
-
-=======
         logger.debug(
             f'[Agent Controller {self.id}] Setting agent({self.agent.name}) state from {self.state.agent_state} to {new_state}'
         )
-
-        if new_state == self.state.agent_state:
-            return
 
         if (
             self.state.agent_state == AgentState.PAUSED
@@ -222,7 +213,6 @@
             # user intends to interrupt traffic control and let the task resume temporarily
             self.state.traffic_control_state = TRAFFIC_CONTROL_STATE.PAUSED
 
->>>>>>> ea3c58dc
         self.state.agent_state = new_state
         if new_state == AgentState.STOPPED or new_state == AgentState.ERROR:
             self.reset_task()
