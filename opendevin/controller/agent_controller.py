--- conflicted
+++ resolved
@@ -78,21 +78,8 @@
         self._step_lock = asyncio.Lock()
         self.id = sid
         self.agent = agent
-<<<<<<< HEAD
-        self.max_chars = max_chars
-        if initial_state is None:
-            self.state = State(
-                inputs={},
-                max_iterations=max_iterations,
-                max_iterations_per_task=config.max_iterations_per_task,
-                global_iteration=0,
-            )
-        else:
-            self.state = initial_state
-=======
 
         # subscribe to the event stream
->>>>>>> 8dae1f93
         self.event_stream = event_stream
         self.event_stream.subscribe(
             EventStreamSubscriber.AGENT_CONTROLLER, self.on_event, append=is_delegate
@@ -244,16 +231,11 @@
         state = State(
             inputs=action.inputs or {},
             iteration=0,
-<<<<<<< HEAD
             max_iterations=min(
                 self.state.max_iterations,
                 config.global_max_iterations - self.state.global_iteration,
             ),
             max_iterations_per_task=self.state.max_iterations_per_task,
-            num_of_chars=self.state.num_of_chars,
-=======
-            max_iterations=self.state.max_iterations,
->>>>>>> 8dae1f93
             delegate_level=self.state.delegate_level + 1,
             global_iteration=self.state.global_iteration,
             # metrics should be shared between parent and child
@@ -264,12 +246,7 @@
             sid=self.id + '-delegate',
             agent=agent,
             event_stream=self.event_stream,
-<<<<<<< HEAD
             max_iterations=state.max_iterations,
-            max_chars=self.max_chars,
-=======
-            max_iterations=self.state.max_iterations,
->>>>>>> 8dae1f93
             max_budget_per_task=self.max_budget_per_task,
             initial_state=state,
             is_delegate=True,
@@ -336,7 +313,7 @@
             f'{self.agent.name} LEVEL {self.state.delegate_level} STEP {self.state.iteration}',
             extra={'msg_type': 'STEP'},
         )
-<<<<<<< HEAD
+
         if (
             self.state.iteration >= self.state.max_iterations
             or self.state.global_iteration >= config.global_max_iterations
@@ -344,37 +321,15 @@
             await self.report_error('Agent reached maximum number of iterations')
             await self.set_agent_state_to(AgentState.ERROR)
             return
-=======
-
-        if self.state.iteration >= self.state.max_iterations:
-            if self.state.traffic_control_state == TRAFFIC_CONTROL_STATE.PAUSED:
-                logger.info(
-                    'Hitting traffic control, temporarily resume upon user request'
-                )
-                self.state.traffic_control_state = TRAFFIC_CONTROL_STATE.NORMAL
-            else:
-                self.state.traffic_control_state = TRAFFIC_CONTROL_STATE.THROTTLING
-                await self.report_error(
-                    f'Agent reached maximum number of iterations, task paused. {TRAFFIC_CONTROL_REMINDER}'
-                )
-                await self.set_agent_state_to(AgentState.PAUSED)
-                return
-        elif self.max_budget_per_task is not None:
+
+        if self.max_budget_per_task is not None:
             current_cost = self.state.metrics.accumulated_cost
             if current_cost > self.max_budget_per_task:
-                if self.state.traffic_control_state == TRAFFIC_CONTROL_STATE.PAUSED:
-                    logger.info(
-                        'Hitting traffic control, temporarily resume upon user request'
-                    )
-                    self.state.traffic_control_state = TRAFFIC_CONTROL_STATE.NORMAL
-                else:
-                    self.state.traffic_control_state = TRAFFIC_CONTROL_STATE.THROTTLING
-                    await self.report_error(
-                        f'Task budget exceeded. Current cost: {current_cost:.2f}, Max budget: {self.max_budget_per_task:.2f}, task paused. {TRAFFIC_CONTROL_REMINDER}'
-                    )
-                    await self.set_agent_state_to(AgentState.PAUSED)
-                    return
->>>>>>> 8dae1f93
+                await self.report_error(
+                    f'Task budget exceeded. Current cost: {current_cost:.2f}, Max budget: {self.max_budget_per_task:.2f}'
+                )
+                await self.set_agent_state_to(AgentState.ERROR)
+                return
 
         self.update_state_before_step()
         action: Action = NullAction()
