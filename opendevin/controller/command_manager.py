--- conflicted
+++ resolved
@@ -15,18 +15,13 @@
             sid: str,
             container_image: str | None = None,
     ):
-<<<<<<< HEAD
-        if config.get(ConfigType.SANDBOX_TYPE).lower() == 'exec':
-=======
-        self.directory = directory
         sandbox_type = config.get(ConfigType.SANDBOX_TYPE).lower()
         if sandbox_type == 'exec':
->>>>>>> 53f95056
             self.shell = DockerExecBox(
                 sid=(sid or 'default'), container_image=container_image
             )
         elif sandbox_type == 'local':
-            self.shell = LocalBox(workspace_dir=directory)
+            self.shell = LocalBox()
         elif sandbox_type == 'ssh':
             self.shell = DockerSSHBox(
                 sid=(sid or 'default'), container_image=container_image
