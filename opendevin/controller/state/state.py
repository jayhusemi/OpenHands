import base64
import pickle
from dataclasses import dataclass, field

from opendevin.controller.state.task import RootTask
from opendevin.core.logger import opendevin_logger as logger
from opendevin.core.metrics import Metrics
from opendevin.core.schema import AgentState
from opendevin.events.action import (
    MessageAction,
)
from opendevin.events.action.agent import AgentFinishAction, AgentSummarizeAction
from opendevin.events.observation import (
    CmdOutputObservation,
)
from opendevin.memory.history import ShortTermHistory
from opendevin.storage import get_file_store

RESUMABLE_STATES = [
    AgentState.RUNNING,
    AgentState.PAUSED,
    AgentState.AWAITING_USER_INPUT,
    AgentState.FINISHED,
]


@dataclass
class State:
    root_task: RootTask = field(default_factory=RootTask)
    iteration: int = 0
    max_iterations: int = 100
    # number of characters we have sent to and received from LLM so far for current task
    num_of_chars: int = 0
    background_commands_obs: list[CmdOutputObservation] = field(default_factory=list)
    history: ShortTermHistory = field(default_factory=ShortTermHistory)
    inputs: dict = field(default_factory=dict)
    outputs: dict = field(default_factory=dict)
    error: str | None = None
    agent_state: AgentState = AgentState.LOADING
    resume_state: AgentState | None = None
    metrics: Metrics = Metrics()
    # root agent has level 0, and every delegate increases the level by one
    delegate_level: int = 0
    start_id: int = -1
    end_id: int = -1
    summaries: dict[tuple[int, int], AgentSummarizeAction] = field(default_factory=dict)

    def save_to_session(self, sid: str):
        fs = get_file_store()
        pickled = pickle.dumps(self)
        logger.debug(f'Saving state to session {sid}:{self.agent_state}')
        encoded = base64.b64encode(pickled).decode('utf-8')
        try:
            fs.write(f'sessions/{sid}/agent_state.pkl', encoded)
        except Exception as e:
            logger.error(f'Failed to save state to session: {e}')
            raise e

    @staticmethod
    def restore_from_session(sid: str) -> 'State':
        fs = get_file_store()
        try:
            encoded = fs.read(f'sessions/{sid}/agent_state.pkl')
            pickled = base64.b64decode(encoded)
            state = pickle.loads(pickled)
        except Exception as e:
            logger.error(f'Failed to restore state from session: {e}')
            raise e
        if state.agent_state in RESUMABLE_STATES:
            state.resume_state = state.agent_state
        else:
            state.resume_state = None
        state.agent_state = AgentState.LOADING
        return state

    def __getstate__(self):
        state = self.__dict__.copy()
<<<<<<< HEAD
=======

        # save the relevant data from recent history
        # so that we can restore it when the state is restored
>>>>>>> b9964405
        if 'history' in state:
            state['summaries'] = state['history'].summaries
            state['start_id'] = state['history'].start_id
            state['end_id'] = state['history'].end_id
<<<<<<< HEAD
=======

        # don't save history object itself
>>>>>>> b9964405
        state.pop('history', None)
        return state

    def __setstate__(self, state):
        self.__dict__.update(state)
<<<<<<< HEAD
        if hasattr(self, 'history'):
            if hasattr(self, 'summaries'):
                self.history.summaries = self.summaries
            self.history.start_id = self.start_id
            self.history.end_id = self.end_id
=======

        # recreate the history object
        if not hasattr(self, 'history'):
            self.history = ShortTermHistory()

        # restore the relevant data in history from the state
        if hasattr(self, 'summaries'):
            self.history.summaries = self.summaries
        self.history.start_id = self.start_id
        self.history.end_id = self.end_id

        # remove the restored data from the state
>>>>>>> b9964405
        self.summaries = {}

    def get_current_user_intent(self):
        """
        Returns the latest user message that appears after a FinishAction, or the first (the task) if nothing was finished yet.
        """
        last_user_message = None
        for event in self.history.get_events(reverse=True):
            if isinstance(event, MessageAction) and event.source == 'user':
                last_user_message = event.content
            elif isinstance(event, AgentFinishAction):
                if last_user_message is not None:
                    return last_user_message

        return last_user_message<|MERGE_RESOLUTION|>--- conflicted
+++ resolved
@@ -75,33 +75,20 @@
 
     def __getstate__(self):
         state = self.__dict__.copy()
-<<<<<<< HEAD
-=======
 
         # save the relevant data from recent history
         # so that we can restore it when the state is restored
->>>>>>> b9964405
         if 'history' in state:
             state['summaries'] = state['history'].summaries
             state['start_id'] = state['history'].start_id
             state['end_id'] = state['history'].end_id
-<<<<<<< HEAD
-=======
 
         # don't save history object itself
->>>>>>> b9964405
         state.pop('history', None)
         return state
 
     def __setstate__(self, state):
         self.__dict__.update(state)
-<<<<<<< HEAD
-        if hasattr(self, 'history'):
-            if hasattr(self, 'summaries'):
-                self.history.summaries = self.summaries
-            self.history.start_id = self.start_id
-            self.history.end_id = self.end_id
-=======
 
         # recreate the history object
         if not hasattr(self, 'history'):
@@ -114,7 +101,6 @@
         self.history.end_id = self.end_id
 
         # remove the restored data from the state
->>>>>>> b9964405
         self.summaries = {}
 
     def get_current_user_intent(self):
