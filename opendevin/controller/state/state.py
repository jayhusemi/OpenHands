--- conflicted
+++ resolved
@@ -8,13 +8,11 @@
 from opendevin.core.metrics import Metrics
 from opendevin.core.schema import AgentState
 from opendevin.events.action import (
-    Action,
     MessageAction,
 )
 from opendevin.events.action.agent import AgentFinishAction
 from opendevin.events.observation import (
     CmdOutputObservation,
-    Observation,
 )
 from opendevin.memory.history import ShortTermHistory
 from opendevin.storage import get_file_store
@@ -45,11 +43,7 @@
     iteration: int = 0
     max_iterations: int = 100
     background_commands_obs: list[CmdOutputObservation] = field(default_factory=list)
-<<<<<<< HEAD
     history: ShortTermHistory = field(default_factory=ShortTermHistory)
-=======
-    history: list[tuple[Action, Observation]] = field(default_factory=list)
->>>>>>> 038e8f8c
     inputs: dict = field(default_factory=dict)
     outputs: dict = field(default_factory=dict)
     last_error: str | None = None
