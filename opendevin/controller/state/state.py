from dataclasses import dataclass, field

from opendevin.controller.state.plan import Plan
from opendevin.events.action import (
    Action,
    MessageAction,
)
from opendevin.events.observation import (
    CmdOutputObservation,
    Observation,
)


@dataclass
class State:
    plan: Plan = Plan()
    iteration: int = 0
    # number of characters we have sent to and received from LLM so far for current task
    num_of_chars: int = 0
<<<<<<< HEAD
    background_commands_obs: List[CmdOutputObservation] = field(default_factory=list)
    history: List[Tuple[Action, Observation]] = field(default_factory=list)
    updated_info: List[Tuple[Action, Observation]] = field(default_factory=list)
    inputs: Dict = field(default_factory=dict)
    outputs: Dict = field(default_factory=dict)

    def get_current_user_intent(self):
        # TODO: this is used to understand the user's main goal, but it's possible
        # the latest message is an interruption. We should look for a space where
        # the agent goes to FINISHED, and then look for the next user message.
        for action, obs in reversed(self.history):
            if isinstance(action, MessageAction) and action.source == 'user':
                return action.content
=======
    background_commands_obs: list[CmdOutputObservation] = field(default_factory=list)
    history: list[tuple[Action, Observation]] = field(default_factory=list)
    updated_info: list[tuple[Action, Observation]] = field(default_factory=list)
    inputs: dict = field(default_factory=dict)
    outputs: dict = field(default_factory=dict)
>>>>>>> 0cf94a27
<|MERGE_RESOLUTION|>--- conflicted
+++ resolved
@@ -17,12 +17,11 @@
     iteration: int = 0
     # number of characters we have sent to and received from LLM so far for current task
     num_of_chars: int = 0
-<<<<<<< HEAD
-    background_commands_obs: List[CmdOutputObservation] = field(default_factory=list)
-    history: List[Tuple[Action, Observation]] = field(default_factory=list)
-    updated_info: List[Tuple[Action, Observation]] = field(default_factory=list)
-    inputs: Dict = field(default_factory=dict)
-    outputs: Dict = field(default_factory=dict)
+    background_commands_obs: list[CmdOutputObservation] = field(default_factory=list)
+    history: list[tuple[Action, Observation]] = field(default_factory=list)
+    updated_info: list[tuple[Action, Observation]] = field(default_factory=list)
+    inputs: dict = field(default_factory=dict)
+    outputs: dict = field(default_factory=dict)
 
     def get_current_user_intent(self):
         # TODO: this is used to understand the user's main goal, but it's possible
@@ -30,11 +29,4 @@
         # the agent goes to FINISHED, and then look for the next user message.
         for action, obs in reversed(self.history):
             if isinstance(action, MessageAction) and action.source == 'user':
-                return action.content
-=======
-    background_commands_obs: list[CmdOutputObservation] = field(default_factory=list)
-    history: list[tuple[Action, Observation]] = field(default_factory=list)
-    updated_info: list[tuple[Action, Observation]] = field(default_factory=list)
-    inputs: dict = field(default_factory=dict)
-    outputs: dict = field(default_factory=dict)
->>>>>>> 0cf94a27
+                return action.content