import base64
import pickle
from dataclasses import dataclass, field
from enum import Enum

from opendevin.controller.state.task import RootTask
from opendevin.core.logger import opendevin_logger as logger
from opendevin.core.metrics import Metrics
from opendevin.core.schema import AgentState
from opendevin.events.action import (
    MessageAction,
)
from opendevin.events.action.agent import AgentFinishAction
from opendevin.memory.history import ShortTermHistory
from opendevin.storage import get_file_store


class TrafficControlState(str, Enum):
    # default state, no rate limiting
    NORMAL = 'normal'

    # task paused due to traffic control
    THROTTLING = 'throttling'

    # traffic control is temporarily paused
    PAUSED = 'paused'


RESUMABLE_STATES = [
    AgentState.RUNNING,
    AgentState.PAUSED,
    AgentState.AWAITING_USER_INPUT,
    AgentState.FINISHED,
]


@dataclass
class State:
    root_task: RootTask = field(default_factory=RootTask)
    iteration: int = 0
    max_iterations: int = 100
    confirmation_mode: bool = False
    history: ShortTermHistory = field(default_factory=ShortTermHistory)
    inputs: dict = field(default_factory=dict)
    outputs: dict = field(default_factory=dict)
    last_error: str | None = None
    agent_state: AgentState = AgentState.LOADING
    resume_state: AgentState | None = None
    traffic_control_state: TrafficControlState = TrafficControlState.NORMAL
    metrics: Metrics = Metrics()
    # root agent has level 0, and every delegate increases the level by one
    delegate_level: int = 0
    # start_id and end_id track the range of events in history
    start_id: int = -1
    end_id: int = -1
    almost_stuck: int = 0

    def save_to_session(self, sid: str):
        fs = get_file_store()
        pickled = pickle.dumps(self)
        logger.debug(f'Saving state to session {sid}:{self.agent_state}')
        encoded = base64.b64encode(pickled).decode('utf-8')
        try:
            fs.write(f'sessions/{sid}/agent_state.pkl', encoded)
        except Exception as e:
            logger.error(f'Failed to save state to session: {e}')
            raise e

    @staticmethod
    def restore_from_session(sid: str) -> 'State':
        fs = get_file_store()
        try:
            encoded = fs.read(f'sessions/{sid}/agent_state.pkl')
            pickled = base64.b64decode(encoded)
            state = pickle.loads(pickled)
        except Exception as e:
            logger.error(f'Failed to restore state from session: {e}')
            raise e
        if state.agent_state in RESUMABLE_STATES:
            state.resume_state = state.agent_state
        else:
            state.resume_state = None
        state.agent_state = AgentState.LOADING
        return state

    def __getstate__(self):
        state = self.__dict__.copy()

        # save the relevant data from recent history
        # so that we can restore it when the state is restored
        if 'history' in state:
            state['start_id'] = state['history'].start_id
            state['end_id'] = state['history'].end_id

        # don't save history object itself
        state.pop('history', None)
        return state

    def __setstate__(self, state):
        self.__dict__.update(state)

        # recreate the history object
        if not hasattr(self, 'history'):
            self.history = ShortTermHistory()

        # restore the relevant data in history from the state
        self.history.start_id = self.start_id
        self.history.end_id = self.end_id

        # remove the restored data from the state if any

    def get_current_user_intent(self):
<<<<<<< HEAD
        """
        Returns the latest user message and image(if provided) that appears after a FinishAction, or the first (the task) if nothing was finished yet.
        """
=======
        """Returns the latest user message that appears after a FinishAction, or the first (the task) if nothing was finished yet."""
>>>>>>> 8f76587e
        last_user_message = None
        last_user_message_image_urls: list[str] | None = []
        for event in self.history.get_events(reverse=True):
            if isinstance(event, MessageAction) and event.source == 'user':
                last_user_message = event.content
                last_user_message_image_urls = event.images_base64
            elif isinstance(event, AgentFinishAction):
                if last_user_message is not None:
                    return last_user_message

        return last_user_message, last_user_message_image_urls<|MERGE_RESOLUTION|>--- conflicted
+++ resolved
@@ -110,13 +110,7 @@
         # remove the restored data from the state if any
 
     def get_current_user_intent(self):
-<<<<<<< HEAD
-        """
-        Returns the latest user message and image(if provided) that appears after a FinishAction, or the first (the task) if nothing was finished yet.
-        """
-=======
-        """Returns the latest user message that appears after a FinishAction, or the first (the task) if nothing was finished yet."""
->>>>>>> 8f76587e
+        """Returns the latest user message and image(if provided) that appears after a FinishAction, or the first (the task) if nothing was finished yet."""
         last_user_message = None
         last_user_message_image_urls: list[str] | None = []
         for event in self.history.get_events(reverse=True):
