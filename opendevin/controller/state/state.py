--- conflicted
+++ resolved
@@ -39,14 +39,8 @@
     root_task: RootTask = field(default_factory=RootTask)
     iteration: int = 0
     max_iterations: int = 100
-<<<<<<< HEAD
     confirmation_mode: bool = False
-    background_commands_obs: list[CmdOutputObservation] = field(default_factory=list)
-    history: list[tuple[Action, Observation]] = field(default_factory=list)
-    updated_info: list[tuple[Action, Observation]] = field(default_factory=list)
-=======
     history: ShortTermHistory = field(default_factory=ShortTermHistory)
->>>>>>> c68478f4
     inputs: dict = field(default_factory=dict)
     outputs: dict = field(default_factory=dict)
     last_error: str | None = None
