import argparse
import os
import pathlib
import platform
import uuid
from dataclasses import dataclass, field, fields, is_dataclass
from enum import Enum
from types import UnionType
from typing import Any, ClassVar, MutableMapping, get_args, get_origin

import toml
from dotenv import load_dotenv

from opendevin.core import logger
from opendevin.core.utils import Singleton

load_dotenv()


LLM_SENSITIVE_FIELDS = ['api_key', 'aws_access_key_id', 'aws_secret_access_key']
_DEFAULT_AGENT = 'CodeActAgent'
_MAX_ITERATIONS = 100


@dataclass
class LLMConfig:
    """Configuration for the LLM model.

    Attributes:
        model: The model to use.
        api_key: The API key to use.
        base_url: The base URL for the API. This is necessary for local LLMs. It is also used for Azure embeddings.
        api_version: The version of the API.
        embedding_model: The embedding model to use.
        embedding_base_url: The base URL for the embedding API.
        embedding_deployment_name: The name of the deployment for the embedding API. This is used for Azure OpenAI.
        aws_access_key_id: The AWS access key ID.
        aws_secret_access_key: The AWS secret access key.
        aws_region_name: The AWS region name.
        num_retries: The number of retries to attempt.
        retry_multiplier: The multiplier for the exponential backoff.
        retry_min_wait: The minimum time to wait between retries, in seconds. This is exponential backoff minimum. For models with very low limits, this can be set to 15-20.
        retry_max_wait: The maximum time to wait between retries, in seconds. This is exponential backoff maximum.
        timeout: The timeout for the API.
        max_message_chars: The approximate max number of characters in the content of an event included in the prompt to the LLM. Larger observations are truncated.
        temperature: The temperature for the API.
        top_p: The top p for the API.
        custom_llm_provider: The custom LLM provider to use. This is undocumented in opendevin, and normally not used. It is documented on the litellm side.
        max_input_tokens: The maximum number of input tokens. Note that this is currently unused, and the value at runtime is actually the total tokens in OpenAI (e.g. 128,000 tokens for GPT-4).
        max_output_tokens: The maximum number of output tokens. This is sent to the LLM.
        input_cost_per_token: The cost per input token. This will available in logs for the user to check.
        output_cost_per_token: The cost per output token. This will available in logs for the user to check.
        ollama_base_url: The base URL for the OLLAMA API.
        drop_params: Drop any unmapped (unsupported) params without causing an exception.
    """

    model: str = 'gpt-4o'
    api_key: str | None = None
    base_url: str | None = None
    api_version: str | None = None
    embedding_model: str = 'local'
    embedding_base_url: str | None = None
    embedding_deployment_name: str | None = None
    aws_access_key_id: str | None = None
    aws_secret_access_key: str | None = None
    aws_region_name: str | None = None
    num_retries: int = 10
    retry_multiplier: float = 2
    retry_min_wait: int = 3
    retry_max_wait: int = 300
    timeout: int | None = None
    max_message_chars: int = 10_000  # maximum number of characters in an observation's content when sent to the llm
    temperature: float = 0
    top_p: float = 0.5
    custom_llm_provider: str | None = None
    max_input_tokens: int | None = None
    max_output_tokens: int | None = None
    input_cost_per_token: float | None = None
    output_cost_per_token: float | None = None
    ollama_base_url: str | None = None
    drop_params: bool | None = None

    def defaults_to_dict(self) -> dict:
        """Serialize fields to a dict for the frontend, including type hints, defaults, and whether it's optional."""
        result = {}
        for f in fields(self):
            result[f.name] = get_field_info(f)
        return result

    def __str__(self):
        attr_str = []
        for f in fields(self):
            attr_name = f.name
            attr_value = getattr(self, f.name)

            if attr_name in LLM_SENSITIVE_FIELDS:
                attr_value = '******' if attr_value else None

            attr_str.append(f'{attr_name}={repr(attr_value)}')

        return f"LLMConfig({', '.join(attr_str)})"

    def __repr__(self):
        return self.__str__()

    def to_safe_dict(self):
        """Return a dict with the sensitive fields replaced with ******."""
        ret = self.__dict__.copy()
        for k, v in ret.items():
            if k in LLM_SENSITIVE_FIELDS:
                ret[k] = '******' if v else None
        return ret


@dataclass
class AgentConfig:
    """Configuration for the agent.

    Attributes:
        memory_enabled: Whether long-term memory (embeddings) is enabled.
        memory_max_threads: The maximum number of threads indexing at the same time for embeddings.
        llm_config: The name of the llm config to use. If specified, this will override global llm config.
    """

    memory_enabled: bool = False
    memory_max_threads: int = 2
    llm_config: str | None = None

    def defaults_to_dict(self) -> dict:
        """Serialize fields to a dict for the frontend, including type hints, defaults, and whether it's optional."""
        result = {}
        for f in fields(self):
            result[f.name] = get_field_info(f)
        return result


@dataclass
class SandboxConfig(metaclass=Singleton):
    """Configuration for the sandbox.

    Attributes:
        box_type: The type of sandbox to use. Options are: ssh, e2b, local.
        container_image: The container image to use for the sandbox.
        user_id: The user ID for the sandbox.
        timeout: The timeout for the sandbox.
        enable_auto_lint: Whether to enable auto-lint.
        use_host_network: Whether to use the host network.
        initialize_plugins: Whether to initialize plugins.
        update_source_code: Whether to update the source code in the EventStreamRuntime.
            Used for development of EventStreamRuntime.
    """

    box_type: str = 'ssh'
    container_image: str = 'ghcr.io/opendevin/sandbox' + (
        f':{os.getenv("OPEN_DEVIN_BUILD_VERSION")}'
        if os.getenv('OPEN_DEVIN_BUILD_VERSION')
        else ':main'
    )
    user_id: int = os.getuid() if hasattr(os, 'getuid') else 1000
    timeout: int = 120
    enable_auto_lint: bool = (
        False  # once enabled, OpenDevin would lint files after editing
    )
    use_host_network: bool = False
    initialize_plugins: bool = True
    update_source_code: bool = False

    def defaults_to_dict(self) -> dict:
        """Serialize fields to a dict for the frontend, including type hints, defaults, and whether it's optional."""
        dict = {}
        for f in fields(self):
            dict[f.name] = get_field_info(f)
        return dict

    def __str__(self):
        attr_str = []
        for f in fields(self):
            attr_name = f.name
            attr_value = getattr(self, f.name)

            attr_str.append(f'{attr_name}={repr(attr_value)}')

        return f"SandboxConfig({', '.join(attr_str)})"

    def __repr__(self):
        return self.__str__()


class UndefinedString(str, Enum):
    UNDEFINED = 'UNDEFINED'


@dataclass
class AppConfig(metaclass=Singleton):
    """Configuration for the app.

    Attributes:
        llms: A dictionary of name -> LLM configuration. Default config is under 'llm' key.
        agents: A dictionary of name -> Agent configuration. Default config is under 'agent' key.
        default_agent: The name of the default agent to use.
        sandbox: The sandbox configuration.
        runtime: The runtime environment.
        file_store: The file store to use.
        file_store_path: The path to the file store.
        workspace_base: The base path for the workspace. Defaults to ./workspace as an absolute path.
        workspace_mount_path: The path to mount the workspace. This is set to the workspace base by default.
        workspace_mount_path_in_sandbox: The path to mount the workspace in the sandbox. Defaults to /workspace.
        workspace_mount_rewrite: The path to rewrite the workspace mount path to.
        cache_dir: The path to the cache directory. Defaults to /tmp/cache.
        run_as_devin: Whether to run as devin.
        max_iterations: The maximum number of iterations.
        max_budget_per_task: The maximum budget allowed per task, beyond which the agent will stop.
        e2b_api_key: The E2B API key.
        ssh_hostname: The SSH hostname.
        disable_color: Whether to disable color. For terminals that don't support color.
        debug: Whether to enable debugging.
        enable_cli_session: Whether to enable saving and restoring the session when run from CLI.
        file_uploads_max_file_size_mb: Maximum file size for uploads in megabytes. 0 means no limit.
        file_uploads_restrict_file_types: Whether to restrict file types for file uploads. Defaults to False.
        file_uploads_allowed_extensions: List of allowed file extensions for uploads. ['.*'] means all extensions are allowed.
    """

    llms: dict[str, LLMConfig] = field(default_factory=dict)
    agents: dict = field(default_factory=dict)
    default_agent: str = _DEFAULT_AGENT
    sandbox: SandboxConfig = field(default_factory=SandboxConfig)
    runtime: str = 'server'
    file_store: str = 'memory'
    file_store_path: str = '/tmp/file_store'
    workspace_base: str = os.path.join(os.getcwd(), 'workspace')
    workspace_mount_path: str = (
        UndefinedString.UNDEFINED  # this path should always be set when config is fully loaded
    )
    workspace_mount_path_in_sandbox: str = '/workspace'
    workspace_mount_rewrite: str | None = None
    cache_dir: str = '/tmp/cache'
    run_as_devin: bool = True
    confirmation_mode: bool = False
<<<<<<< HEAD
    security_analyzer: str = ''
    max_iterations: int = 100
=======
    max_iterations: int = _MAX_ITERATIONS
>>>>>>> eb182f49
    max_budget_per_task: float | None = None
    e2b_api_key: str = ''
    ssh_hostname: str = 'localhost'
    disable_color: bool = False
    persist_sandbox: bool = False
    ssh_port: int = 63710
    ssh_password: str | None = None
    jwt_secret: str = uuid.uuid4().hex
    debug: bool = False
    enable_cli_session: bool = False
    file_uploads_max_file_size_mb: int = 0
    file_uploads_restrict_file_types: bool = False
    file_uploads_allowed_extensions: list[str] = field(default_factory=lambda: ['.*'])

    defaults_dict: ClassVar[dict] = {}

    def get_llm_config(self, name='llm') -> LLMConfig:
        """Llm is the name for default config (for backward compatibility prior to 0.8)"""
        if name in self.llms:
            return self.llms[name]
        if name is not None and name != 'llm':
            logger.opendevin_logger.warning(
                f'llm config group {name} not found, using default config'
            )
        if 'llm' not in self.llms:
            self.llms['llm'] = LLMConfig()
        return self.llms['llm']

    def set_llm_config(self, value: LLMConfig, name='llm'):
        self.llms[name] = value

    def get_agent_config(self, name='agent') -> AgentConfig:
        """Agent is the name for default config (for backward compability prior to 0.8)"""
        if name in self.agents:
            return self.agents[name]
        if 'agent' not in self.agents:
            self.agents['agent'] = AgentConfig()
        return self.agents['agent']

    def set_agent_config(self, value: AgentConfig, name='agent'):
        self.agents[name] = value

    def get_agent_to_llm_config_map(self) -> dict[str, LLMConfig]:
        """Get a map of agent names to llm configs."""
        return {name: self.get_llm_config_from_agent(name) for name in self.agents}

    def get_llm_config_from_agent(self, name='agent') -> LLMConfig:
        agent_config: AgentConfig = self.get_agent_config(name)
        llm_config_name = agent_config.llm_config
        return self.get_llm_config(llm_config_name)

    def __post_init__(self):
        """Post-initialization hook, called when the instance is created with only default values."""
        AppConfig.defaults_dict = self.defaults_to_dict()

    def defaults_to_dict(self) -> dict:
        """Serialize fields to a dict for the frontend, including type hints, defaults, and whether it's optional."""
        result = {}
        for f in fields(self):
            field_value = getattr(self, f.name)

            # dataclasses compute their defaults themselves
            if is_dataclass(type(field_value)):
                result[f.name] = field_value.defaults_to_dict()
            else:
                result[f.name] = get_field_info(f)
        return result

    def __str__(self):
        attr_str = []
        for f in fields(self):
            attr_name = f.name
            attr_value = getattr(self, f.name)

            if attr_name in [
                'e2b_api_key',
                'github_token',
                'jwt_secret',
                'ssh_password',
            ]:
                attr_value = '******' if attr_value else None

            attr_str.append(f'{attr_name}={repr(attr_value)}')

        return f"AppConfig({', '.join(attr_str)}"

    def __repr__(self):
        return self.__str__()


def get_field_info(f):
    """Extract information about a dataclass field: type, optional, and default.

    Args:
        f: The field to extract information from.

    Returns: A dict with the field's type, whether it's optional, and its default value.
    """
    field_type = f.type
    optional = False

    # for types like str | None, find the non-None type and set optional to True
    # this is useful for the frontend to know if a field is optional
    # and to show the correct type in the UI
    # Note: this only works for UnionTypes with None as one of the types
    if get_origin(field_type) is UnionType:
        types = get_args(field_type)
        non_none_arg = next((t for t in types if t is not type(None)), None)
        if non_none_arg is not None:
            field_type = non_none_arg
            optional = True

    # type name in a pretty format
    type_name = (
        field_type.__name__ if hasattr(field_type, '__name__') else str(field_type)
    )

    # default is always present
    default = f.default

    # return a schema with the useful info for frontend
    return {'type': type_name.lower(), 'optional': optional, 'default': default}


def load_from_env(cfg: AppConfig, env_or_toml_dict: dict | MutableMapping[str, str]):
    """Reads the env-style vars and sets config attributes based on env vars or a config.toml dict.
    Compatibility with vars like LLM_BASE_URL, AGENT_MEMORY_ENABLED, SANDBOX_TIMEOUT and others.

    Args:
        cfg: The AppConfig object to set attributes on.
        env_or_toml_dict: The environment variables or a config.toml dict.
    """

    def get_optional_type(union_type: UnionType) -> Any:
        """Returns the non-None type from a Union."""
        types = get_args(union_type)
        return next((t for t in types if t is not type(None)), None)

    # helper function to set attributes based on env vars
    def set_attr_from_env(sub_config: Any, prefix=''):
        """Set attributes of a config dataclass based on environment variables."""
        for field_name, field_type in sub_config.__annotations__.items():
            # compute the expected env var name from the prefix and field name
            # e.g. LLM_BASE_URL
            env_var_name = (prefix + field_name).upper()

            if is_dataclass(field_type):
                # nested dataclass
                nested_sub_config = getattr(sub_config, field_name)
                set_attr_from_env(nested_sub_config, prefix=field_name + '_')
            elif env_var_name in env_or_toml_dict:
                # convert the env var to the correct type and set it
                value = env_or_toml_dict[env_var_name]
                try:
                    # if it's an optional type, get the non-None type
                    if get_origin(field_type) is UnionType:
                        field_type = get_optional_type(field_type)

                    # Attempt to cast the env var to type hinted in the dataclass
                    if field_type is bool:
                        cast_value = str(value).lower() in ['true', '1']
                    else:
                        cast_value = field_type(value)
                    setattr(sub_config, field_name, cast_value)
                except (ValueError, TypeError):
                    logger.opendevin_logger.error(
                        f'Error setting env var {env_var_name}={value}: check that the value is of the right type'
                    )

    if 'SANDBOX_TYPE' in env_or_toml_dict:
        logger.opendevin_logger.error(
            'SANDBOX_TYPE is deprecated. Please use SANDBOX_BOX_TYPE instead.'
        )
        env_or_toml_dict['SANDBOX_BOX_TYPE'] = env_or_toml_dict.pop('SANDBOX_TYPE')
    # Start processing from the root of the config object
    set_attr_from_env(cfg)

    # load default LLM config from env
    default_llm_config = cfg.get_llm_config()
    set_attr_from_env(default_llm_config, 'LLM_')
    # load default agent config from env
    default_agent_config = cfg.get_agent_config()
    set_attr_from_env(default_agent_config, 'AGENT_')


def load_from_toml(cfg: AppConfig, toml_file: str = 'config.toml'):
    """Load the config from the toml file. Supports both styles of config vars.

    Args:
        cfg: The AppConfig object to update attributes of.
        toml_file: The path to the toml file. Defaults to 'config.toml'.
    """
    # try to read the config.toml file into the config object
    try:
        with open(toml_file, 'r', encoding='utf-8') as toml_contents:
            toml_config = toml.load(toml_contents)
    except FileNotFoundError as e:
        logger.opendevin_logger.info(f'Config file not found: {e}')
        return
    except toml.TomlDecodeError as e:
        logger.opendevin_logger.warning(
            f'Cannot parse config from toml, toml values have not been applied.\nError: {e}',
            exc_info=False,
        )
        return

    # if there was an exception or core is not in the toml, try to use the old-style toml
    if 'core' not in toml_config:
        # re-use the env loader to set the config from env-style vars
        load_from_env(cfg, toml_config)
        return

    core_config = toml_config['core']

    # load llm configs and agent configs
    for key, value in toml_config.items():
        if isinstance(value, dict):
            try:
                if key is not None and key.lower() == 'agent':
                    logger.opendevin_logger.info(
                        'Attempt to load default agent config from config toml'
                    )
                    non_dict_fields = {
                        k: v for k, v in value.items() if not isinstance(v, dict)
                    }
                    agent_config = AgentConfig(**non_dict_fields)
                    cfg.set_agent_config(agent_config, 'agent')
                    for nested_key, nested_value in value.items():
                        if isinstance(nested_value, dict):
                            logger.opendevin_logger.info(
                                f'Attempt to load group {nested_key} from config toml as agent config'
                            )
                            agent_config = AgentConfig(**nested_value)
                            cfg.set_agent_config(agent_config, nested_key)
                if key is not None and key.lower() == 'llm':
                    logger.opendevin_logger.info(
                        'Attempt to load default LLM config from config toml'
                    )
                    non_dict_fields = {
                        k: v for k, v in value.items() if not isinstance(v, dict)
                    }
                    llm_config = LLMConfig(**non_dict_fields)
                    cfg.set_llm_config(llm_config, 'llm')
                    for nested_key, nested_value in value.items():
                        if isinstance(nested_value, dict):
                            logger.opendevin_logger.info(
                                f'Attempt to load group {nested_key} from config toml as llm config'
                            )
                            llm_config = LLMConfig(**nested_value)
                            cfg.set_llm_config(llm_config, nested_key)
            except (TypeError, KeyError) as e:
                logger.opendevin_logger.warning(
                    f'Cannot parse config from toml, toml values have not been applied.\n Error: {e}',
                    exc_info=False,
                )

    try:
        # set sandbox config from the toml file
        sandbox_config = cfg.sandbox

        # migrate old sandbox configs from [core] section to sandbox config
        keys_to_migrate = [key for key in core_config if key.startswith('sandbox_')]
        for key in keys_to_migrate:
            new_key = key.replace('sandbox_', '')
            if new_key == 'type':
                new_key = 'box_type'
            if new_key in sandbox_config.__annotations__:
                # read the key in sandbox and remove it from core
                setattr(sandbox_config, new_key, core_config.pop(key))
            else:
                logger.opendevin_logger.warning(f'Unknown sandbox config: {key}')

        # the new style values override the old style values
        if 'sandbox' in toml_config:
            sandbox_config = SandboxConfig(**toml_config['sandbox'])

        # update the config object with the new values
        AppConfig(sandbox=sandbox_config, **core_config)
    except (TypeError, KeyError) as e:
        logger.opendevin_logger.warning(
            f'Cannot parse config from toml, toml values have not been applied.\nError: {e}',
            exc_info=False,
        )


def finalize_config(cfg: AppConfig):
    """More tweaks to the config after it's been loaded."""
    # Set workspace_mount_path if not set by the user
    if cfg.workspace_mount_path is UndefinedString.UNDEFINED:
        cfg.workspace_mount_path = os.path.abspath(cfg.workspace_base)
    cfg.workspace_base = os.path.abspath(cfg.workspace_base)

    # In local there is no sandbox, the workspace will have the same pwd as the host
    if cfg.sandbox.box_type == 'local':
        cfg.workspace_mount_path_in_sandbox = cfg.workspace_mount_path

    if cfg.workspace_mount_rewrite:  # and not config.workspace_mount_path:
        # TODO why do we need to check if workspace_mount_path is None?
        base = cfg.workspace_base or os.getcwd()
        parts = cfg.workspace_mount_rewrite.split(':')
        cfg.workspace_mount_path = base.replace(parts[0], parts[1])

    for llm in cfg.llms.values():
        if llm.embedding_base_url is None:
            llm.embedding_base_url = llm.base_url

    if cfg.sandbox.use_host_network and platform.system() == 'Darwin':
        logger.opendevin_logger.warning(
            'Please upgrade to Docker Desktop 4.29.0 or later to use host network mode on macOS. '
            'See https://github.com/docker/roadmap/issues/238#issuecomment-2044688144 for more information.'
        )

    # make sure cache dir exists
    if cfg.cache_dir:
        pathlib.Path(cfg.cache_dir).mkdir(parents=True, exist_ok=True)


# Utility function for command line --group argument
def get_llm_config_arg(
    llm_config_arg: str, toml_file: str = 'config.toml'
) -> LLMConfig | None:
    """Get a group of llm settings from the config file.

    A group in config.toml can look like this:

    ```
    [llm.gpt-3.5-for-eval]
    model = 'gpt-3.5-turbo'
    api_key = '...'
    temperature = 0.5
    num_retries = 10
    ...
    ```

    The user-defined group name, like "gpt-3.5-for-eval", is the argument to this function. The function will load the LLMConfig object
    with the settings of this group, from the config file, and set it as the LLMConfig object for the app.

    Note that the group must be under "llm" group, or in other words, the group name must start with "llm.".

    Args:
        llm_config_arg: The group of llm settings to get from the config.toml file.

    Returns:
        LLMConfig: The LLMConfig object with the settings from the config file.
    """
    # keep only the name, just in case
    llm_config_arg = llm_config_arg.strip('[]')

    # truncate the prefix, just in case
    if llm_config_arg.startswith('llm.'):
        llm_config_arg = llm_config_arg[4:]

    logger.opendevin_logger.info(f'Loading llm config from {llm_config_arg}')

    # load the toml file
    try:
        with open(toml_file, 'r', encoding='utf-8') as toml_contents:
            toml_config = toml.load(toml_contents)
    except FileNotFoundError as e:
        logger.opendevin_logger.error(f'Config file not found: {e}')
        return None
    except toml.TomlDecodeError as e:
        logger.opendevin_logger.error(
            f'Cannot parse llm group from {llm_config_arg}. Exception: {e}'
        )
        return None

    # update the llm config with the specified section
    if 'llm' in toml_config and llm_config_arg in toml_config['llm']:
        return LLMConfig(**toml_config['llm'][llm_config_arg])
    logger.opendevin_logger.debug(f'Loading from toml failed for {llm_config_arg}')
    return None


# Command line arguments
def get_parser() -> argparse.ArgumentParser:
    """Get the parser for the command line arguments."""
    parser = argparse.ArgumentParser(description='Run an agent with a specific task')
    parser.add_argument(
        '-d',
        '--directory',
        type=str,
        help='The working directory for the agent',
    )
    parser.add_argument(
        '-t', '--task', type=str, default='', help='The task for the agent to perform'
    )
    parser.add_argument(
        '-f',
        '--file',
        type=str,
        help='Path to a file containing the task. Overrides -t if both are provided.',
    )
    parser.add_argument(
        '-c',
        '--agent-cls',
        default=_DEFAULT_AGENT,
        type=str,
        help='Name of the default agent to use',
    )
    parser.add_argument(
        '-i',
        '--max-iterations',
        default=_MAX_ITERATIONS,
        type=int,
        help='The maximum number of iterations to run the agent',
    )
    parser.add_argument(
        '-b',
        '--max-budget-per-task',
        type=float,
        help='The maximum budget allowed per task, beyond which the agent will stop.',
    )
    # --eval configs are for evaluations only
    parser.add_argument(
        '--eval-output-dir',
        default='evaluation/evaluation_outputs/outputs',
        type=str,
        help='The directory to save evaluation output',
    )
    parser.add_argument(
        '--eval-n-limit',
        default=None,
        type=int,
        help='The number of instances to evaluate',
    )
    parser.add_argument(
        '--eval-num-workers',
        default=4,
        type=int,
        help='The number of workers to use for evaluation',
    )
    parser.add_argument(
        '--eval-note',
        default=None,
        type=str,
        help='The note to add to the evaluation directory',
    )
    parser.add_argument(
        '-l',
        '--llm-config',
        default=None,
        type=str,
        help='Replace default LLM ([llm] section in config.toml) config with the specified LLM config, e.g. "llama3" for [llm.llama3] section in config.toml',
    )
    return parser


def parse_arguments() -> argparse.Namespace:
    """Parse the command line arguments."""
    parser = get_parser()
    parsed_args, _ = parser.parse_known_args()
    return parsed_args


def load_app_config(set_logging_levels: bool = True) -> AppConfig:
    """Load the configuration from the config.toml file and environment variables.

    Args:
        set_logger_levels: Whether to set the global variables for logging levels.
    """
    config = AppConfig()
    load_from_toml(config)
    load_from_env(config, os.environ)
    finalize_config(config)
    if set_logging_levels:
        logger.DEBUG = config.debug
        logger.DISABLE_COLOR_PRINTING = config.disable_color
    return config<|MERGE_RESOLUTION|>--- conflicted
+++ resolved
@@ -236,12 +236,8 @@
     cache_dir: str = '/tmp/cache'
     run_as_devin: bool = True
     confirmation_mode: bool = False
-<<<<<<< HEAD
     security_analyzer: str = ''
-    max_iterations: int = 100
-=======
     max_iterations: int = _MAX_ITERATIONS
->>>>>>> eb182f49
     max_budget_per_task: float | None = None
     e2b_api_key: str = ''
     ssh_hostname: str = 'localhost'
