--- conflicted
+++ resolved
@@ -43,12 +43,8 @@
     sandbox: Sandbox | None = None,
     runtime_tools_config: dict | None = None,
     sid: str | None = None,
-<<<<<<< HEAD
+    headless_mode: bool = True,
 ) -> State:
-=======
-    headless_mode: bool = True,
-) -> State | None:
->>>>>>> f0728015
     """Main coroutine to run the agent controller with task input flexibility.
     It's only used when you launch opendevin backend directly via cmdline.
 
