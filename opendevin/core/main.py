import asyncio
import os
import signal
import sys
from typing import Callable, Type

import agenthub  # noqa F401 (we import this to get the agents registered)
from opendevin.controller import AgentController
from opendevin.controller.agent import Agent
from opendevin.controller.state.state import State
from opendevin.core.config import (
    AppConfig,
    get_llm_config_arg,
    load_app_config,
    parse_arguments,
)
from opendevin.core.logger import opendevin_logger as logger
from opendevin.core.schema import AgentState
from opendevin.events import EventSource, EventStream, EventStreamSubscriber
from opendevin.events.action import MessageAction
from opendevin.events.event import Event
from opendevin.events.observation import AgentStateChangedObservation
from opendevin.llm.llm import LLM
from opendevin.runtime import get_runtime_cls
from opendevin.runtime.sandbox import Sandbox
from opendevin.runtime.server.runtime import ServerRuntime
from opendevin.storage import get_file_store

<<<<<<< HEAD
config = load_app_config()

_is_shutting_down = False


async def shutdown(
    sig: signal.Signals,
    loop: asyncio.AbstractEventLoop,
    shutdown_event: asyncio.Event,
) -> None:
    global _is_shutting_down
    if _is_shutting_down:
        return
    _is_shutting_down = True

    logger.info(f'Received exit signal {sig.name}...')
    tasks = [t for t in asyncio.all_tasks() if t is not asyncio.current_task()]
    [task.cancel() for task in tasks]
    await asyncio.gather(*tasks, return_exceptions=True)
    shutdown_event.set()
    loop.stop()


def create_signal_handler(
    sig: signal.Signals, loop: asyncio.AbstractEventLoop, shutdown_event: asyncio.Event
) -> Callable[[], None]:
    def handler() -> None:
        asyncio.create_task(shutdown(sig, loop, shutdown_event))

    return handler

=======
>>>>>>> 105f0ffe

def read_task_from_file(file_path: str) -> str:
    """Read task from the specified file."""
    with open(file_path, 'r', encoding='utf-8') as file:
        return file.read()


def read_task_from_stdin() -> str:
    """Read task from stdin."""
    return sys.stdin.read()


async def run_controller(
    config: AppConfig,
    task_str: str,
    exit_on_message: bool = False,
    fake_user_response_fn: Callable[[State | None], str] | None = None,
    sandbox: Sandbox | None = None,
    agent: Agent | None = None,
    runtime_tools_config: dict | None = None,
    sid: str | None = None,
    headless_mode: bool = True,
) -> State | None:
    """Main coroutine to run the agent controller with task input flexibility.
    It's only used when you launch opendevin backend directly via cmdline.

    Args:
        config: The app config.
        task_str: The task to run.
        exit_on_message: quit if agent asks for a message from user (optional)
        fake_user_response_fn: An optional function that receives the current state (could be None) and returns a fake user response.
        sandbox: (will be deprecated) An optional sandbox to run the agent in.
        agent: An optional agent to run.
        runtime_tools_config: (will be deprecated) The runtime tools config.
        sid: The session id.
        headless_mode: Whether the agent is run in headless mode.
    """
    # Create the agent
    if agent is None:
        agent_cls: Type[Agent] = Agent.get_cls(config.default_agent)
        agent = agent_cls(
            llm=LLM(config=config.get_llm_config_from_agent(config.default_agent))
        )

    # Logging
    logger.info(
        f'Running agent {agent.name}, model {agent.llm.config.model}, with task: "{task_str}"'
    )

    loop = asyncio.get_running_loop()
    shutdown_event = asyncio.Event()
    signals = (signal.SIGHUP, signal.SIGTERM, signal.SIGINT)
    for sig in signals:
        loop.add_signal_handler(sig, create_signal_handler(sig, loop, shutdown_event))

    # set up the event stream
    file_store = get_file_store(config.file_store, config.file_store_path)
    cli_session = 'main' + ('_' + sid if sid else '')
    event_stream = EventStream(cli_session, file_store)

    # restore cli session if enabled
    initial_state = None
    if config.enable_cli_session:
        try:
            logger.info('Restoring agent state from cli session')
            initial_state = State.restore_from_session(cli_session, file_store)
        except Exception as e:
            print('Error restoring state', e)

    # init controller with this initial state
    controller = AgentController(
        agent=agent,
        max_iterations=config.max_iterations,
        max_budget_per_task=config.max_budget_per_task,
        agent_to_llm_config=config.get_agent_to_llm_config_map(),
        event_stream=event_stream,
        initial_state=initial_state,
        headless_mode=headless_mode,
    )

    # runtime and tools
    runtime_cls = get_runtime_cls(config.runtime)
    extra_kwargs = {}
    if isinstance(runtime_cls, ServerRuntime):
        extra_kwargs['sandbox'] = sandbox
        # TODO: deprecate this and accept runtime as a parameter instead

    logger.info(f'Initializing runtime: {runtime_cls}')
    runtime = runtime_cls(
        config=config,
        event_stream=event_stream,
        plugins=controller.agent.sandbox_plugins,
        **extra_kwargs,
    )
    await runtime.ainit()
    if isinstance(runtime, ServerRuntime):
        runtime.init_runtime_tools(
            controller.agent.runtime_tools,
            runtime_tools_config=runtime_tools_config,
        )
        # browser eval specific
        # NOTE: This will be deprecated when we move to the new runtime
        if runtime.browser and runtime.browser.eval_dir:
            logger.info(f'Evaluation directory: {runtime.browser.eval_dir}')
            with open(
                os.path.join(runtime.browser.eval_dir, 'goal.txt'),
                'r',
                encoding='utf-8',
            ) as f:
                task_str = f.read()
                logger.info(f'Dynamic Eval task: {task_str}')
    # TODO: Implement this for EventStream Runtime

    # start event is a MessageAction with the task, either resumed or new
    if config.enable_cli_session and initial_state is not None:
        # we're resuming the previous session
        await event_stream.add_event(
            MessageAction(
                content="Let's get back on track. If you experienced errors before, do NOT resume your task. Ask me about it."
            ),
            EventSource.USER,
        )
    elif initial_state is None:
        # init with the provided task
        await event_stream.add_event(MessageAction(content=task_str), EventSource.USER)

    async def on_event(event: Event):
        if isinstance(event, AgentStateChangedObservation):
            if event.agent_state == AgentState.AWAITING_USER_INPUT:
                if exit_on_message:
                    message = '/exit'
                elif (
                    isinstance(agent, Agent)
                    and hasattr(agent, 'steps')
                    and agent.steps
                    and isinstance(agent.steps[-1].get('action'), MessageAction)
                    and agent.steps[-1]['action'].content == '/exit'
                ):
                    message = '/exit'
                elif fake_user_response_fn is None:
                    message = input('Request user input >> ')
                else:
                    message = fake_user_response_fn(controller.get_state())
                action = MessageAction(content=message)
                await event_stream.add_event(action, EventSource.USER)

    event_stream.subscribe(EventStreamSubscriber.MAIN, on_event)

    # Use an event to keep the main coroutine running
    shutdown_event = asyncio.Event()

    # Set initial state to RUNNING
    await controller.set_agent_state_to(AgentState.RUNNING)

    try:
        while not _is_shutting_down:
            current_state = controller.get_agent_state()
            if controller.get_agent_state() in [
                AgentState.FINISHED,
                AgentState.REJECTED,
                AgentState.ERROR,
                AgentState.PAUSED,
                AgentState.STOPPED,
            ]:
                logger.info(f'Agent reached final state: {current_state}. Terminating.')
                break

            if current_state == AgentState.AWAITING_USER_INPUT:
                if exit_on_message:
                    logger.info(
                        'Agent is awaiting user input and exit_on_message is True. Terminating.'
                    )
                    break

            try:
                await asyncio.wait_for(shutdown_event.wait(), timeout=1)
                break  # Exit the loop if shutdown_event is set
            except asyncio.TimeoutError:
                pass

        # save session when we're about to close
        if config.enable_cli_session:
            end_state = controller.get_state()
            end_state.save_to_session(cli_session)

    except asyncio.CancelledError:
        logger.info('Main task cancelled')
    finally:
        await controller.stop()
        await controller.close()
        await runtime.close()
        logger.info('Successfully shut down the OpenDevin server.')

    return controller.get_state()


if __name__ == '__main__':
    args = parse_arguments()

    # Determine the task
    if args.file:
        task_str = read_task_from_file(args.file)
    elif args.task:
        task_str = args.task
    elif not sys.stdin.isatty():
        task_str = read_task_from_stdin()
    else:
        raise ValueError('No task provided. Please specify a task through -t, -f.')

    # Load the app config
    # this will load config from config.toml in the current directory
    # as well as from the environment variables
    config = load_app_config()

    # Override default LLM configs ([llm] section in config.toml)
    if args.llm_config:
        llm_config = get_llm_config_arg(args.llm_config)
        if llm_config is None:
            raise ValueError(f'Invalid toml file, cannot read {args.llm_config}')
        config.set_llm_config(llm_config)

    # Set default agent
    config.default_agent = args.agent_cls

    # if max budget per task is not sent on the command line, use the config value
    if args.max_budget_per_task is not None:
        config.max_budget_per_task = args.max_budget_per_task
    if args.max_iterations is not None:
        config.max_iterations = args.max_iterations

<<<<<<< HEAD
    final_state = asyncio.run(
        run_agent_controller(
            agent=agent,
=======
    asyncio.run(
        run_controller(
            config=config,
>>>>>>> 105f0ffe
            task_str=task_str,
        )
    )
    if final_state and hasattr(final_state, 'last_error') and final_state.last_error:
        logger.error(f'Agent encountered an error: {final_state.last_error}')
        sys.exit(1)<|MERGE_RESOLUTION|>--- conflicted
+++ resolved
@@ -26,9 +26,6 @@
 from opendevin.runtime.server.runtime import ServerRuntime
 from opendevin.storage import get_file_store
 
-<<<<<<< HEAD
-config = load_app_config()
-
 _is_shutting_down = False
 
 
@@ -58,8 +55,6 @@
 
     return handler
 
-=======
->>>>>>> 105f0ffe
 
 def read_task_from_file(file_path: str) -> str:
     """Read task from the specified file."""
@@ -290,18 +285,9 @@
     if args.max_iterations is not None:
         config.max_iterations = args.max_iterations
 
-<<<<<<< HEAD
-    final_state = asyncio.run(
-        run_agent_controller(
-            agent=agent,
-=======
     asyncio.run(
         run_controller(
             config=config,
->>>>>>> 105f0ffe
             task_str=task_str,
         )
-    )
-    if final_state and hasattr(final_state, 'last_error') and final_state.last_error:
-        logger.error(f'Agent encountered an error: {final_state.last_error}')
-        sys.exit(1)+    )