import asyncio
import os
import sys
from typing import Awaitable, Callable, Type

import agenthub  # noqa F401 (we import this to get the agents registered)
from opendevin.controller import AgentController
from opendevin.controller.agent import Agent
from opendevin.controller.state.state import State
from opendevin.core.config import (
    AppConfig,
    get_llm_config_arg,
    load_app_config,
    parse_arguments,
)
from opendevin.core.logger import opendevin_logger as logger
from opendevin.core.schema import AgentState
from opendevin.events import EventSource, EventStream, EventStreamSubscriber
from opendevin.events.action import MessageAction
from opendevin.events.event import Event
from opendevin.events.observation import AgentStateChangedObservation
from opendevin.llm.llm import LLM
from opendevin.runtime import get_runtime_cls
<<<<<<< HEAD
from opendevin.runtime.runtime import Runtime
=======
from opendevin.runtime.sandbox import Sandbox
>>>>>>> 105f0ffe
from opendevin.runtime.server.runtime import ServerRuntime
from opendevin.storage import get_file_store


def read_task_from_file(file_path: str) -> str:
    """Read task from the specified file."""
    with open(file_path, 'r', encoding='utf-8') as file:
        return file.read()


def read_task_from_stdin() -> str:
    """Read task from stdin."""
    return sys.stdin.read()


async def run_controller(
    config: AppConfig,
    task_str: str,
<<<<<<< HEAD
    max_iterations: int | None = None,
    max_budget_per_task: float | None = None,
    exit_on_message: bool = False,
    fake_user_response_fn: Callable[[State | None], str] | None = None,
    initialize_runtime_fn: Callable[[Runtime], Awaitable[None]] | None = None,
    complete_runtime_fn: Callable[[Runtime], Awaitable[dict]] | None = None,
=======
    exit_on_message: bool = False,
    fake_user_response_fn: Callable[[State | None], str] | None = None,
    sandbox: Sandbox | None = None,
>>>>>>> 105f0ffe
    agent: Agent | None = None,
    runtime_tools_config: dict | None = None,
    sid: str | None = None,
    headless_mode: bool = True,
) -> State | None:
    """Main coroutine to run the agent controller with task input flexibility.
    It's only used when you launch opendevin backend directly via cmdline.

    Args:
        config: The app config.
        task_str: The task to run.
        max_iterations: The maximum number of iterations to run.
        max_budget_per_task: The maximum budget per task.
        exit_on_message: quit if agent asks for a message from user (optional)
        fake_user_response_fn: An optional function that receives the current state (could be None) and returns a fake user response.
<<<<<<< HEAD
        initialize_runtime_fn: An optional function that receives the runtime and initializes it by running any setup code.
        complete_runtime_fn: An optional function that receives the runtime and completes it by running any cleanup code.
=======
        sandbox: (will be deprecated) An optional sandbox to run the agent in.
>>>>>>> 105f0ffe
        agent: An optional agent to run.
        runtime_tools_config: (will be deprecated) The runtime tools config.
        sid: The session id.
        headless_mode: Whether the agent is run in headless mode.
    """
    # Create the agent
    if agent is None:
        agent_cls: Type[Agent] = Agent.get_cls(config.default_agent)
        agent = agent_cls(
            llm=LLM(config=config.get_llm_config_from_agent(config.default_agent))
        )
<<<<<<< HEAD
    max_iterations = max_iterations or config.max_iterations
=======
>>>>>>> 105f0ffe

    # Logging
    logger.info(
        f'Running agent {agent.name}, model {agent.llm.config.model}, with task: "{task_str}"'
    )

    # set up the event stream
    file_store = get_file_store(config.file_store, config.file_store_path)
    cli_session = 'main' + ('_' + sid if sid else '')
    event_stream = EventStream(cli_session, file_store)

    # restore cli session if enabled
    initial_state = None
    if config.enable_cli_session:
        try:
            logger.info('Restoring agent state from cli session')
            initial_state = State.restore_from_session(cli_session, file_store)
        except Exception as e:
            print('Error restoring state', e)

    # init controller with this initial state
    controller = AgentController(
        agent=agent,
        max_iterations=config.max_iterations,
        max_budget_per_task=config.max_budget_per_task,
        agent_to_llm_config=config.get_agent_to_llm_config_map(),
        event_stream=event_stream,
        initial_state=initial_state,
        headless_mode=headless_mode,
    )

    # runtime and tools
    runtime_cls = get_runtime_cls(config.runtime)
<<<<<<< HEAD
=======
    extra_kwargs = {}
    if isinstance(runtime_cls, ServerRuntime):
        extra_kwargs['sandbox'] = sandbox
        # TODO: deprecate this and accept runtime as a parameter instead

>>>>>>> 105f0ffe
    logger.info(f'Initializing runtime: {runtime_cls}')
    runtime = runtime_cls(
        config=config,
        event_stream=event_stream,
        plugins=controller.agent.sandbox_plugins,
        **extra_kwargs,
    )
    await runtime.ainit()
    if isinstance(runtime, ServerRuntime):
        runtime.init_runtime_tools(
            controller.agent.runtime_tools,
            runtime_tools_config=runtime_tools_config,
        )
        # browser eval specific
        # NOTE: This will be deprecated when we move to the new runtime
        if runtime.browser and runtime.browser.eval_dir:
            logger.info(f'Evaluation directory: {runtime.browser.eval_dir}')
            with open(
                os.path.join(runtime.browser.eval_dir, 'goal.txt'),
                'r',
                encoding='utf-8',
            ) as f:
                task_str = f.read()
                logger.info(f'Dynamic Eval task: {task_str}')
    # TODO: Implement this for EventStream Runtime
<<<<<<< HEAD

    # Initialize the runtime with user-specified function
    if initialize_runtime_fn:
        logger.info('Initializing runtime using user-specified function ...')
        await initialize_runtime_fn(runtime)
=======
>>>>>>> 105f0ffe

    # start event is a MessageAction with the task, either resumed or new
    if config.enable_cli_session and initial_state is not None:
        # we're resuming the previous session
        event_stream.add_event(
            MessageAction(
                content="Let's get back on track. If you experienced errors before, do NOT resume your task. Ask me about it."
            ),
            EventSource.USER,
        )
    elif initial_state is None:
        # init with the provided task
        event_stream.add_event(MessageAction(content=task_str), EventSource.USER)

    async def on_event(event: Event):
        if isinstance(event, AgentStateChangedObservation):
            if event.agent_state == AgentState.AWAITING_USER_INPUT:
                if exit_on_message:
                    message = '/exit'
                elif fake_user_response_fn is None:
                    message = input('Request user input >> ')
                else:
                    message = fake_user_response_fn(controller.get_state())
                action = MessageAction(content=message)
                event_stream.add_event(action, EventSource.USER)

    event_stream.subscribe(EventStreamSubscriber.MAIN, on_event)
    while controller.state.agent_state not in [
        AgentState.FINISHED,
        AgentState.REJECTED,
        AgentState.ERROR,
        AgentState.PAUSED,
        AgentState.STOPPED,
    ]:
        await asyncio.sleep(1)  # Give back control for a tick, so the agent can run

    # save session when we're about to close
    if config.enable_cli_session:
        end_state = controller.get_state()
        end_state.save_to_session(cli_session, file_store)

    # close when done
    await controller.close()
    state = controller.get_state()

    # Complete the runtime
    if complete_runtime_fn:
        logger.info('Completing runtime using user-specified function ...')
        complete_fn_return = await complete_runtime_fn(runtime)
        logger.info(f'Runtime completion function returned: {complete_fn_return}')
        state.complete_runtime_fn_return = complete_fn_return
    await runtime.close()

    return state


if __name__ == '__main__':
    args = parse_arguments()

    # Determine the task
    if args.file:
        task_str = read_task_from_file(args.file)
    elif args.task:
        task_str = args.task
    elif not sys.stdin.isatty():
        task_str = read_task_from_stdin()
    else:
        raise ValueError('No task provided. Please specify a task through -t, -f.')

    # Load the app config
    # this will load config from config.toml in the current directory
    # as well as from the environment variables
    config = load_app_config()

    # Override default LLM configs ([llm] section in config.toml)
    if args.llm_config:
        llm_config = get_llm_config_arg(args.llm_config)
        if llm_config is None:
            raise ValueError(f'Invalid toml file, cannot read {args.llm_config}')
        config.set_llm_config(llm_config)

    # Set default agent
    config.default_agent = args.agent_cls

    # if max budget per task is not sent on the command line, use the config value
    if args.max_budget_per_task is not None:
        config.max_budget_per_task = args.max_budget_per_task
    if args.max_iterations is not None:
        config.max_iterations = args.max_iterations

    asyncio.run(
        run_controller(
            config=config,
            task_str=task_str,
        )
    )<|MERGE_RESOLUTION|>--- conflicted
+++ resolved
@@ -21,11 +21,7 @@
 from opendevin.events.observation import AgentStateChangedObservation
 from opendevin.llm.llm import LLM
 from opendevin.runtime import get_runtime_cls
-<<<<<<< HEAD
 from opendevin.runtime.runtime import Runtime
-=======
-from opendevin.runtime.sandbox import Sandbox
->>>>>>> 105f0ffe
 from opendevin.runtime.server.runtime import ServerRuntime
 from opendevin.storage import get_file_store
 
@@ -44,18 +40,10 @@
 async def run_controller(
     config: AppConfig,
     task_str: str,
-<<<<<<< HEAD
-    max_iterations: int | None = None,
-    max_budget_per_task: float | None = None,
     exit_on_message: bool = False,
     fake_user_response_fn: Callable[[State | None], str] | None = None,
     initialize_runtime_fn: Callable[[Runtime], Awaitable[None]] | None = None,
     complete_runtime_fn: Callable[[Runtime], Awaitable[dict]] | None = None,
-=======
-    exit_on_message: bool = False,
-    fake_user_response_fn: Callable[[State | None], str] | None = None,
-    sandbox: Sandbox | None = None,
->>>>>>> 105f0ffe
     agent: Agent | None = None,
     runtime_tools_config: dict | None = None,
     sid: str | None = None,
@@ -71,12 +59,8 @@
         max_budget_per_task: The maximum budget per task.
         exit_on_message: quit if agent asks for a message from user (optional)
         fake_user_response_fn: An optional function that receives the current state (could be None) and returns a fake user response.
-<<<<<<< HEAD
         initialize_runtime_fn: An optional function that receives the runtime and initializes it by running any setup code.
         complete_runtime_fn: An optional function that receives the runtime and completes it by running any cleanup code.
-=======
-        sandbox: (will be deprecated) An optional sandbox to run the agent in.
->>>>>>> 105f0ffe
         agent: An optional agent to run.
         runtime_tools_config: (will be deprecated) The runtime tools config.
         sid: The session id.
@@ -88,10 +72,6 @@
         agent = agent_cls(
             llm=LLM(config=config.get_llm_config_from_agent(config.default_agent))
         )
-<<<<<<< HEAD
-    max_iterations = max_iterations or config.max_iterations
-=======
->>>>>>> 105f0ffe
 
     # Logging
     logger.info(
@@ -125,20 +105,11 @@
 
     # runtime and tools
     runtime_cls = get_runtime_cls(config.runtime)
-<<<<<<< HEAD
-=======
-    extra_kwargs = {}
-    if isinstance(runtime_cls, ServerRuntime):
-        extra_kwargs['sandbox'] = sandbox
-        # TODO: deprecate this and accept runtime as a parameter instead
-
->>>>>>> 105f0ffe
     logger.info(f'Initializing runtime: {runtime_cls}')
     runtime = runtime_cls(
         config=config,
         event_stream=event_stream,
         plugins=controller.agent.sandbox_plugins,
-        **extra_kwargs,
     )
     await runtime.ainit()
     if isinstance(runtime, ServerRuntime):
@@ -158,14 +129,11 @@
                 task_str = f.read()
                 logger.info(f'Dynamic Eval task: {task_str}')
     # TODO: Implement this for EventStream Runtime
-<<<<<<< HEAD
 
     # Initialize the runtime with user-specified function
     if initialize_runtime_fn:
         logger.info('Initializing runtime using user-specified function ...')
         await initialize_runtime_fn(runtime)
-=======
->>>>>>> 105f0ffe
 
     # start event is a MessageAction with the task, either resumed or new
     if config.enable_cli_session and initial_state is not None:
