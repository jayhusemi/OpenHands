--- conflicted
+++ resolved
@@ -1,22 +1,17 @@
 import asyncio
 import sys
-from typing import Optional, Type
+from typing import Callable, Optional, Type
 
 import agenthub  # noqa F401 (we import this to get the agents registered)
 from opendevin.controller import AgentController
 from opendevin.controller.agent import Agent
-<<<<<<< HEAD
 from opendevin.controller.state.state import State
-from opendevin.core.config import args
-from opendevin.core.logger import opendevin_logger as logger
-=======
 from opendevin.core.config import args, get_llm_config_arg
 from opendevin.core.schema import AgentState
 from opendevin.events.action import ChangeAgentStateAction, MessageAction
 from opendevin.events.event import Event
 from opendevin.events.observation import AgentStateChangedObservation
 from opendevin.events.stream import EventSource, EventStream, EventStreamSubscriber
->>>>>>> c997289e
 from opendevin.llm.llm import LLM
 
 
@@ -31,8 +26,16 @@
     return sys.stdin.read()
 
 
-async def main(task_str: str = '', controller_kwargs: dict = {}) -> Optional[State]:
-    """Main coroutine to run the agent controller with task input flexibility."""
+async def main(
+    task_str: str = '',
+    fake_user_response_fn: Optional[Callable[[Optional[State]], str]] = None,
+) -> Optional[State]:
+    """Main coroutine to run the agent controller with task input flexibility.
+
+    Args:
+        task_str: The task to run.
+        fake_user_response_fn: A optional function that receives the current state (could be None) and returns a fake user response.
+    """
 
     # Determine the task source
     if task_str:
@@ -46,12 +49,6 @@
     else:
         raise ValueError('No task provided. Please specify a task through -t, -f.')
 
-<<<<<<< HEAD
-    logger.info(
-        f'Running agent {args.agent_cls} (model: {args.model_name}) with task: "{task}"'
-    )
-    llm = LLM(args.model_name)
-=======
     # only one of model_name or llm_config is required
     if args.llm_config:
         # --llm_config
@@ -74,7 +71,6 @@
         )
         llm = LLM(args.model_name)
 
->>>>>>> c997289e
     AgentCls: Type[Agent] = Agent.get_cls(args.agent_cls)
     agent = AgentCls(llm=llm)
 
@@ -83,12 +79,6 @@
         agent=agent,
         max_iterations=args.max_iterations,
         max_chars=args.max_chars,
-<<<<<<< HEAD
-        **(controller_kwargs or {}),
-    )
-
-    return await controller.start(task)
-=======
         event_stream=event_stream,
     )
 
@@ -100,7 +90,10 @@
     async def on_event(event: Event):
         if isinstance(event, AgentStateChangedObservation):
             if event.agent_state == AgentState.AWAITING_USER_INPUT:
-                message = input('Request user input >> ')
+                if fake_user_response_fn is None:
+                    message = input('Request user input >> ')
+                else:
+                    message = fake_user_response_fn(controller.get_state())
                 action = MessageAction(content=message)
                 await event_stream.add_event(action, EventSource.USER)
 
@@ -113,8 +106,8 @@
     ]:
         await asyncio.sleep(1)  # Give back control for a tick, so the agent can run
 
-    return controller
->>>>>>> c997289e
+    # return finish state
+    return controller.finish_state
 
 
 if __name__ == '__main__':
