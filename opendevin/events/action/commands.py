--- conflicted
+++ resolved
@@ -27,25 +27,6 @@
 
 
 @dataclass
-<<<<<<< HEAD
-class CmdKillAction(Action):
-    command_id: int
-    thought: str = ''
-    action: str = ActionType.KILL
-    runnable: ClassVar[bool] = True
-    is_confirmed: ActionConfirmationStatus = ActionConfirmationStatus.CONFIRMED
-
-    @property
-    def message(self) -> str:
-        return f'Killing command: {self.command_id}'
-
-    def __str__(self) -> str:
-        return f'**CmdKillAction**\n{self.command_id}'
-
-
-@dataclass
-=======
->>>>>>> c68478f4
 class IPythonRunCellAction(Action):
     code: str
     thought: str = ''
