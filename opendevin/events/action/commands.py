--- conflicted
+++ resolved
@@ -46,23 +46,7 @@
     code: str
     thought: str = ''
     action: str = ActionType.RUN_IPYTHON
-<<<<<<< HEAD
-
-    async def run(self, controller: 'AgentController') -> 'IPythonRunCellObservation':
-        obs = controller.action_manager.run_command(
-            ('cat > /tmp/opendevin_jupyter_temp.py <<EOL\n' f'{self.code}\n' 'EOL'),
-            background=False,
-        )
-
-        # run the code
-        obs = controller.action_manager.run_command(
-            ('cat /tmp/opendevin_jupyter_temp.py | execute_cli'), background=False
-        )
-
-        return IPythonRunCellObservation(content=obs.content, code=self.code)
-=======
     runnable: ClassVar[bool] = True
->>>>>>> c997289e
 
     def __str__(self) -> str:
         ret = '**IPythonRunCellAction**\n'
