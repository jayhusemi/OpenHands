--- conflicted
+++ resolved
@@ -37,72 +37,9 @@
     thought: str = ''
     action: str = ActionType.WRITE
 
-<<<<<<< HEAD
-    def _insert_lines(self, to_insert: list[str], original: list[str]):
-        """
-        Insert the new content to the original content based on self.start and self.end
-        """
-        new_lines = [''] if self.start == 0 else original[: self.start]
-        new_lines += [i + '\n' for i in to_insert]
-        new_lines += [''] if self.end == -1 else original[self.end :]
-        return new_lines
-
-    async def run(self, controller) -> Observation:
-        insert = self.content.split('\n')
-
-        if isinstance(controller.action_manager.sandbox, E2BBox):
-            if self.start == 0 and self.end == -1:
-                controller.action_manager.sandbox.filesystem.write(
-                    self.path, self.content
-                )
-                return FileWriteObservation(content='', path=self.path)
-
-            files = controller.action_manager.sandbox.filesystem.list(self.path)
-            if self.path in files:
-                all_lines = controller.action_manager.sandbox.filesystem.read(self.path)
-                new_file = self._insert_lines(self.content.split('\n'), all_lines)
-                controller.action_manager.sandbox.filesystem.write(
-                    self.path, ''.join(new_file)
-                )
-            else:
-                return ErrorObservation(f'File not found: {self.path}')
-        else:
-            try:
-                whole_path = resolve_path(
-                    self.path, controller.action_manager.sandbox.get_working_directory()
-                )
-                if not os.path.exists(os.path.dirname(whole_path)):
-                    os.makedirs(os.path.dirname(whole_path))
-                mode = 'w' if not os.path.exists(whole_path) else 'r+'
-                try:
-                    with open(whole_path, mode, encoding='utf-8') as file:
-                        if mode != 'w':
-                            all_lines = file.readlines()
-                            new_file = self._insert_lines(insert, all_lines)
-                        else:
-                            new_file = [i + '\n' for i in insert]
-
-                        file.seek(0)
-                        file.writelines(new_file)
-                        file.truncate()
-                except FileNotFoundError:
-                    return ErrorObservation(f'File not found: {self.path}')
-                except IsADirectoryError:
-                    return ErrorObservation(
-                        f'Path is a directory: {self.path}. You can only write to files'
-                    )
-                except UnicodeDecodeError:
-                    return ErrorObservation(
-                        f'File could not be decoded as utf-8: {self.path}'
-                    )
-            except PermissionError:
-                return ErrorObservation(f'Malformed paths not permitted: {self.path}')
-        return FileWriteObservation(content='', path=self.path)
-=======
     @property
     def runnable(self) -> bool:
         return True
->>>>>>> 564739d1
 
     @property
     def message(self) -> str:
