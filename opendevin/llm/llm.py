import asyncio
import warnings
from functools import partial

with warnings.catch_warnings():
    warnings.simplefilter('ignore')
    import litellm
from litellm import acompletion as litellm_acompletion
from litellm import completion as litellm_completion
from litellm import completion_cost as litellm_completion_cost
from litellm.exceptions import (
    APIConnectionError,
    InternalServerError,
    RateLimitError,
    ServiceUnavailableError,
)
from litellm.types.utils import CostPerToken
from tenacity import (
    retry,
    retry_if_exception_type,
    stop_after_attempt,
    wait_random_exponential,
)

from opendevin.core.config import config
from opendevin.core.logger import llm_prompt_logger, llm_response_logger
from opendevin.core.logger import opendevin_logger as logger
from opendevin.core.metrics import Metrics

__all__ = ['LLM']

message_separator = '\n\n----------\n\n'


class LLM:
    """
    The LLM class represents a Language Model instance.

    Attributes:
        model_name (str): The name of the language model.
        api_key (str): The API key for accessing the language model.
        base_url (str): The base URL for the language model API.
        api_version (str): The version of the API to use.
        max_input_tokens (int): The maximum number of tokens to send to the LLM per task.
        max_output_tokens (int): The maximum number of tokens to receive from the LLM per task.
        llm_timeout (int): The maximum time to wait for a response in seconds.
        custom_llm_provider (str): A custom LLM provider.
    """

    def __init__(
        self,
        model=None,
        api_key=None,
        base_url=None,
        api_version=None,
        num_retries=None,
        retry_min_wait=None,
        retry_max_wait=None,
        llm_timeout=None,
        llm_temperature=None,
        llm_top_p=None,
        custom_llm_provider=None,
        max_input_tokens=None,
        max_output_tokens=None,
        llm_config=None,
        metrics=None,
        cost_metric_supported=True,
<<<<<<< HEAD
        stop_requested_callback=None,
=======
        input_cost_per_token=None,
        output_cost_per_token=None,
>>>>>>> c68478f4
    ):
        """
        Initializes the LLM. If LLMConfig is passed, its values will be the fallback.

        Passing simple parameters always overrides config.

        Args:
            model (str, optional): The name of the language model. Defaults to LLM_MODEL.
            api_key (str, optional): The API key for accessing the language model. Defaults to LLM_API_KEY.
            base_url (str, optional): The base URL for the language model API. Defaults to LLM_BASE_URL. Not necessary for OpenAI.
            api_version (str, optional): The version of the API to use. Defaults to LLM_API_VERSION. Not necessary for OpenAI.
            num_retries (int, optional): The number of retries for API calls. Defaults to LLM_NUM_RETRIES.
            retry_min_wait (int, optional): The minimum time to wait between retries in seconds. Defaults to LLM_RETRY_MIN_TIME.
            retry_max_wait (int, optional): The maximum time to wait between retries in seconds. Defaults to LLM_RETRY_MAX_TIME.
            max_input_tokens (int, optional): The maximum number of tokens to send to the LLM per task. Defaults to LLM_MAX_INPUT_TOKENS.
            max_output_tokens (int, optional): The maximum number of tokens to receive from the LLM per task. Defaults to LLM_MAX_OUTPUT_TOKENS.
            custom_llm_provider (str, optional): A custom LLM provider. Defaults to LLM_CUSTOM_LLM_PROVIDER.
            llm_timeout (int, optional): The maximum time to wait for a response in seconds. Defaults to LLM_TIMEOUT.
            llm_temperature (float, optional): The temperature for LLM sampling. Defaults to LLM_TEMPERATURE.
            metrics (Metrics, optional): The metrics object to use. Defaults to None.
            cost_metric_supported (bool, optional): Whether the cost metric is supported. Defaults to True.
<<<<<<< HEAD
            stop_requested_callback (callable, optional): A callback to check if the stop signal has been requested. Defaults to None.
=======
            input_cost_per_token (float, optional): The cost per input token.
            output_cost_per_token (float, optional): The cost per output token.
>>>>>>> c68478f4
        """
        if llm_config is None:
            llm_config = config.get_llm_config()
        model = model if model is not None else llm_config.model
        api_key = api_key if api_key is not None else llm_config.api_key
        base_url = base_url if base_url is not None else llm_config.base_url
        api_version = api_version if api_version is not None else llm_config.api_version
        num_retries = num_retries if num_retries is not None else llm_config.num_retries
        retry_min_wait = (
            retry_min_wait if retry_min_wait is not None else llm_config.retry_min_wait
        )
        retry_max_wait = (
            retry_max_wait if retry_max_wait is not None else llm_config.retry_max_wait
        )
        llm_timeout = llm_timeout if llm_timeout is not None else llm_config.timeout
        llm_temperature = (
            llm_temperature if llm_temperature is not None else llm_config.temperature
        )
        llm_top_p = llm_top_p if llm_top_p is not None else llm_config.top_p
        custom_llm_provider = (
            custom_llm_provider
            if custom_llm_provider is not None
            else llm_config.custom_llm_provider
        )
        max_input_tokens = (
            max_input_tokens
            if max_input_tokens is not None
            else llm_config.max_input_tokens
        )
        max_output_tokens = (
            max_output_tokens
            if max_output_tokens is not None
            else llm_config.max_output_tokens
        )
        input_cost_per_token = (
            input_cost_per_token
            if input_cost_per_token is not None
            else llm_config.input_cost_per_token
        )
        output_cost_per_token = (
            output_cost_per_token
            if output_cost_per_token is not None
            else llm_config.output_cost_per_token
        )
        metrics = metrics if metrics is not None else Metrics()

        logger.info(f'Initializing LLM with model: {model}')
        self.model_name = model
        self.api_key = api_key
        self.base_url = base_url
        self.api_version = api_version
        self.max_input_tokens = max_input_tokens
        self.max_output_tokens = max_output_tokens
        self.input_cost_per_token = input_cost_per_token
        self.output_cost_per_token = output_cost_per_token
        self.llm_timeout = llm_timeout
        self.custom_llm_provider = custom_llm_provider
        self.metrics = metrics
        self.cost_metric_supported = cost_metric_supported
        self.stop_requested_callback = stop_requested_callback

        # litellm actually uses base Exception here for unknown model
        self.model_info = None
        try:
            if not self.model_name.startswith('openrouter'):
                self.model_info = litellm.get_model_info(self.model_name.split(':')[0])
            else:
                self.model_info = litellm.get_model_info(self.model_name)
        # noinspection PyBroadException
        except Exception:
            logger.warning(f'Could not get model info for {self.model_name}')

        if self.max_input_tokens is None:
            if self.model_info is not None and 'max_input_tokens' in self.model_info:
                self.max_input_tokens = self.model_info['max_input_tokens']
            else:
                # Max input tokens for gpt3.5, so this is a safe fallback for any potentially viable model
                self.max_input_tokens = 4096

        if self.max_output_tokens is None:
            if self.model_info is not None and 'max_output_tokens' in self.model_info:
                self.max_output_tokens = self.model_info['max_output_tokens']
            else:
                # Enough tokens for most output actions, and not too many for a bad llm to get carried away responding
                # with thousands of unwanted tokens
                self.max_output_tokens = 1024

        self._completion = partial(
            litellm_completion,
            model=self.model_name,
            api_key=self.api_key,
            base_url=self.base_url,
            api_version=self.api_version,
            custom_llm_provider=custom_llm_provider,
            max_tokens=self.max_output_tokens,
            timeout=self.llm_timeout,
            temperature=llm_temperature,
            top_p=llm_top_p,
        )

        completion_unwrapped = self._completion

        def attempt_on_error(retry_state):
            logger.error(
                f'{retry_state.outcome.exception()}. Attempt #{retry_state.attempt_number} | You can customize these settings in the configuration.',
                exc_info=False,
            )
            return None

        @retry(
            reraise=True,
            stop=stop_after_attempt(num_retries),
            wait=wait_random_exponential(min=retry_min_wait, max=retry_max_wait),
            retry=retry_if_exception_type(
                (
                    RateLimitError,
                    APIConnectionError,
                    ServiceUnavailableError,
                    InternalServerError,
                )
            ),
            after=attempt_on_error,
        )
        def wrapper(*args, **kwargs):
            """
            Wrapper for the litellm completion function. Logs the input and output of the completion function.
            """

            # some callers might just send the messages directly
            if 'messages' in kwargs:
                messages = kwargs['messages']
            else:
                messages = args[1]

            # log the prompt
            debug_message = ''
            for message in messages:
                debug_message += message_separator + message['content']
            llm_prompt_logger.debug(debug_message)

            # call the completion function
            resp = completion_unwrapped(*args, **kwargs)

            # log the response
            message_back = resp['choices'][0]['message']['content']
            llm_response_logger.debug(message_back)

            # post-process to log costs
            self._post_completion(resp)

            return resp

        self._completion = wrapper  # type: ignore

        # Async version
        self._async_completion = partial(
            litellm_acompletion,
            model=self.model_name,
            api_key=self.api_key,
            base_url=self.base_url,
            api_version=self.api_version,
            custom_llm_provider=custom_llm_provider,
            max_tokens=self.max_output_tokens,
            timeout=self.llm_timeout,
            temperature=llm_temperature,
            top_p=llm_top_p,
        )

        async_completion_unwrapped = self._async_completion

        @retry(
            reraise=True,
            stop=stop_after_attempt(num_retries),
            wait=wait_random_exponential(min=retry_min_wait, max=retry_max_wait),
            retry=retry_if_exception_type(
                (RateLimitError, APIConnectionError, ServiceUnavailableError)
            ),
            after=attempt_on_error,
        )
        async def async_completion_wrapper(*args, **kwargs):
            """
            Async wrapper for the litellm acompletion function. Logs the input and output of the completion function.
            """
            # some callers might just send the messages directly
            if 'messages' in kwargs:
                messages = kwargs['messages']
            else:
                messages = args[1]

            # log the prompt
            debug_message = ''
            for message in messages:
                debug_message += message_separator + message['content']
            llm_prompt_logger.debug(debug_message)

            async def check_stopped():
                while True:
                    if (
                        self.stop_requested_callback is not None
                        and await self.stop_requested_callback()
                    ):
                        return True
                    await asyncio.sleep(0.1)  # Check every 100ms

            litellm_task = asyncio.create_task(
                async_completion_unwrapped(*args, **kwargs)
            )
            stop_check_task = asyncio.create_task(check_stopped())

            try:
                done, pending = await asyncio.wait(
                    [litellm_task, stop_check_task], return_when=asyncio.FIRST_COMPLETED
                )

                if stop_check_task in done:
                    litellm_task.cancel()
                    raise asyncio.CancelledError(
                        'LLM request cancelled due to STOPPED state'
                    )

                resp = await litellm_task

                # log the response
                message_back = resp['choices'][0]['message']['content']
                llm_response_logger.debug(message_back)

                # post-process to log costs
                self._post_completion(resp)

                return resp

            finally:
                for task in pending:
                    task.cancel()

        self._async_completion = async_completion_wrapper  # type: ignore

    @property
    def completion(self):
        """
        Decorator for the litellm completion function.

        Check the complete documentation at https://litellm.vercel.app/docs/completion
        """
        return self._completion

    @property
    def async_completion(self):
        """
        Decorator for the async litellm completion function.
        Check the complete documentation at https://litellm.vercel.app/docs/providers/ollama#example-usage---streaming--acompletion
        """
        return self._async_completion

    def _post_completion(self, response: str) -> None:
        """
        Post-process the completion response.
        """
        try:
            cur_cost = self.completion_cost(response)
        except Exception:
            cur_cost = 0
        if self.cost_metric_supported:
            logger.info(
                'Cost: %.2f USD | Accumulated Cost: %.2f USD',
                cur_cost,
                self.metrics.accumulated_cost,
            )

    def get_token_count(self, messages):
        """
        Get the number of tokens in a list of messages.

        Args:
            messages (list): A list of messages.

        Returns:
            int: The number of tokens.
        """
        return litellm.token_counter(model=self.model_name, messages=messages)

    def is_local(self):
        """
        Determines if the system is using a locally running LLM.

        Returns:
            boolean: True if executing a local model.
        """
        if self.base_url is not None:
            for substring in ['localhost', '127.0.0.1' '0.0.0.0']:
                if substring in self.base_url:
                    return True
        elif self.model_name is not None:
            if self.model_name.startswith('ollama'):
                return True
        return False

    def completion_cost(self, response):
        """
        Calculate the cost of a completion response based on the model.  Local models are treated as free.
        Add the current cost into total cost in metrics.

        Args:
            response: A response from a model invocation.

        Returns:
            number: The cost of the response.
        """
        if not self.cost_metric_supported:
            return 0.0

        extra_kwargs = {}
        if (
            self.input_cost_per_token is not None
            and self.output_cost_per_token is not None
        ):
            cost_per_token = CostPerToken(
                input_cost_per_token=self.input_cost_per_token,
                output_cost_per_token=self.output_cost_per_token,
            )
            logger.info(f'Using custom cost per token: {cost_per_token}')
            extra_kwargs['custom_cost_per_token'] = cost_per_token

        if not self.is_local():
            try:
                cost = litellm_completion_cost(
                    completion_response=response, **extra_kwargs
                )
                self.metrics.add_cost(cost)
                return cost
            except Exception:
                self.cost_metric_supported = False
                logger.warning('Cost calculation not supported for this model.')
        return 0.0

    def __str__(self):
        if self.api_version:
            return f'LLM(model={self.model_name}, api_version={self.api_version}, base_url={self.base_url})'
        elif self.base_url:
            return f'LLM(model={self.model_name}, base_url={self.base_url})'
        return f'LLM(model={self.model_name})'

    def __repr__(self):
        return str(self)<|MERGE_RESOLUTION|>--- conflicted
+++ resolved
@@ -65,12 +65,9 @@
         llm_config=None,
         metrics=None,
         cost_metric_supported=True,
-<<<<<<< HEAD
-        stop_requested_callback=None,
-=======
         input_cost_per_token=None,
         output_cost_per_token=None,
->>>>>>> c68478f4
+        stop_requested_callback=None,
     ):
         """
         Initializes the LLM. If LLMConfig is passed, its values will be the fallback.
@@ -92,12 +89,9 @@
             llm_temperature (float, optional): The temperature for LLM sampling. Defaults to LLM_TEMPERATURE.
             metrics (Metrics, optional): The metrics object to use. Defaults to None.
             cost_metric_supported (bool, optional): Whether the cost metric is supported. Defaults to True.
-<<<<<<< HEAD
-            stop_requested_callback (callable, optional): A callback to check if the stop signal has been requested. Defaults to None.
-=======
             input_cost_per_token (float, optional): The cost per input token.
             output_cost_per_token (float, optional): The cost per output token.
->>>>>>> c68478f4
+            stop_requested_callback (callable, optional): A callback to check if the stop signal has been requested. Defaults to None.
         """
         if llm_config is None:
             llm_config = config.get_llm_config()
