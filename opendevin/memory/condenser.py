--- conflicted
+++ resolved
@@ -3,14 +3,8 @@
 
 
 class MemoryCondenser:
-<<<<<<< HEAD
     async def condense(self, summarize_prompt: str, llm: LLM):
-        """
-        Attempts to condense the monologue by using the llm
-=======
-    def condense(self, summarize_prompt: str, llm: LLM):
         """Attempts to condense the monologue by using the llm
->>>>>>> f45a2ff0
 
         Parameters:
         - llm (LLM): llm to be used for summarization
