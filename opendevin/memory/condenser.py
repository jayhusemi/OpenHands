from opendevin.core.logger import opendevin_logger as logger
<<<<<<< HEAD
from opendevin.core.utils import json
=======
>>>>>>> b9964405
from opendevin.events.action.agent import (
    AgentFinishAction,
    AgentRecallAction,
    AgentSummarizeAction,
)
from opendevin.events.action.browse import BrowseInteractiveAction, BrowseURLAction
from opendevin.events.action.commands import (
    CmdKillAction,
    CmdRunAction,
    IPythonRunCellAction,
)
<<<<<<< HEAD
from opendevin.events.action.empty import NullAction
=======
>>>>>>> b9964405
from opendevin.events.action.files import FileReadAction, FileWriteAction
from opendevin.events.action.message import MessageAction
from opendevin.events.event import Event, EventSource
from opendevin.events.observation.observation import Observation
from opendevin.events.serialization.event import event_to_memory
from opendevin.llm.llm import LLM
from opendevin.memory.history import ShortTermHistory
<<<<<<< HEAD
from opendevin.memory.prompts import parse_summary_response
=======
from opendevin.memory.prompts import get_summarize_prompt, parse_summary_response
>>>>>>> b9964405

MAX_USER_MESSAGE_CHAR_COUNT = 200  # max char count for user messages


class MemoryCondenser:
    """
    Condenses the prompt with a call to the LLM.
    """

    def __init__(
        self,
        llm: LLM,
    ):
        """
        Initialize the MemoryCondenser.

        llm is the language model to use for summarization.
        config.max_input_tokens is an optional configuration setting specifying the maximum context limit for the LLM.
        If not provided, the condenser will act lazily and only condense when a context window limit error occurs.

        Parameters:
        - llm: The language model to use for summarization.
        """
        self.llm = llm

    def condense(
        self,
        history: ShortTermHistory,
    ) -> AgentSummarizeAction | None:
        """
        Condenses the given list of events using the llm. Returns the condensed list of events. It works one by one.

        Condensation heuristics:
        - Keep initial messages (system, user message setting task, including further tasks after AgentFinishActions)
        - Prioritize more recent history
        - Lazily summarize between initial instruction and most recent, starting with earliest condensable turns
        - Split events into chunks delimited by user message actions, condense each chunk into a sentence
        - If no more chunks of agent actions or observations, summarize individual user messages that exceeed a certain length, except likely tasks

        Parameters:
        - history: short term history

        Returns:
        - AgentSummarizeAction: a summary in a sentence.
        """
        # chunk of actions, observations to summarize
        chunk: list[Event] = []
        chunk_start_id: int | None = None
        last_summarizable_id: int | None = None

        for event in history.get_events():
            # user messages should be kept if possible
            # aside from them, there are some (mostly or firstly) non-summarizable actions
            # like AgentDelegateAction or AgentFinishAction
            if not self._is_summarizable(event):
<<<<<<< HEAD
                if chunk:
                    # TODO exclude agent single-messages
=======
                if chunk and len(chunk) > 1:
>>>>>>> b9964405
                    # we've just gathered a chunk to summarize
                    summary_action = self._summarize_chunk(chunk)

                    # mypy is happy with assert, and in fact it cannot/should not be None
                    assert chunk_start_id is not None
                    summary_action._chunk_start = chunk_start_id

                    # same here, a gift for mypy during development
                    assert last_summarizable_id is not None
                    summary_action._chunk_end = last_summarizable_id

                    # add it directly to history, so the agent only has to retry the request
                    history.add_summary(summary_action)
                    return summary_action
                else:
<<<<<<< HEAD
=======
                    # reset the chunk if it has just one event
                    chunk = []
>>>>>>> b9964405
                    chunk_start_id = None
                    last_summarizable_id = None
            else:
                # these are the events we want to summarize
                if chunk_start_id is None:
                    chunk_start_id = event.id
                last_summarizable_id = event.id
                chunk.append(event)

<<<<<<< HEAD
        if chunk:
=======
        if chunk and len(chunk) > 1:
>>>>>>> b9964405
            summary_action = self._summarize_chunk(chunk)

            # keep mypy happy
            assert chunk_start_id is not None
            summary_action._chunk_start = chunk_start_id

            # same here
            assert last_summarizable_id is not None
            summary_action._chunk_end = (
                last_summarizable_id  # history.get_latest_event_id()
            )
            history.add_summary(summary_action)
            return summary_action

        # no more chunks of agent actions or observations
        # then summarize individual user messages that exceeed a certain length
        # except for the first user message after an AgentFinishAction
        last_event_was_finish = False
        for event in history.get_events():
            if isinstance(event, AgentFinishAction):
                last_event_was_finish = True
            elif isinstance(event, MessageAction) and event.source == EventSource.USER:
                # the message has to be large enough ish, and not a likely task
                if (
                    not last_event_was_finish
                    and len(event.content) > MAX_USER_MESSAGE_CHAR_COUNT
                ):
                    summary_action = self._summarize_chunk([event])
                    summary_action._chunk_start = event.id
                    summary_action._chunk_end = event.id
                    history.add_summary(summary_action)
                    return summary_action
                last_event_was_finish = False
            else:
                last_event_was_finish = False

        return None

    def _summarize_chunk(self, chunk: list[Event]) -> AgentSummarizeAction:
        """
        Summarizes the given chunk of events into a single sentence.

        Parameters:
        - chunk: List of events to summarize.

        Returns:
        - The summary sentence.
        """
        try:
<<<<<<< HEAD
            event_dicts = []
            for event in chunk:
                event_dicts.append(event_to_memory(event))
            events_str = json.dumps(event_dicts, indent=2)

            prompt = """
            Given the following actions and observations, create a JSON response with:
                - "action": "summarize"
                - args:
                  - "summarized_actions": A comma-separated list of unique action names from the provided actions
                  - "summary": A single sentence summarizing all the provided observations
            """ + '\n'.join(events_str)

            messages = [{'role': 'user', 'content': prompt}]
            response = self.llm.completion(messages=messages)
=======
            event_dicts = [event_to_memory(event) for event in chunk]
            prompt = get_summarize_prompt(event_dicts)

            messages = [{'role': 'user', 'content': prompt}]
            response = self.llm.completion(messages=messages)

>>>>>>> b9964405
            action_response = response['choices'][0]['message']['content']
            action = parse_summary_response(action_response)
            return action
        except Exception as e:
            logger.error(f'Failed to summarize chunk: {e}')
            raise

    def _is_summarizable(self, event: Event) -> bool:
        """
        Returns true for actions/observations that can be summarized.
        """
<<<<<<< HEAD
        non_summarizable_events = (
            NullAction,
=======
        # non-summarizable actions are special actions like Finish
        # a chunk started by a Delegate action has its own summarization
        # a summarize action itself is currently not summarizable, but it could be included in a future "all old events" summary
        # delegate action/obs should be included in the chunk delimited by them (AgentDelegateAction, ...things,...,AgentDelegateObservation)
        summarizable_events = (
>>>>>>> b9964405
            CmdKillAction,
            CmdRunAction,
            IPythonRunCellAction,
            BrowseURLAction,
            BrowseInteractiveAction,
            FileReadAction,
            FileWriteAction,
            AgentRecallAction,
<<<<<<< HEAD
            # AgentFinishAction,
            # AgentRejectAction,
            # AgentDelegateAction,
            # AddTaskAction,
            # ModifyTaskAction,
            # ChangeAgentStateAction,
            MessageAction,
            # AgentSummarizeAction, # this is actually fine but separate
            Observation,
        )

        if isinstance(event, non_summarizable_events):
            if isinstance(event, MessageAction) and event.source == EventSource.USER:
=======
            MessageAction,
            Observation,
        )

        if isinstance(event, summarizable_events):
            if isinstance(event, MessageAction) and event.source == EventSource.USER:
                # user messages are not summarized in the first rounds, agent 'chunks' are first
>>>>>>> b9964405
                return False
            return True
        return False<|MERGE_RESOLUTION|>--- conflicted
+++ resolved
@@ -1,8 +1,4 @@
 from opendevin.core.logger import opendevin_logger as logger
-<<<<<<< HEAD
-from opendevin.core.utils import json
-=======
->>>>>>> b9964405
 from opendevin.events.action.agent import (
     AgentFinishAction,
     AgentRecallAction,
@@ -14,10 +10,6 @@
     CmdRunAction,
     IPythonRunCellAction,
 )
-<<<<<<< HEAD
-from opendevin.events.action.empty import NullAction
-=======
->>>>>>> b9964405
 from opendevin.events.action.files import FileReadAction, FileWriteAction
 from opendevin.events.action.message import MessageAction
 from opendevin.events.event import Event, EventSource
@@ -25,11 +17,7 @@
 from opendevin.events.serialization.event import event_to_memory
 from opendevin.llm.llm import LLM
 from opendevin.memory.history import ShortTermHistory
-<<<<<<< HEAD
-from opendevin.memory.prompts import parse_summary_response
-=======
 from opendevin.memory.prompts import get_summarize_prompt, parse_summary_response
->>>>>>> b9964405
 
 MAX_USER_MESSAGE_CHAR_COUNT = 200  # max char count for user messages
 
@@ -85,12 +73,7 @@
             # aside from them, there are some (mostly or firstly) non-summarizable actions
             # like AgentDelegateAction or AgentFinishAction
             if not self._is_summarizable(event):
-<<<<<<< HEAD
-                if chunk:
-                    # TODO exclude agent single-messages
-=======
                 if chunk and len(chunk) > 1:
->>>>>>> b9964405
                     # we've just gathered a chunk to summarize
                     summary_action = self._summarize_chunk(chunk)
 
@@ -106,11 +89,8 @@
                     history.add_summary(summary_action)
                     return summary_action
                 else:
-<<<<<<< HEAD
-=======
                     # reset the chunk if it has just one event
                     chunk = []
->>>>>>> b9964405
                     chunk_start_id = None
                     last_summarizable_id = None
             else:
@@ -120,11 +100,7 @@
                 last_summarizable_id = event.id
                 chunk.append(event)
 
-<<<<<<< HEAD
-        if chunk:
-=======
         if chunk and len(chunk) > 1:
->>>>>>> b9964405
             summary_action = self._summarize_chunk(chunk)
 
             # keep mypy happy
@@ -174,30 +150,12 @@
         - The summary sentence.
         """
         try:
-<<<<<<< HEAD
-            event_dicts = []
-            for event in chunk:
-                event_dicts.append(event_to_memory(event))
-            events_str = json.dumps(event_dicts, indent=2)
-
-            prompt = """
-            Given the following actions and observations, create a JSON response with:
-                - "action": "summarize"
-                - args:
-                  - "summarized_actions": A comma-separated list of unique action names from the provided actions
-                  - "summary": A single sentence summarizing all the provided observations
-            """ + '\n'.join(events_str)
-
-            messages = [{'role': 'user', 'content': prompt}]
-            response = self.llm.completion(messages=messages)
-=======
             event_dicts = [event_to_memory(event) for event in chunk]
             prompt = get_summarize_prompt(event_dicts)
 
             messages = [{'role': 'user', 'content': prompt}]
             response = self.llm.completion(messages=messages)
 
->>>>>>> b9964405
             action_response = response['choices'][0]['message']['content']
             action = parse_summary_response(action_response)
             return action
@@ -209,16 +167,11 @@
         """
         Returns true for actions/observations that can be summarized.
         """
-<<<<<<< HEAD
-        non_summarizable_events = (
-            NullAction,
-=======
         # non-summarizable actions are special actions like Finish
         # a chunk started by a Delegate action has its own summarization
         # a summarize action itself is currently not summarizable, but it could be included in a future "all old events" summary
         # delegate action/obs should be included in the chunk delimited by them (AgentDelegateAction, ...things,...,AgentDelegateObservation)
         summarizable_events = (
->>>>>>> b9964405
             CmdKillAction,
             CmdRunAction,
             IPythonRunCellAction,
@@ -227,21 +180,6 @@
             FileReadAction,
             FileWriteAction,
             AgentRecallAction,
-<<<<<<< HEAD
-            # AgentFinishAction,
-            # AgentRejectAction,
-            # AgentDelegateAction,
-            # AddTaskAction,
-            # ModifyTaskAction,
-            # ChangeAgentStateAction,
-            MessageAction,
-            # AgentSummarizeAction, # this is actually fine but separate
-            Observation,
-        )
-
-        if isinstance(event, non_summarizable_events):
-            if isinstance(event, MessageAction) and event.source == EventSource.USER:
-=======
             MessageAction,
             Observation,
         )
@@ -249,7 +187,6 @@
         if isinstance(event, summarizable_events):
             if isinstance(event, MessageAction) and event.source == EventSource.USER:
                 # user messages are not summarized in the first rounds, agent 'chunks' are first
->>>>>>> b9964405
                 return False
             return True
         return False