import asyncio
import copy
import os
import tempfile
import uuid
from typing import Optional
from zipfile import ZipFile

import aiohttp
import docker
import tenacity

from opendevin.core.config import AppConfig
from opendevin.core.logger import opendevin_logger as logger
from opendevin.events import EventStream
from opendevin.events.action import (
    BrowseInteractiveAction,
    BrowseURLAction,
    CmdRunAction,
    FileReadAction,
    FileWriteAction,
    IPythonRunCellAction,
)
from opendevin.events.action.action import Action
from opendevin.events.observation import (
    ErrorObservation,
    NullObservation,
    Observation,
)
from opendevin.events.serialization import event_to_dict, observation_from_dict
from opendevin.events.serialization.action import ACTION_TYPE_TO_CLASS
from opendevin.runtime.plugins import PluginRequirement
from opendevin.runtime.runtime import Runtime
from opendevin.runtime.utils import find_available_tcp_port
from opendevin.runtime.utils.runtime_build import build_runtime_image


class EventStreamRuntime(Runtime):
    """This runtime will subscribe the event stream.
    When receive an event, it will send the event to od-runtime-client which run inside the docker environment.
    """

    container_name_prefix = 'opendevin-sandbox-'

    def __init__(
        self,
        config: AppConfig,
        event_stream: EventStream,
        sid: str = 'default',
        plugins: list[PluginRequirement] | None = None,
        container_image: str | None = None,
    ):
        self.config = copy.deepcopy(config)
        super().__init__(
            config, event_stream, sid, plugins
        )  # will initialize the event stream
        self._port = find_available_tcp_port()
        self.api_url = f'http://localhost:{self._port}'
        self.session: Optional[aiohttp.ClientSession] = None

        self.instance_id = (
            sid + str(uuid.uuid4()) if sid is not None else str(uuid.uuid4())
        )
        # TODO: We can switch to aiodocker when `get_od_sandbox_image` is updated to use aiodocker
        self.docker_client: docker.DockerClient = self._init_docker_client()
        self.container_image = (
            self.config.sandbox.container_image
            if container_image is None
            else container_image
        )
        self.container_name = self.container_name_prefix + self.instance_id

        self.container = None
        self.action_semaphore = asyncio.Semaphore(1)  # Ensure one action at a time

    async def ainit(self, env_vars: dict[str, str] | None = None):
        if self.config.sandbox.od_runtime_extra_deps:
            logger.info(
                f'Installing extra user-provided dependencies in the runtime image: {self.config.sandbox.od_runtime_extra_deps}'
            )

        self.container_image = build_runtime_image(
            self.container_image,
            self.docker_client,
            # NOTE: You can need set DEBUG=true to update the source code
            # inside the container. This is useful when you want to test/debug the
            # latest code in the runtime docker container.
            update_source_code=self.config.sandbox.update_source_code,
            extra_deps=self.config.sandbox.od_runtime_extra_deps,
        )
        self.container = await self._init_container(
            self.sandbox_workspace_dir,
            mount_dir=self.config.workspace_mount_path,
            plugins=self.plugins,
        )
        # MUST call super().ainit() to initialize both default env vars
        # AND the ones in env vars!
        await super().ainit(env_vars)

        logger.info(
            f'Container initialized with plugins: {[plugin.name for plugin in self.plugins]}'
        )
        logger.info(f'Container initialized with env vars: {env_vars}')

    @staticmethod
    def _init_docker_client() -> docker.DockerClient:
        try:
            return docker.from_env()
        except Exception as ex:
            logger.error(
                'Launch docker client failed. Please make sure you have installed docker and started the docker daemon.'
            )
            raise ex

    @tenacity.retry(
        stop=tenacity.stop_after_attempt(5),
        wait=tenacity.wait_exponential(multiplier=1, min=4, max=60),
    )
    async def _init_container(
        self,
        sandbox_workspace_dir: str,
        mount_dir: str | None = None,
        plugins: list[PluginRequirement] | None = None,
    ):
        try:
            logger.info(
                f'Starting container with image: {self.container_image} and name: {self.container_name}'
            )
            plugin_arg = ''
            if plugins is not None and len(plugins) > 0:
                plugin_arg = (
                    f'--plugins {" ".join([plugin.name for plugin in plugins])} '
                )

            network_mode: str | None = None
            port_mapping: dict[str, int] | None = None
            if self.config.sandbox.use_host_network:
                network_mode = 'host'
                logger.warn(
                    'Using host network mode. If you are using MacOS, please make sure you have the latest version of Docker Desktop and enabled host network feature: https://docs.docker.com/network/drivers/host/#docker-desktop'
                )
            else:
                port_mapping = {f'{self._port}/tcp': self._port}

            if mount_dir is not None:
                volumes = {mount_dir: {'bind': sandbox_workspace_dir, 'mode': 'rw'}}
                logger.info(f'Mount dir: {sandbox_workspace_dir}')
            else:
                logger.warn(
                    'Mount dir is not set, will not mount the workspace directory to the container.'
                )
                volumes = None

<<<<<<< HEAD
=======
            logger.info(f'run_as_devin: `{self.config.run_as_devin}`')

>>>>>>> c4937b75
            if self.config.sandbox.browsergym_eval_env is not None:
                browsergym_arg = (
                    f'--browsergym-eval-env {self.config.sandbox.browsergym_eval_env}'
                )
            else:
                browsergym_arg = ''
            container = self.docker_client.containers.run(
                self.container_image,
                command=(
                    f'/opendevin/miniforge3/bin/mamba run --no-capture-output -n base '
                    'PYTHONUNBUFFERED=1 poetry run '
                    f'python -u -m opendevin.runtime.client.client {self._port} '
                    f'--working-dir {sandbox_workspace_dir} '
                    f'{plugin_arg}'
                    f'--username {"opendevin" if self.config.run_as_devin else "root"} '
                    f'--user-id {self.config.sandbox.user_id} '
                    f'{browsergym_arg}'
                ),
                network_mode=network_mode,
                ports=port_mapping,
                working_dir='/opendevin/code/',
                name=self.container_name,
                detach=True,
                environment={'DEBUG': 'true'} if self.config.debug else None,
                volumes=volumes,
            )
            logger.info(f'Container started. Server url: {self.api_url}')
            return container
        except Exception as e:
            logger.error('Failed to start container')
            logger.exception(e)
            await self.close(close_client=False)
            raise e

    async def _ensure_session(self):
        await asyncio.sleep(1)
        if self.session is None or self.session.closed:
            self.session = aiohttp.ClientSession()
        return self.session

    @tenacity.retry(
        stop=tenacity.stop_after_attempt(10),
        wait=tenacity.wait_exponential(multiplier=2, min=4, max=60),
    )
    async def _wait_until_alive(self):
        logger.info('Reconnecting session')
        async with aiohttp.ClientSession() as session:
            async with session.get(f'{self.api_url}/alive') as response:
                if response.status == 200:
                    return
                else:
                    msg = f'Action execution API is not alive. Response: {response}'
                    logger.error(msg)
                    raise RuntimeError(msg)

    @property
    def sandbox_workspace_dir(self):
        return self.config.workspace_mount_path_in_sandbox

    async def close(self, close_client: bool = True):
        if self.session is not None and not self.session.closed:
            await self.session.close()

        containers = self.docker_client.containers.list(all=True)
        for container in containers:
            try:
                if container.name.startswith(self.container_name_prefix):
                    logs = container.logs(tail=1000).decode('utf-8')
                    logger.debug(
                        f'==== Container logs ====\n{logs}\n==== End of container logs ===='
                    )
                    container.remove(force=True)
            except docker.errors.NotFound:
                pass
        if close_client:
            self.docker_client.close()

    async def copy_to(
        self, host_src: str, sandbox_dest: str, recursive: bool = False
    ) -> None:
        if not os.path.exists(host_src):
            raise FileNotFoundError(f'Source file {host_src} does not exist')

        session = await self._ensure_session()
        await self._wait_until_alive()
        try:
            if recursive:
                # For recursive copy, create a zip file
                with tempfile.NamedTemporaryFile(
                    suffix='.zip', delete=False
                ) as temp_zip:
                    temp_zip_path = temp_zip.name

                with ZipFile(temp_zip_path, 'w') as zipf:
                    for root, _, files in os.walk(host_src):
                        for file in files:
                            file_path = os.path.join(root, file)
                            arcname = os.path.relpath(
                                file_path, os.path.dirname(host_src)
                            )
                            zipf.write(file_path, arcname)

                upload_data = {'file': open(temp_zip_path, 'rb')}
            else:
                # For single file copy
                upload_data = {'file': open(host_src, 'rb')}

            params = {'destination': sandbox_dest, 'recursive': str(recursive).lower()}

            async with session.post(
                f'{self.api_url}/upload_file', data=upload_data, params=params
            ) as response:
                if response.status == 200:
                    return
                else:
                    error_message = await response.text()
                    raise Exception(f'Copy operation failed: {error_message}')

        except asyncio.TimeoutError:
            raise TimeoutError('Copy operation timed out')
        except Exception as e:
            raise RuntimeError(f'Copy operation failed: {str(e)}')
        finally:
            if recursive:
                os.unlink(temp_zip_path)
            logger.info(f'Copy completed: host:{host_src} -> runtime:{sandbox_dest}')

    async def run_action(self, action: Action) -> Observation:
        # set timeout to default if not set
        if action.timeout is None:
            action.timeout = self.config.sandbox.timeout

        async with self.action_semaphore:
            if not action.runnable:
                return NullObservation('')
            action_type = action.action  # type: ignore[attr-defined]
            if action_type not in ACTION_TYPE_TO_CLASS:
                return ErrorObservation(f'Action {action_type} does not exist.')
            if not hasattr(self, action_type):
                return ErrorObservation(
                    f'Action {action_type} is not supported in the current runtime.'
                )

            logger.info('Awaiting session')
            session = await self._ensure_session()
            await self._wait_until_alive()

            assert action.timeout is not None

            try:
                logger.info('Executing command')
                async with session.post(
                    f'{self.api_url}/execute_action',
                    json={'action': event_to_dict(action)},
                    timeout=action.timeout,
                ) as response:
                    if response.status == 200:
                        output = await response.json()
                        obs = observation_from_dict(output)
                        obs._cause = action.id  # type: ignore[attr-defined]
                        return obs
                    else:
                        error_message = await response.text()
                        logger.error(f'Error from server: {error_message}')
                        obs = ErrorObservation(
                            f'Command execution failed: {error_message}'
                        )
            except asyncio.TimeoutError:
                logger.error('No response received within the timeout period.')
                obs = ErrorObservation('Command execution timed out')
            except Exception as e:
                logger.error(f'Error during command execution: {e}')
                obs = ErrorObservation(f'Command execution failed: {str(e)}')
            return obs

    async def run(self, action: CmdRunAction) -> Observation:
        return await self.run_action(action)

    async def run_ipython(self, action: IPythonRunCellAction) -> Observation:
        return await self.run_action(action)

    async def read(self, action: FileReadAction) -> Observation:
        return await self.run_action(action)

    async def write(self, action: FileWriteAction) -> Observation:
        return await self.run_action(action)

    async def browse(self, action: BrowseURLAction) -> Observation:
        return await self.run_action(action)

    async def browse_interactive(self, action: BrowseInteractiveAction) -> Observation:
        return await self.run_action(action)

    ############################################################################
    # Keep the same with other runtimes
    ############################################################################

    def get_working_directory(self):
        raise NotImplementedError(
            'This method is not implemented in the runtime client.'
        )<|MERGE_RESOLUTION|>--- conflicted
+++ resolved
@@ -151,11 +151,8 @@
                 )
                 volumes = None
 
-<<<<<<< HEAD
-=======
             logger.info(f'run_as_devin: `{self.config.run_as_devin}`')
 
->>>>>>> c4937b75
             if self.config.sandbox.browsergym_eval_env is not None:
                 browsergym_arg = (
                     f'--browsergym-eval-env {self.config.sandbox.browsergym_eval_env}'
