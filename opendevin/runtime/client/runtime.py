import asyncio
import uuid
from typing import Optional

import aiohttp
import docker
import tenacity

from opendevin.core.config import AppConfig
from opendevin.core.logger import opendevin_logger as logger
from opendevin.events import EventSource, EventStream
from opendevin.events.action import (
    BrowseInteractiveAction,
    BrowseURLAction,
    CmdRunAction,
    FileReadAction,
    FileWriteAction,
    IPythonRunCellAction,
)
from opendevin.events.action.action import Action
from opendevin.events.event import Event
from opendevin.events.observation import (
    ErrorObservation,
    NullObservation,
    Observation,
)
from opendevin.events.serialization import event_to_dict, observation_from_dict
from opendevin.events.serialization.action import ACTION_TYPE_TO_CLASS
from opendevin.runtime.plugins import PluginRequirement
from opendevin.runtime.runtime import Runtime
from opendevin.runtime.utils import find_available_tcp_port
from opendevin.runtime.utils.runtime_build import build_runtime_image


class EventStreamRuntime(Runtime):
    """This runtime will subscribe the event stream.
    When receive an event, it will send the event to od-runtime-client which run inside the docker environment.
    """

    container_name_prefix = 'opendevin-sandbox-'

    def __init__(
        self,
        config: AppConfig,
        event_stream: EventStream,
        sid: str = 'default',
        container_image: str | None = None,
        plugins: list[PluginRequirement] | None = None,
    ):
        super().__init__(config, event_stream, sid)  # will initialize the event stream
        self._port = find_available_tcp_port()
        self.api_url = f'http://localhost:{self._port}'
        self.session: Optional[aiohttp.ClientSession] = None

        self.instance_id = (
            sid + str(uuid.uuid4()) if sid is not None else str(uuid.uuid4())
        )
        # TODO: We can switch to aiodocker when `get_od_sandbox_image` is updated to use aiodocker
        self.docker_client: docker.DockerClient = self._init_docker_client()
        self.container_image = (
            config.sandbox.container_image
            if container_image is None
            else container_image
        )
        self.container_name = self.container_name_prefix + self.instance_id

        self.plugins = plugins if plugins is not None else []
        self.container = None
        self.action_semaphore = asyncio.Semaphore(1)  # Ensure one action at a time

    async def ainit(self, env_vars: dict[str, str] | None = None):
        self.container_image = build_runtime_image(
            self.container_image,
            self.docker_client,
            # NOTE: You can need set DEBUG=true to update the source code
            # inside the container. This is useful when you want to test/debug the
            # latest code in the runtime docker container.
            update_source_code=self.config.sandbox.update_source_code,
        )
        self.container = await self._init_container(
            self.sandbox_workspace_dir,
            mount_dir=self.config.workspace_mount_path,
            plugins=self.plugins,
        )
        # MUST call super().ainit() to initialize both default env vars
        # AND the ones in env vars!
        await super().ainit(env_vars)

    @staticmethod
    def _init_docker_client() -> docker.DockerClient:
        try:
            return docker.from_env()
        except Exception as ex:
            logger.error(
                'Launch docker client failed. Please make sure you have installed docker and started the docker daemon.'
            )
            raise ex

    @tenacity.retry(
        stop=tenacity.stop_after_attempt(5),
        wait=tenacity.wait_exponential(multiplier=1, min=4, max=60),
    )
    async def _init_container(
        self,
        sandbox_workspace_dir: str,
        mount_dir: str,
        plugins: list[PluginRequirement] | None = None,
    ):
        try:
            logger.info(
                f'Starting container with image: {self.container_image} and name: {self.container_name}'
            )
            if plugins is None:
                plugins = []
            plugin_names = ' '.join([plugin.name for plugin in plugins])

            network_mode: str | None = None
            port_mapping: dict[str, int] | None = None
            if self.config.sandbox.use_host_network:
                network_mode = 'host'
                logger.warn(
                    'Using host network mode. If you are using MacOS, please make sure you have the latest version of Docker Desktop and enabled host network feature: https://docs.docker.com/network/drivers/host/#docker-desktop'
                )
            else:
                port_mapping = {f'{self._port}/tcp': self._port}

            env_vars = {'PYTHONUNBUFFERED': '1'}
            if config.debug:
                env_vars['DEBUG'] = 'true'

            container = self.docker_client.containers.run(
                self.container_image,
                command=(
                    f'/opendevin/miniforge3/bin/mamba run --no-capture-output -n base '
                    'PYTHONUNBUFFERED=1 poetry run '
                    f'python -u -m opendevin.runtime.client.client {self._port} '
                    f'--working-dir {sandbox_workspace_dir} '
                    f'--plugins {plugin_names}'
                ),
                network_mode=network_mode,
                ports=port_mapping,
                working_dir='/opendevin/code/',
                name=self.container_name,
                detach=True,
<<<<<<< HEAD
                environment=env_vars,
=======
                environment={'DEBUG': 'true'} if self.config.debug else None,
>>>>>>> c0adca1e
                volumes={mount_dir: {'bind': sandbox_workspace_dir, 'mode': 'rw'}},
            )
            logger.info(f'Container started. Server url: {self.api_url}')
            return container
        except Exception as e:
            logger.error('Failed to start container')
            logger.exception(e)
            await self.close(close_client=False)
            await asyncio.sleep(2)
            if 'Ports are not available' in str(e):
                self._port = find_available_tcp_port()
                self.api_url = f'http://localhost:{self._port}'
            raise e

    async def _ensure_session(self):
        if self.session is None or self.session.closed:
            self.session = aiohttp.ClientSession()
        return self.session

    @tenacity.retry(
        stop=tenacity.stop_after_attempt(10),
        wait=tenacity.wait_exponential(multiplier=2, min=4, max=600),
    )
    async def _wait_until_alive(self):
        async with aiohttp.ClientSession() as session:
            async with session.get(f'{self.api_url}/alive') as response:
                if response.status == 200:
                    return
                else:
                    logger.error(
                        f'Action execution API is not alive. Response: {response}'
                    )
                    raise RuntimeError(
                        f'Action execution API is not alive. Response: {response}'
                    )

    @property
    def sandbox_workspace_dir(self):
        return self.config.workspace_mount_path_in_sandbox

    async def close(self, close_client: bool = True):
        if self.session is not None and not self.session.closed:
            await self.session.close()

        containers = self.docker_client.containers.list(all=True)
        for container in containers:
            try:
                if container.name.startswith(self.container_name_prefix):
                    logs = container.logs(tail=1000).decode('utf-8')
                    logger.debug(
                        f'==== Container logs ====\n{logs}\n==== End of container logs ===='
                    )
                    container.remove(force=True)
            except docker.errors.NotFound:
                pass
        if close_client:
            self.docker_client.close()

    async def on_event(self, event: Event) -> None:
        logger.info(f'EventStreamRuntime: on_event triggered: {event}')
        if isinstance(event, Action):
            logger.info(event, extra={'msg_type': 'ACTION'})
            observation = await self.run_action(event)
            # observation._cause = event.id  # type: ignore[attr-defined]
            logger.info(observation, extra={'msg_type': 'OBSERVATION'})
            source = event.source if event.source else EventSource.AGENT
            await self.event_stream.add_event(observation, source)

    async def run_action(self, action: Action, timeout: int = 600) -> Observation:
        async with self.action_semaphore:
            if not action.runnable:
                return NullObservation('')
            action_type = action.action  # type: ignore[attr-defined]
            if action_type not in ACTION_TYPE_TO_CLASS:
                return ErrorObservation(f'Action {action_type} does not exist.')
            if not hasattr(self, action_type):
                return ErrorObservation(
                    f'Action {action_type} is not supported in the current runtime.'
                )

            session = await self._ensure_session()
            await self._wait_until_alive()
            try:
                async with session.post(
                    f'{self.api_url}/execute_action',
                    json={'action': event_to_dict(action)},
                    timeout=timeout,
                ) as response:
                    if response.status == 200:
                        output = await response.json()
                        obs = observation_from_dict(output)
                        obs._cause = action.id  # type: ignore[attr-defined]
                        return obs
                    else:
                        error_message = await response.text()
                        logger.error(f'Error from server: {error_message}')
                        obs = ErrorObservation(
                            f'Command execution failed: {error_message}'
                        )
            except asyncio.TimeoutError:
                logger.error('No response received within the timeout period.')
                obs = ErrorObservation('Command execution timed out')
            except Exception as e:
                logger.error(f'Error during command execution: {e}')
                obs = ErrorObservation(f'Command execution failed: {str(e)}')
            obs._parent = action.id  # type: ignore[attr-defined]
            return obs

    async def run(self, action: CmdRunAction) -> Observation:
        return await self.run_action(action)

    async def run_ipython(self, action: IPythonRunCellAction) -> Observation:
        return await self.run_action(action)

    async def read(self, action: FileReadAction) -> Observation:
        return await self.run_action(action)

    async def write(self, action: FileWriteAction) -> Observation:
        return await self.run_action(action)

    async def browse(self, action: BrowseURLAction) -> Observation:
        return await self.run_action(action)

    async def browse_interactive(self, action: BrowseInteractiveAction) -> Observation:
        return await self.run_action(action)

    ############################################################################
    # Keep the same with other runtimes
    ############################################################################

    def get_working_directory(self):
        raise NotImplementedError(
            'This method is not implemented in the runtime client.'
        )

    ############################################################################
    # Initialization work inside sandbox image
    ############################################################################

    # init_runtime_tools direcctly do as what Runtime do

    # Do in the od_runtime_client
    # Overwrite the init_sandbox_plugins
    def init_sandbox_plugins(self, plugins: list[PluginRequirement]) -> None:
        pass<|MERGE_RESOLUTION|>--- conflicted
+++ resolved
@@ -125,7 +125,7 @@
                 port_mapping = {f'{self._port}/tcp': self._port}
 
             env_vars = {'PYTHONUNBUFFERED': '1'}
-            if config.debug:
+            if self.config.debug:
                 env_vars['DEBUG'] = 'true'
 
             container = self.docker_client.containers.run(
@@ -142,11 +142,7 @@
                 working_dir='/opendevin/code/',
                 name=self.container_name,
                 detach=True,
-<<<<<<< HEAD
                 environment=env_vars,
-=======
-                environment={'DEBUG': 'true'} if self.config.debug else None,
->>>>>>> c0adca1e
                 volumes={mount_dir: {'bind': sandbox_workspace_dir, 'mode': 'rw'}},
             )
             logger.info(f'Container started. Server url: {self.api_url}')
