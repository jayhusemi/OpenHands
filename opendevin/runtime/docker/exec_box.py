--- conflicted
+++ resolved
@@ -106,11 +106,7 @@
         bg_cmd = self.background_commands[id]
         return bg_cmd.read_logs()
 
-<<<<<<< HEAD
-    def execute(self, cmd: str, timeout: float | None = None) -> tuple[int, str]:
-=======
     def execute(self, cmd: str, timeout: int | None = None) -> tuple[int, str]:
->>>>>>> 1d568c25
         timeout = timeout if timeout is not None else self.timeout
 
         # TODO: each execute is not stateful! We need to keep track of the current working directory
