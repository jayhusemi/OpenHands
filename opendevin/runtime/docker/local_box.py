import atexit
import os
import subprocess
import sys

from opendevin.core.config import config
from opendevin.core.logger import opendevin_logger as logger
from opendevin.core.schema import CancellableStream
from opendevin.runtime.docker.process import DockerProcess, Process
from opendevin.runtime.sandbox import Sandbox

# ===============================================================================
#  ** WARNING **
#
#  This sandbox should only be used when OpenDevin is running inside a container
#
#  Sandboxes are generally isolated so that they cannot affect the host machine.
#  This Sandbox implementation does not provide isolation, and can inadvertently
#  run dangerous commands on the host machine, potentially rendering the host
#  machine unusable.
#
#  This sandbox is meant for use with OpenDevin Quickstart
#
#  DO NOT USE THIS SANDBOX IN A PRODUCTION ENVIRONMENT
# ===============================================================================


class LocalBox(Sandbox):
    def __init__(self, timeout: int = 120):
        os.makedirs(config.workspace_base, exist_ok=True)
        self.timeout = timeout
        self.background_commands: dict[int, Process] = {}
        self.cur_background_id = 0
        atexit.register(self.cleanup)
        super().__init__()

<<<<<<< HEAD
    def execute(
        self, cmd: str, stream: bool = False
    ) -> tuple[int, str | CancellableStream]:
        print('---------localbox----------')
=======
    def execute(self, cmd: str, timeout: int | None = None) -> tuple[int, str]:
        timeout = timeout if timeout is not None else self.timeout
>>>>>>> 76abca36
        try:
            completed_process = subprocess.run(
                cmd,
                shell=True,
                text=True,
                capture_output=True,
                timeout=timeout,
                cwd=config.workspace_base,
                env=self._env,
            )
            return completed_process.returncode, completed_process.stdout.strip()
        except subprocess.TimeoutExpired:
            return -1, 'Command timed out'

    def copy_to(self, host_src: str, sandbox_dest: str, recursive: bool = False):
        # mkdir -p sandbox_dest if it doesn't exist
        res = subprocess.run(
            f'mkdir -p {sandbox_dest}',
            shell=True,
            text=True,
            cwd=config.workspace_base,
            env=self._env,
        )
        if res.returncode != 0:
            raise RuntimeError(f'Failed to create directory {sandbox_dest} in sandbox')

        if recursive:
            res = subprocess.run(
                f'cp -r {host_src} {sandbox_dest}',
                shell=True,
                text=True,
                cwd=config.workspace_base,
                env=self._env,
            )
            if res.returncode != 0:
                raise RuntimeError(
                    f'Failed to copy {host_src} to {sandbox_dest} in sandbox'
                )
        else:
            res = subprocess.run(
                f'cp {host_src} {sandbox_dest}',
                shell=True,
                text=True,
                cwd=config.workspace_base,
                env=self._env,
            )
            if res.returncode != 0:
                raise RuntimeError(
                    f'Failed to copy {host_src} to {sandbox_dest} in sandbox'
                )

    def execute_in_background(self, cmd: str) -> Process:
        process = subprocess.Popen(
            cmd,
            shell=True,
            stdout=subprocess.PIPE,
            stderr=subprocess.STDOUT,
            text=True,
            cwd=config.workspace_base,
        )
        bg_cmd = DockerProcess(
            id=self.cur_background_id, command=cmd, result=process, pid=process.pid
        )
        self.background_commands[self.cur_background_id] = bg_cmd
        self.cur_background_id += 1
        return bg_cmd

    def kill_background(self, id: int):
        if id not in self.background_commands:
            raise ValueError('Invalid background command id')
        bg_cmd = self.background_commands[id]
        assert isinstance(bg_cmd, DockerProcess)
        bg_cmd.result.terminate()  # terminate the process
        bg_cmd.result.wait()  # wait for process to terminate
        self.background_commands.pop(id)

    def read_logs(self, id: int) -> str:
        if id not in self.background_commands:
            raise ValueError('Invalid background command id')
        bg_cmd = self.background_commands[id]
        assert isinstance(bg_cmd, DockerProcess)
        output = bg_cmd.result.stdout.read()
        return output.decode('utf-8')

    def close(self):
        for id, bg_cmd in list(self.background_commands.items()):
            self.kill_background(id)

    def cleanup(self):
        self.close()

    def get_working_directory(self):
        return config.workspace_base


if __name__ == '__main__':
    local_box = LocalBox()
    bg_cmd = local_box.execute_in_background(
        "while true; do echo 'dot ' && sleep 10; done"
    )

    sys.stdout.flush()
    try:
        while True:
            try:
                user_input = input('>>> ')
            except EOFError:
                logger.info('Exiting...')
                break
            if user_input.lower() == 'exit':
                logger.info('Exiting...')
                break
            if user_input.lower() == 'kill':
                local_box.kill_background(bg_cmd.pid)
                logger.info('Background process killed')
                continue
            exit_code, output = local_box.execute(user_input)
            logger.info('exit code: %d', exit_code)
            logger.info(output)
            if bg_cmd.pid in local_box.background_commands:
                logs = local_box.read_logs(bg_cmd.pid)
                logger.info('background logs: %s', logs)
            sys.stdout.flush()
    except KeyboardInterrupt:
        logger.info('Exiting...')
    local_box.close()<|MERGE_RESOLUTION|>--- conflicted
+++ resolved
@@ -34,15 +34,10 @@
         atexit.register(self.cleanup)
         super().__init__()
 
-<<<<<<< HEAD
     def execute(
-        self, cmd: str, stream: bool = False
+        self, cmd: str, stream: bool = False, timeout: int | None = None
     ) -> tuple[int, str | CancellableStream]:
-        print('---------localbox----------')
-=======
-    def execute(self, cmd: str, timeout: int | None = None) -> tuple[int, str]:
         timeout = timeout if timeout is not None else self.timeout
->>>>>>> 76abca36
         try:
             completed_process = subprocess.run(
                 cmd,
