import atexit
import os
import subprocess
import sys

from opendevin.core.config import config
from opendevin.core.logger import opendevin_logger as logger
from opendevin.runtime.docker.process import DockerProcess, Process
from opendevin.runtime.sandbox import Sandbox

# ===============================================================================
#  ** WARNING **
#
#  This sandbox should only be used when OpenDevin is running inside a container
#
#  Sandboxes are generally isolated so that they cannot affect the host machine.
#  This Sandbox implementation does not provide isolation, and can inadvertently
#  run dangerous commands on the host machine, potentially rendering the host
#  machine unusable.
#
#  This sandbox is meant for use with OpenDevin Quickstart
#
#  DO NOT USE THIS SANDBOX IN A PRODUCTION ENVIRONMENT
# ===============================================================================


class LocalBox(Sandbox):
    def __init__(self, timeout: int = 120):
        os.makedirs(config.workspace_base, exist_ok=True)
        self.timeout = timeout
        self.background_commands: dict[int, Process] = {}
        self.cur_background_id = 0
        atexit.register(self.cleanup)
        super().__init__()

<<<<<<< HEAD
    def execute(self, cmd: str, timeout: float | None = None) -> tuple[int, str]:
=======
    def execute(self, cmd: str, timeout: int | None = None) -> tuple[int, str]:
>>>>>>> 1d568c25
        timeout = timeout if timeout is not None else self.timeout
        try:
            completed_process = subprocess.run(
                cmd,
                shell=True,
                text=True,
                capture_output=True,
                timeout=timeout,
                cwd=config.workspace_base,
                env=self._env,
            )
            return completed_process.returncode, completed_process.stdout.strip()
        except subprocess.TimeoutExpired:
            return -1, 'Command timed out'

    def copy_to(self, host_src: str, sandbox_dest: str, recursive: bool = False):
        # mkdir -p sandbox_dest if it doesn't exist
        res = subprocess.run(
            f'mkdir -p {sandbox_dest}',
            shell=True,
            text=True,
            cwd=config.workspace_base,
            env=self._env,
        )
        if res.returncode != 0:
            raise RuntimeError(f'Failed to create directory {sandbox_dest} in sandbox')

        if recursive:
            res = subprocess.run(
                f'cp -r {host_src} {sandbox_dest}',
                shell=True,
                text=True,
                cwd=config.workspace_base,
                env=self._env,
            )
            if res.returncode != 0:
                raise RuntimeError(
                    f'Failed to copy {host_src} to {sandbox_dest} in sandbox'
                )
        else:
            res = subprocess.run(
                f'cp {host_src} {sandbox_dest}',
                shell=True,
                text=True,
                cwd=config.workspace_base,
                env=self._env,
            )
            if res.returncode != 0:
                raise RuntimeError(
                    f'Failed to copy {host_src} to {sandbox_dest} in sandbox'
                )

    def execute_in_background(self, cmd: str) -> Process:
        process = subprocess.Popen(
            cmd,
            shell=True,
            stdout=subprocess.PIPE,
            stderr=subprocess.STDOUT,
            text=True,
            cwd=config.workspace_base,
        )
        bg_cmd = DockerProcess(
            id=self.cur_background_id, command=cmd, result=process, pid=process.pid
        )
        self.background_commands[self.cur_background_id] = bg_cmd
        self.cur_background_id += 1
        return bg_cmd

    def kill_background(self, id: int):
        if id not in self.background_commands:
            raise ValueError('Invalid background command id')
        bg_cmd = self.background_commands[id]
        assert isinstance(bg_cmd, DockerProcess)
        bg_cmd.result.terminate()  # terminate the process
        bg_cmd.result.wait()  # wait for process to terminate
        self.background_commands.pop(id)

    def read_logs(self, id: int) -> str:
        if id not in self.background_commands:
            raise ValueError('Invalid background command id')
        bg_cmd = self.background_commands[id]
        assert isinstance(bg_cmd, DockerProcess)
        output = bg_cmd.result.stdout.read()
        return output.decode('utf-8')

    def close(self):
        for id, bg_cmd in list(self.background_commands.items()):
            self.kill_background(id)

    def cleanup(self):
        self.close()

    def get_working_directory(self):
        return config.workspace_base


if __name__ == '__main__':
    local_box = LocalBox()
    bg_cmd = local_box.execute_in_background(
        "while true; do echo 'dot ' && sleep 10; done"
    )

    sys.stdout.flush()
    try:
        while True:
            try:
                user_input = input('>>> ')
            except EOFError:
                logger.info('Exiting...')
                break
            if user_input.lower() == 'exit':
                logger.info('Exiting...')
                break
            if user_input.lower() == 'kill':
                local_box.kill_background(bg_cmd.pid)
                logger.info('Background process killed')
                continue
            exit_code, output = local_box.execute(user_input)
            logger.info('exit code: %d', exit_code)
            logger.info(output)
            if bg_cmd.pid in local_box.background_commands:
                logs = local_box.read_logs(bg_cmd.pid)
                logger.info('background logs: %s', logs)
            sys.stdout.flush()
    except KeyboardInterrupt:
        logger.info('Exiting...')
    local_box.close()<|MERGE_RESOLUTION|>--- conflicted
+++ resolved
@@ -33,11 +33,7 @@
         atexit.register(self.cleanup)
         super().__init__()
 
-<<<<<<< HEAD
-    def execute(self, cmd: str, timeout: float | None = None) -> tuple[int, str]:
-=======
     def execute(self, cmd: str, timeout: int | None = None) -> tuple[int, str]:
->>>>>>> 1d568c25
         timeout = timeout if timeout is not None else self.timeout
         try:
             completed_process = subprocess.run(
