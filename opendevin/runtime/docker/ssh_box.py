import atexit
import os
import re
import sys
import tarfile
import tempfile
import time
import uuid
from collections import namedtuple
from glob import glob

import docker
from pexpect import EOF, TIMEOUT, ExceptionPexpect, exceptions, pxssh
from tenacity import retry, stop_after_attempt, wait_fixed

from opendevin.core.config import config
from opendevin.core.const.guide_url import TROUBLESHOOTING_URL
from opendevin.core.exceptions import SandboxInvalidBackgroundCommandError
from opendevin.core.logger import opendevin_logger as logger
from opendevin.core.schema import CancellableStream
from opendevin.runtime.docker.process import DockerProcess, Process
from opendevin.runtime.plugins import AgentSkillsRequirement, JupyterRequirement
from opendevin.runtime.sandbox import Sandbox
from opendevin.runtime.utils import find_available_tcp_port

# FIXME: these are not used, can we remove them?
InputType = namedtuple('InputType', ['content'])
OutputType = namedtuple('OutputType', ['content'])


class SSHExecCancellableStream(CancellableStream):
    def __init__(self, ssh, cmd, timeout):
        super().__init__(self.read_output())
        self.ssh = ssh
        self.cmd = cmd
        self.timeout = timeout

    def close(self):
        self.closed = True

    def exit_code(self):
        self.ssh.sendline('echo $?')
        success = self.ssh.prompt(timeout=self.timeout)
        if not success:
            return -1

        _exit_code = self.ssh.before.strip()
        try:
            return int(_exit_code)
        except ValueError:
            logger.error(f'Invalid exit code: {_exit_code}')
            return -1

    def read_output(self):
        st = time.time()
        buf = ''
        crlf = '\r\n'
        lf = '\n'
        prompt_len = len(self.ssh.PROMPT)
        while True:
            try:
                if self.closed:
                    break
                _output = self.ssh.read_nonblocking(timeout=1)
                if not _output:
                    continue

                buf += _output

                if len(buf) < prompt_len:
                    continue

                match = re.search(self.ssh.PROMPT, buf)
                if match:
                    idx, _ = match.span()
                    yield buf[:idx].replace(crlf, lf)
                    buf = ''
                    break

                res = buf[:-prompt_len]
                if len(res) == 0 or res.find(crlf) == -1:
                    continue
                buf = buf[-prompt_len:]
                yield res.replace(crlf, lf)
            except exceptions.TIMEOUT:
                if time.time() - st < self.timeout:
                    match = re.search(self.ssh.PROMPT, buf)
                    if match:
                        idx, _ = match.span()
                        yield buf[:idx].replace(crlf, lf)
                        break
                    continue
                else:
                    yield buf.replace(crlf, lf)
                break
            except exceptions.EOF:
                break


def split_bash_commands(commands):
    # States
    NORMAL = 0
    IN_SINGLE_QUOTE = 1
    IN_DOUBLE_QUOTE = 2
    IN_HEREDOC = 3

    state = NORMAL
    heredoc_trigger = None
    result = []
    current_command: list[str] = []

    i = 0
    while i < len(commands):
        char = commands[i]

        if state == NORMAL:
            if char == "'":
                state = IN_SINGLE_QUOTE
            elif char == '"':
                state = IN_DOUBLE_QUOTE
            elif char == '\\':
                # Check if this is escaping a newline
                if i + 1 < len(commands) and commands[i + 1] == '\n':
                    i += 1  # Skip the newline
                    # Continue with the next line as part of the same command
                    i += 1  # Move to the first character of the next line
                    continue
            elif char == '\n':
                if not heredoc_trigger and current_command:
                    result.append(''.join(current_command).strip())
                    current_command = []
            elif char == '<' and commands[i : i + 2] == '<<':
                # Detect heredoc
                state = IN_HEREDOC
                i += 2  # Skip '<<'
                while commands[i] == ' ':
                    i += 1
                start = i
                while commands[i] not in [' ', '\n']:
                    i += 1
                heredoc_trigger = commands[start:i]
                current_command.append(commands[start - 2 : i])  # Include '<<'
                continue  # Skip incrementing i at the end of the loop
            current_command.append(char)

        elif state == IN_SINGLE_QUOTE:
            current_command.append(char)
            if char == "'" and commands[i - 1] != '\\':
                state = NORMAL

        elif state == IN_DOUBLE_QUOTE:
            current_command.append(char)
            if char == '"' and commands[i - 1] != '\\':
                state = NORMAL

        elif state == IN_HEREDOC:
            current_command.append(char)
            if (
                char == '\n'
                and heredoc_trigger
                and commands[i + 1 : i + 1 + len(heredoc_trigger) + 1]
                == heredoc_trigger + '\n'
            ):
                # Check if the next line starts with the heredoc trigger followed by a newline
                i += (
                    len(heredoc_trigger) + 1
                )  # Move past the heredoc trigger and newline
                current_command.append(
                    heredoc_trigger + '\n'
                )  # Include the heredoc trigger and newline
                result.append(''.join(current_command).strip())
                current_command = []
                heredoc_trigger = None
                state = NORMAL
                continue

        i += 1

    # Add the last command if any
    if current_command:
        result.append(''.join(current_command).strip())

    # Remove any empty strings from the result
    result = [cmd for cmd in result if cmd]

    return result


class DockerSSHBox(Sandbox):
    instance_id: str
    container_image: str
    container_name_prefix = 'opendevin-sandbox-'
    container_name: str
    container: docker.models.containers.Container
    docker_client: docker.DockerClient

    _ssh_password: str
    _ssh_port: int
    ssh: pxssh.pxssh

    cur_background_id = 0
    background_commands: dict[int, Process] = {}

    def __init__(
        self,
        container_image: str | None = None,
        timeout: int = config.sandbox_timeout,
        sid: str | None = None,
    ):
        logger.info(
            f'SSHBox is running as {"opendevin" if self.run_as_devin else "root"} user with USER_ID={self.user_id} in the sandbox'
        )
        # Initialize docker client. Throws an exception if Docker is not reachable.
        try:
            self.docker_client = docker.from_env()
        except Exception as ex:
            logger.exception(
                f'Error creating controller. Please check Docker is running and visit `{TROUBLESHOOTING_URL}` for more debugging information.',
                exc_info=False,
            )
            raise ex

        if config.persist_sandbox:
            self.instance_id = 'persisted'
        else:
            self.instance_id = (sid or '') + str(uuid.uuid4())

        self.timeout = timeout
        self.container_image = container_image or config.sandbox_container_image
        self.container_name = self.container_name_prefix + self.instance_id

        # set up random user password
        if config.persist_sandbox:
            if not config.ssh_password:
                raise Exception(
                    'Please add ssh_password to your config.toml or add -e SSH_PASSWORD to your docker run command'
                )
            self._ssh_password = config.ssh_password
            self._ssh_port = config.ssh_port
        else:
            self._ssh_password = str(uuid.uuid4())
            self._ssh_port = find_available_tcp_port()
        try:
            docker.DockerClient().containers.get(self.container_name)
            self.is_initial_session = False
        except docker.errors.NotFound:
            self.is_initial_session = True
            logger.info('Creating new Docker container')
        if not config.persist_sandbox or self.is_initial_session:
            n_tries = 5
            while n_tries > 0:
                try:
                    self.restart_docker_container()
                    break
                except Exception as e:
                    logger.exception(
                        'Failed to start Docker container, retrying...', exc_info=False
                    )
                    n_tries -= 1
                    if n_tries == 0:
                        raise e
                    time.sleep(5)
            self.setup_user()
        else:
            self.container = self.docker_client.containers.get(self.container_name)
            logger.info('Using existing Docker container')
        try:
            self.start_ssh_session()
        except pxssh.ExceptionPxssh as e:
            self.close()
            raise e

        # make sure /tmp always exists
        self.execute('mkdir -p /tmp')
        # set git config
        self.execute('git config --global user.name "OpenDevin"')
        self.execute('git config --global user.email "opendevin@opendevin.ai"')
        atexit.register(self.close)
        super().__init__()

    def add_to_env(self, key: str, value: str):
        super().add_to_env(key, value)

    def setup_user(self):
        # Make users sudoers passwordless
        # TODO(sandbox): add this line in the Dockerfile for next minor version of docker image
        exit_code, logs = self.container.exec_run(
            ['/bin/bash', '-c', r"echo '%sudo ALL=(ALL) NOPASSWD:ALL' >> /etc/sudoers"],
            workdir=self.sandbox_workspace_dir,
            environment=self._env,
        )
        if exit_code != 0:
            raise Exception(
                f'Failed to make all users passwordless sudoers in sandbox: {logs}'
            )

        # Check if the opendevin user exists
        exit_code, logs = self.container.exec_run(
            ['/bin/bash', '-c', 'id -u opendevin'],
            workdir=self.sandbox_workspace_dir,
            environment=self._env,
        )
        if exit_code == 0:
            # User exists, delete it
            exit_code, logs = self.container.exec_run(
                ['/bin/bash', '-c', 'userdel -r opendevin'],
                workdir=self.sandbox_workspace_dir,
                environment=self._env,
            )
            if exit_code != 0:
                raise Exception(f'Failed to remove opendevin user in sandbox: {logs}')

        if self.run_as_devin:
            # Create the opendevin user
            exit_code, logs = self.container.exec_run(
                [
                    '/bin/bash',
                    '-c',
                    f'useradd -rm -d /home/opendevin -s /bin/bash -g root -G sudo -u {self.user_id} opendevin',
                ],
                workdir=self.sandbox_workspace_dir,
                environment=self._env,
            )
            if exit_code != 0:
                raise Exception(f'Failed to create opendevin user in sandbox: {logs}')
            exit_code, logs = self.container.exec_run(
                [
                    '/bin/bash',
                    '-c',
                    f"echo 'opendevin:{self._ssh_password}' | chpasswd",
                ],
                workdir=self.sandbox_workspace_dir,
                environment=self._env,
            )
            if exit_code != 0:
                raise Exception(f'Failed to set password in sandbox: {logs}')

            # chown the home directory
            exit_code, logs = self.container.exec_run(
                ['/bin/bash', '-c', 'chown opendevin:root /home/opendevin'],
                workdir=self.sandbox_workspace_dir,
                environment=self._env,
            )
            if exit_code != 0:
                raise Exception(
                    f'Failed to chown home directory for opendevin in sandbox: {logs}'
                )
            exit_code, logs = self.container.exec_run(
                [
                    '/bin/bash',
                    '-c',
                    f'chown opendevin:root {self.sandbox_workspace_dir}',
                ],
                workdir=self.sandbox_workspace_dir,
                environment=self._env,
            )
            if exit_code != 0:
                # This is not a fatal error, just a warning
                logger.warning(
                    f'Failed to chown workspace directory for opendevin in sandbox: {logs}. But this should be fine if the {self.sandbox_workspace_dir=} is mounted by the app docker container.'
                )
        else:
            exit_code, logs = self.container.exec_run(
                # change password for root
                ['/bin/bash', '-c', f"echo 'root:{self._ssh_password}' | chpasswd"],
                workdir=self.sandbox_workspace_dir,
                environment=self._env,
            )
            if exit_code != 0:
                raise Exception(f'Failed to set password for root in sandbox: {logs}')
        exit_code, logs = self.container.exec_run(
            ['/bin/bash', '-c', "echo 'opendevin-sandbox' > /etc/hostname"],
            workdir=self.sandbox_workspace_dir,
            environment=self._env,
        )

    # Use the retry decorator, with a maximum of 5 attempts and a fixed wait time of 5 seconds between attempts
    @retry(stop=stop_after_attempt(5), wait=wait_fixed(5))
    def __ssh_login(self):
        try:
            self.ssh = pxssh.pxssh(
                echo=False,
                timeout=self.timeout,
                encoding='utf-8',
                codec_errors='replace',
            )
            hostname = self.ssh_hostname
            username = 'opendevin' if self.run_as_devin else 'root'
            logger.info(
                f'Connecting to {username}@{hostname} via ssh. '
                f"If you encounter any issues, you can try `ssh -v -p {self._ssh_port} {username}@{hostname}` with the password '{self._ssh_password}' and report the issue on GitHub. "
                f"If you started OpenDevin with `docker run`, you should try `ssh -v -p {self._ssh_port} {username}@localhost` with the password '{self._ssh_password} on the host machine (where you started the container)."
            )
            self.ssh.login(hostname, username, self._ssh_password, port=self._ssh_port)
        except pxssh.ExceptionPxssh as e:
            logger.exception(
                'Failed to login to SSH session, retrying...', exc_info=False
            )
            raise e

    def start_ssh_session(self):
        self.__ssh_login()

        # Fix: https://github.com/pexpect/pexpect/issues/669
        self.ssh.sendline("bind 'set enable-bracketed-paste off'")
        self.ssh.prompt()
        # cd to workspace
        self.ssh.sendline(f'cd {self.sandbox_workspace_dir}')
        self.ssh.prompt()

    def get_exec_cmd(self, cmd: str) -> list[str]:
        if self.run_as_devin:
            return ['su', 'opendevin', '-c', cmd]
        else:
            return ['/bin/bash', '-c', cmd]

    def read_logs(self, id) -> str:
        if id not in self.background_commands:
            raise SandboxInvalidBackgroundCommandError()
        bg_cmd = self.background_commands[id]
        return bg_cmd.read_logs()

    def _send_interrupt(
        self,
        cmd: str,
        prev_output: str = '',
        ignore_last_output: bool = False,
    ) -> tuple[int, str]:
        logger.exception(
            f'Command "{cmd}" timed out, killing process...', exc_info=False
        )
        # send a SIGINT to the process
        self.ssh.sendintr()
        self.ssh.prompt()
        command_output = prev_output
        if not ignore_last_output:
            command_output += '\n' + self.ssh.before
        return (
            -1,
            f'Command: "{cmd}" timed out. Sent SIGINT to the process: {command_output}',
        )

    def execute(
        self, cmd: str, stream: bool = False, timeout: int | None = None
    ) -> tuple[int, str | CancellableStream]:
        timeout = timeout or self.timeout
        commands = split_bash_commands(cmd)
        if len(commands) > 1:
            all_output = ''
            for command in commands:
                exit_code, output = self.execute(command)
                if all_output:
                    all_output += '\r\n'
                all_output += str(output)
                if exit_code != 0:
                    return exit_code, all_output
            return 0, all_output

        self.ssh.sendline(cmd)
        if stream:
            return 0, SSHExecCancellableStream(self.ssh, cmd, self.timeout)
<<<<<<< HEAD
        prompts = [
            r'Do you want to continue\? \[Y/n\]',
            self.ssh.PROMPT,
            EOF,
            TIMEOUT,
        ]
        command_output = ''
        timeout_counter = 0
        while True:
            try:
                # Wait for one of the prompts
                index = self.ssh.expect(prompts, timeout=1)
                line = self.ssh.before
                logger.info(line)
                command_output += line
                if index == 0:
                    self.ssh.sendline('Y')
                elif index == 1:
                    break
                elif index == 2:
                    logger.debug('End of file')
                    break
                elif index == 3:
                    timeout_counter += 1
                    if timeout_counter > timeout:
                        logger.exception(
                            'Command timed out, killing process...', exc_info=False
                        )
                        return self._send_interrupt(cmd)
            except ExceptionPexpect as e:
                logger.exception(f'Unexpected exception: {e}')
                break
=======
        success = self.ssh.prompt(timeout=timeout)
        if not success:
            return self._send_interrupt(cmd)
        command_output = self.ssh.before
>>>>>>> 04d73545

        # once out, make sure that we have *every* output, we while loop until we get an empty output
        while True:
            logger.debug('WAITING FOR .prompt()')
            self.ssh.sendline('\n')
            timeout_not_reached = self.ssh.prompt(timeout=1)
            if not timeout_not_reached:
                logger.debug('TIMEOUT REACHED')
                break
            logger.debug('WAITING FOR .before')
            output = self.ssh.before
            logger.debug(
                f'WAITING FOR END OF command output ({bool(output)}): {output}'
            )
            if isinstance(output, str) and output.strip() == '':
                break
            command_output += str(output)
        command_output = command_output.removesuffix('\r\n')

        # get the exit code
        self.ssh.sendline('echo $?')
        self.ssh.prompt()
        exit_code_str = self.ssh.before.strip()
        _start_time = time.time()
        while not exit_code_str:
            self.ssh.prompt(timeout=1)
            exit_code_str = self.ssh.before.strip()
            logger.debug(f'WAITING FOR exit code: {exit_code_str}')
            if time.time() - _start_time > timeout:
                return self._send_interrupt(
                    cmd, command_output, ignore_last_output=True
                )
        cleaned_exit_code_str = exit_code_str.replace('echo $?', '').strip()

        try:
            exit_code = int(cleaned_exit_code_str)
        except ValueError:
            logger.error(f'Invalid exit code: {cleaned_exit_code_str}')
            # Handle the invalid exit code appropriately (e.g., raise an exception or set a default value)
            exit_code = -1  # or some other appropriate default value

        return exit_code, command_output

    def copy_to(self, host_src: str, sandbox_dest: str, recursive: bool = False):
        # mkdir -p sandbox_dest if it doesn't exist
        exit_code, logs = self.container.exec_run(
            ['/bin/bash', '-c', f'mkdir -p {sandbox_dest}'],
            workdir=self.sandbox_workspace_dir,
            environment=self._env,
        )
        if exit_code != 0:
            raise Exception(
                f'Failed to create directory {sandbox_dest} in sandbox: {logs}'
            )

        # use temp directory to store the tar file to avoid
        # conflict of filename when running multi-processes
        with tempfile.TemporaryDirectory() as tmp_dir:
            if recursive:
                assert os.path.isdir(
                    host_src
                ), 'Source must be a directory when recursive is True'
                files = glob(host_src + '/**/*', recursive=True)
                srcname = os.path.basename(host_src)
                tar_filename = os.path.join(tmp_dir, srcname + '.tar')
                with tarfile.open(tar_filename, mode='w') as tar:
                    for file in files:
                        tar.add(
                            file,
                            arcname=os.path.relpath(file, os.path.dirname(host_src)),
                        )
            else:
                assert os.path.isfile(
                    host_src
                ), 'Source must be a file when recursive is False'
                srcname = os.path.basename(host_src)
                tar_filename = os.path.join(tmp_dir, srcname + '.tar')
                with tarfile.open(tar_filename, mode='w') as tar:
                    tar.add(host_src, arcname=srcname)

            with open(tar_filename, 'rb') as f:
                data = f.read()
            self.container.put_archive(os.path.dirname(sandbox_dest), data)

    def execute_in_background(self, cmd: str) -> Process:
        result = self.container.exec_run(
            self.get_exec_cmd(cmd),
            socket=True,
            workdir=self.sandbox_workspace_dir,
            environment=self._env,
        )
        result.output._sock.setblocking(0)
        pid = self.get_pid(cmd)
        bg_cmd = DockerProcess(self.cur_background_id, cmd, result, pid)
        self.background_commands[bg_cmd.pid] = bg_cmd
        self.cur_background_id += 1
        return bg_cmd

    def get_pid(self, cmd):
        exec_result = self.container.exec_run('ps aux', environment=self._env)
        processes = exec_result.output.decode('utf-8').splitlines()
        cmd = ' '.join(self.get_exec_cmd(cmd))

        for process in processes:
            if cmd in process:
                pid = process.split()[1]  # second column is the pid
                return pid
        return None

    def kill_background(self, id: int) -> Process:
        if id not in self.background_commands:
            raise SandboxInvalidBackgroundCommandError()
        bg_cmd = self.background_commands[id]
        if bg_cmd.pid is not None:
            self.container.exec_run(
                f'kill -9 {bg_cmd.pid}',
                workdir=self.sandbox_workspace_dir,
                environment=self._env,
            )
        assert isinstance(bg_cmd, DockerProcess)
        bg_cmd.result.output.close()
        self.background_commands.pop(id)
        return bg_cmd

    def stop_docker_container(self):
        try:
            container = self.docker_client.containers.get(self.container_name)
            container.stop()
            container.remove()
            elapsed = 0
            while container.status != 'exited':
                time.sleep(1)
                elapsed += 1
                if elapsed > self.timeout:
                    break
                container = self.docker_client.containers.get(self.container_name)
        except docker.errors.NotFound:
            pass

    def get_working_directory(self):
        exit_code, result = self.execute('pwd')
        if exit_code != 0:
            raise Exception('Failed to get working directory')
        return str(result).strip()

    @property
    def user_id(self):
        return config.sandbox_user_id

    @property
    def sandbox_user_id(self):
        return config.sandbox_user_id

    @property
    def run_as_devin(self):
        return config.run_as_devin

    @property
    def sandbox_workspace_dir(self):
        return config.workspace_mount_path_in_sandbox

    @property
    def ssh_hostname(self):
        return config.ssh_hostname

    @property
    def use_host_network(self):
        return config.use_host_network

    def is_container_running(self):
        try:
            container = self.docker_client.containers.get(self.container_name)
            if container.status == 'running':
                self.container = container
                return True
            return False
        except docker.errors.NotFound:
            return False

    @property
    def volumes(self):
        mount_dir = config.workspace_mount_path
        logger.info(f'Mounting workspace directory: {mount_dir}')
        return {
            mount_dir: {'bind': self.sandbox_workspace_dir, 'mode': 'rw'},
            # mount cache directory to /home/opendevin/.cache for pip cache reuse
            config.cache_dir: {
                'bind': (
                    '/home/opendevin/.cache' if self.run_as_devin else '/root/.cache'
                ),
                'mode': 'rw',
            },
        }

    def restart_docker_container(self):
        try:
            self.stop_docker_container()
            logger.info('Container stopped')
        except docker.errors.DockerException as ex:
            logger.exception('Failed to stop container', exc_info=False)
            raise ex

        try:
            network_kwargs: dict[str, str | dict[str, int]] = {}
            if self.use_host_network:
                network_kwargs['network_mode'] = 'host'
            else:
                # FIXME: This is a temporary workaround for Mac OS
                network_kwargs['ports'] = {f'{self._ssh_port}/tcp': self._ssh_port}
                logger.warning(
                    (
                        'Using port forwarding for Mac OS. '
                        'Server started by OpenDevin will not be accessible from the host machine at the moment. '
                        'See https://github.com/OpenDevin/OpenDevin/issues/897 for more information.'
                    )
                )

            # start the container
            logger.info(f'Mounting volumes: {self.volumes}')
            self.container = self.docker_client.containers.run(
                self.container_image,
                # allow root login
                command=f"/usr/sbin/sshd -D -p {self._ssh_port} -o 'PermitRootLogin=yes'",
                **network_kwargs,
                working_dir=self.sandbox_workspace_dir,
                name=self.container_name,
                detach=True,
                volumes=self.volumes,
            )
            logger.info('Container started')
        except Exception as ex:
            logger.exception('Failed to start container', exc_info=False)
            raise ex

        # wait for container to be ready
        elapsed = 0
        while self.container.status != 'running':
            if self.container.status == 'exited':
                logger.info('container exited')
                logger.info('container logs:')
                logger.info(self.container.logs())
                break
            time.sleep(1)
            elapsed += 1
            self.container = self.docker_client.containers.get(self.container_name)
            logger.info(
                f'waiting for container to start: {elapsed}, container status: {self.container.status}'
            )
            if elapsed > self.timeout:
                break
        if self.container.status != 'running':
            raise Exception('Failed to start container')

    # clean up the container, cannot do it in __del__ because the python interpreter is already shutting down
    def close(self):
        containers = self.docker_client.containers.list(all=True)
        for container in containers:
            try:
                if (
                    container.name.startswith(self.container_name)
                    and not config.persist_sandbox
                ):
                    # only remove the container we created
                    # otherwise all other containers with the same prefix will be removed
                    # which will mess up with parallel evaluation
                    container.remove(force=True)
            except docker.errors.NotFound:
                pass


if __name__ == '__main__':
    try:
        ssh_box = DockerSSHBox()
    except Exception as e:
        logger.exception('Failed to start Docker container: %s', e)
        sys.exit(1)
    logger.info(
        "Interactive Docker container started. Type 'exit' or use Ctrl+C to exit."
    )
    # Initialize required plugins
    ssh_box.init_plugins([AgentSkillsRequirement(), JupyterRequirement()])
    logger.info(
        '--- AgentSkills COMMAND DOCUMENTATION ---\n'
        f'{AgentSkillsRequirement().documentation}\n'
        '---'
    )

    bg_cmd = ssh_box.execute_in_background(
        "while true; do echo -n '.' && sleep 20; done"
    )

    sys.stdout.flush()
    try:
        while True:
            try:
                user_input = input('$ ')
            except EOFError:
                logger.info('Exiting...')
                break
            if user_input.lower() == 'exit':
                logger.info('Exiting...')
                break
            if user_input.lower() == 'kill':
                ssh_box.kill_background(bg_cmd.pid)
                logger.info('Background process killed')
                continue
            exit_code, output = ssh_box.execute(user_input)
            logger.info('exit code: %d', exit_code)
            if bg_cmd.pid in ssh_box.background_commands:
                logs = ssh_box.read_logs(bg_cmd.pid)
                logger.info('background logs: %s', logs)
            sys.stdout.flush()
    except KeyboardInterrupt:
        logger.info('Exiting...')
    ssh_box.close()<|MERGE_RESOLUTION|>--- conflicted
+++ resolved
@@ -459,7 +459,6 @@
         self.ssh.sendline(cmd)
         if stream:
             return 0, SSHExecCancellableStream(self.ssh, cmd, self.timeout)
-<<<<<<< HEAD
         prompts = [
             r'Do you want to continue\? \[Y/n\]',
             self.ssh.PROMPT,
@@ -492,12 +491,6 @@
             except ExceptionPexpect as e:
                 logger.exception(f'Unexpected exception: {e}')
                 break
-=======
-        success = self.ssh.prompt(timeout=timeout)
-        if not success:
-            return self._send_interrupt(cmd)
-        command_output = self.ssh.before
->>>>>>> 04d73545
 
         # once out, make sure that we have *every* output, we while loop until we get an empty output
         while True:
