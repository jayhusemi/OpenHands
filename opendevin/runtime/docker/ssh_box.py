import atexit
import json
import os
import sys
import tarfile
import tempfile
import time
import uuid
from collections import namedtuple
from glob import glob
from typing import Tuple

import docker
from pexpect import pxssh

from opendevin.const.guide_url import TROUBLESHOOTING_URL
from opendevin.core.config import config
from opendevin.core.exceptions import SandboxInvalidBackgroundCommandError
from opendevin.core.logger import opendevin_logger as logger
from opendevin.runtime.docker.process import DockerProcess, Process
from opendevin.runtime.plugins import (
    JupyterRequirement,
    SWEAgentCommandsRequirement,
)
from opendevin.runtime.sandbox import Sandbox
from opendevin.runtime.utils import find_available_tcp_port

# FIXME: these are not used, can we remove them?
InputType = namedtuple('InputType', ['content'])
OutputType = namedtuple('OutputType', ['content'])


def split_bash_commands(commands):
    # States
    NORMAL = 0
    IN_SINGLE_QUOTE = 1
    IN_DOUBLE_QUOTE = 2
    IN_HEREDOC = 3

    state = NORMAL
    heredoc_trigger = None
    result = []
    current_command: list[str] = []

    i = 0
    while i < len(commands):
        char = commands[i]

        if state == NORMAL:
            if char == "'":
                state = IN_SINGLE_QUOTE
            elif char == '"':
                state = IN_DOUBLE_QUOTE
            elif char == '\\':
                # Check if this is escaping a newline
                if i + 1 < len(commands) and commands[i + 1] == '\n':
                    i += 1  # Skip the newline
                    # Continue with the next line as part of the same command
                    i += 1  # Move to the first character of the next line
                    continue
            elif char == '\n':
                if not heredoc_trigger and current_command:
                    result.append(''.join(current_command).strip())
                    current_command = []
            elif char == '<' and commands[i : i + 2] == '<<':
                # Detect heredoc
                state = IN_HEREDOC
                i += 2  # Skip '<<'
                while commands[i] == ' ':
                    i += 1
                start = i
                while commands[i] not in [' ', '\n']:
                    i += 1
                heredoc_trigger = commands[start:i]
                current_command.append(commands[start - 2 : i])  # Include '<<'
                continue  # Skip incrementing i at the end of the loop
            current_command.append(char)

        elif state == IN_SINGLE_QUOTE:
            current_command.append(char)
            if char == "'" and commands[i - 1] != '\\':
                state = NORMAL

        elif state == IN_DOUBLE_QUOTE:
            current_command.append(char)
            if char == '"' and commands[i - 1] != '\\':
                state = NORMAL

        elif state == IN_HEREDOC:
            current_command.append(char)
            if (
                char == '\n'
                and heredoc_trigger
                and commands[i + 1 : i + 1 + len(heredoc_trigger) + 1]
                == heredoc_trigger + '\n'
            ):
                # Check if the next line starts with the heredoc trigger followed by a newline
                i += (
                    len(heredoc_trigger) + 1
                )  # Move past the heredoc trigger and newline
                current_command.append(
                    heredoc_trigger + '\n'
                )  # Include the heredoc trigger and newline
                result.append(''.join(current_command).strip())
                current_command = []
                heredoc_trigger = None
                state = NORMAL
                continue

        i += 1

    # Add the last command if any
    if current_command:
        result.append(''.join(current_command).strip())

    # Remove any empty strings from the result
    result = [cmd for cmd in result if cmd]

    return result


class DockerSSHBox(Sandbox):
    instance_id: str
    container_image: str
    container_name_prefix = 'opendevin-sandbox-'
    container_name: str
    container: docker.models.containers.Container
    docker_client: docker.DockerClient

    _ssh_password: str
    _ssh_port: int

    cur_background_id = 0
    background_commands: dict[int, Process] = {}

    def __init__(
        self,
        container_image: str | None = None,
        timeout: int = 120,
        sid: str | None = None,
    ):
        logger.info(
            f'SSHBox is running as {"opendevin" if self.run_as_devin else "root"} user with USER_ID={self.user_id} in the sandbox'
        )
        # Initialize docker client. Throws an exception if Docker is not reachable.
        try:
            self.docker_client = docker.from_env()
        except Exception as ex:
            logger.exception(
                f'Error creating controller. Please check Docker is running and visit `{TROUBLESHOOTING_URL}` for more debugging information.',
                exc_info=False,
            )
            raise ex

        self.instance_id = (
            sid + str(uuid.uuid4()) if sid is not None else str(uuid.uuid4())
        )

        # TODO: this timeout is actually essential - need a better way to set it
        # if it is too short, the container may still waiting for previous
        # command to finish (e.g. apt-get update)
        # if it is too long, the user may have to wait for a unnecessary long time
        self.timeout = timeout
        self.container_image = (
            config.sandbox_container_image
            if container_image is None
            else container_image
        )
        self.container_name = self.container_name_prefix + self.instance_id

        # set up random user password
        self._ssh_password = str(uuid.uuid4())
        self._ssh_port = find_available_tcp_port()

        # always restart the container, cuz the initial be regarded as a new session
        n_tries = 5
        while n_tries > 0:
            try:
                self.restart_docker_container()
                break
            except Exception as e:
                logger.exception(
                    'Failed to start Docker container, retrying...', exc_info=False
                )
                n_tries -= 1
                if n_tries == 0:
                    raise e
                time.sleep(5)
        self.setup_user()
        self.start_ssh_session()
        # make sure /tmp always exists
        self.execute('mkdir -p /tmp')
        atexit.register(self.close)
        super().__init__()

    def add_to_env(self, key: str, value: str):
        super().add_to_env(key, value)
        # Note: json.dumps gives us nice escaping for free
        self.execute(f'export {key}={json.dumps(value)}')

    def setup_user(self):
        # Make users sudoers passwordless
        # TODO(sandbox): add this line in the Dockerfile for next minor version of docker image
        exit_code, logs = self.container.exec_run(
            ['/bin/bash', '-c', r"echo '%sudo ALL=(ALL) NOPASSWD:ALL' >> /etc/sudoers"],
            workdir=self.sandbox_workspace_dir,
            environment=self._env,
        )
        if exit_code != 0:
            raise Exception(
                f'Failed to make all users passwordless sudoers in sandbox: {logs}'
            )

        # Check if the opendevin user exists
        exit_code, logs = self.container.exec_run(
            ['/bin/bash', '-c', 'id -u opendevin'],
            workdir=self.sandbox_workspace_dir,
            environment=self._env,
        )
        if exit_code == 0:
            # User exists, delete it
            exit_code, logs = self.container.exec_run(
                ['/bin/bash', '-c', 'userdel -r opendevin'],
                workdir=self.sandbox_workspace_dir,
                environment=self._env,
            )
            if exit_code != 0:
                raise Exception(f'Failed to remove opendevin user in sandbox: {logs}')

        if self.run_as_devin:
            # Create the opendevin user
            exit_code, logs = self.container.exec_run(
                [
                    '/bin/bash',
                    '-c',
                    f'useradd -rm -d /home/opendevin -s /bin/bash -g root -G sudo -u {self.user_id} opendevin',
                ],
                workdir=self.sandbox_workspace_dir,
                environment=self._env,
            )
            if exit_code != 0:
                raise Exception(f'Failed to create opendevin user in sandbox: {logs}')
            exit_code, logs = self.container.exec_run(
                [
                    '/bin/bash',
                    '-c',
                    f"echo 'opendevin:{self._ssh_password}' | chpasswd",
                ],
                workdir=self.sandbox_workspace_dir,
                environment=self._env,
            )
            if exit_code != 0:
                raise Exception(f'Failed to set password in sandbox: {logs}')

            # chown the home directory
            exit_code, logs = self.container.exec_run(
                ['/bin/bash', '-c', 'chown opendevin:root /home/opendevin'],
                workdir=self.sandbox_workspace_dir,
                environment=self._env,
            )
            if exit_code != 0:
                raise Exception(
                    f'Failed to chown home directory for opendevin in sandbox: {logs}'
                )
            exit_code, logs = self.container.exec_run(
                [
                    '/bin/bash',
                    '-c',
                    f'chown opendevin:root {self.sandbox_workspace_dir}',
                ],
                workdir=self.sandbox_workspace_dir,
                environment=self._env,
            )
            if exit_code != 0:
                # This is not a fatal error, just a warning
                logger.warning(
                    f'Failed to chown workspace directory for opendevin in sandbox: {logs}. But this should be fine if the {self.sandbox_workspace_dir=} is mounted by the app docker container.'
                )
        else:
            exit_code, logs = self.container.exec_run(
                # change password for root
                ['/bin/bash', '-c', f"echo 'root:{self._ssh_password}' | chpasswd"],
                workdir=self.sandbox_workspace_dir,
                environment=self._env,
            )
            if exit_code != 0:
                raise Exception(f'Failed to set password for root in sandbox: {logs}')
        exit_code, logs = self.container.exec_run(
            ['/bin/bash', '-c', "echo 'opendevin-sandbox' > /etc/hostname"],
            workdir=self.sandbox_workspace_dir,
            environment=self._env,
        )

    def start_ssh_session(self):
        # start ssh session at the background
        self.ssh = pxssh.pxssh(echo=False, timeout=self.timeout)
        hostname = self.ssh_hostname
        if self.run_as_devin:
            username = 'opendevin'
        else:
            username = 'root'
        logger.info(
            f'Connecting to {username}@{hostname} via ssh. '
            f"If you encounter any issues, you can try `ssh -v -p {self._ssh_port} {username}@{hostname}` with the password '{self._ssh_password}' and report the issue on GitHub. "
            f"If you started OpenDevin with `docker run`, you should try `ssh -v -p {self._ssh_port} {username}@localhost` with the password '{self._ssh_password} on the host machine (where you started the container)."
        )
        self.ssh.login(hostname, username, self._ssh_password, port=self._ssh_port)

        # Fix: https://github.com/pexpect/pexpect/issues/669
        self.ssh.sendline("bind 'set enable-bracketed-paste off'")
        self.ssh.prompt()
        # cd to workspace
        self.ssh.sendline(f'cd {self.sandbox_workspace_dir}')
        self.ssh.prompt()

    def get_exec_cmd(self, cmd: str) -> list[str]:
        if self.run_as_devin:
            return ['su', 'opendevin', '-c', cmd]
        else:
            return ['/bin/bash', '-c', cmd]

    def read_logs(self, id) -> str:
        if id not in self.background_commands:
            raise SandboxInvalidBackgroundCommandError()
        bg_cmd = self.background_commands[id]
        return bg_cmd.read_logs()

    def _send_interrupt(
        self,
        cmd: str,
        prev_output: str = '',
        ignore_last_output: bool = False,
    ) -> tuple[int, str]:
        logger.exception('Command timed out, killing process...', exc_info=False)
        # send a SIGINT to the process
        self.ssh.sendintr()
        self.ssh.prompt()
        command_output = prev_output
        if not ignore_last_output:
<<<<<<< HEAD
            command_output += (
                '\n' + self.ssh.before.decode('utf-8').removeprefix(cmd).strip()
            )
=======
            command_output += '\n' + self.ssh.before.decode('utf-8')
>>>>>>> 00c0edae
        return (
            -1,
            f'Command: "{cmd}" timed out. Sending SIGINT to the process: {command_output}',
        )

<<<<<<< HEAD
    def execute(self, cmd: str, timeout: int | None = None) -> tuple[int, str]:
        timeout = timeout or self.timeout
        cmd = cmd.strip()
=======
    def execute(self, cmd: str) -> Tuple[int, str]:
        commands = split_bash_commands(cmd)
        if len(commands) > 1:
            all_output = ''
            for command in commands:
                exit_code, output = self.execute(command)
                if all_output:
                    all_output += '\r\n'
                all_output += output
                if exit_code != 0:
                    return exit_code, all_output
            return 0, all_output
>>>>>>> 00c0edae
        self.ssh.sendline(cmd)
        success = self.ssh.prompt(timeout=timeout)
        if not success:
<<<<<<< HEAD
            return self._send_interrupt(cmd)
        command_output = self.ssh.before.decode('utf-8').strip()
=======
            logger.exception('Command timed out, killing process...', exc_info=False)
            return self._send_interrupt(cmd)
        command_output = self.ssh.before.decode('utf-8')
>>>>>>> 00c0edae

        # once out, make sure that we have *every* output, we while loop until we get an empty output
        while True:
            logger.debug('WAITING FOR .prompt()')
            self.ssh.sendline('\n')
            timeout_not_reached = self.ssh.prompt(timeout=1)
            if not timeout_not_reached:
                logger.debug('TIMEOUT REACHED')
                break
            logger.debug('WAITING FOR .before')
            output = self.ssh.before.decode('utf-8')
            logger.debug(
                f'WAITING FOR END OF command output ({bool(output)}): {output}'
            )
            if output == '':
                break
            command_output += output
<<<<<<< HEAD
        command_output = command_output.removeprefix(cmd).strip()
=======
        command_output = command_output.removesuffix('\r\n')
>>>>>>> 00c0edae

        # get the exit code
        self.ssh.sendline('echo $?')
        self.ssh.prompt()
<<<<<<< HEAD
        _start_time = time.time()
        exit_code = self.ssh.before.decode('utf-8')
        while not exit_code.startswith('echo $?'):
            self.ssh.prompt()
            exit_code = self.ssh.before.decode('utf-8')
            logger.debug(f'WAITING FOR exit code: {exit_code}')
            if time.time() - _start_time > timeout:
                return self._send_interrupt(
                    cmd, command_output, ignore_last_output=True
                )
        exit_code = int(exit_code.removeprefix('echo $?').strip())
=======
        exit_code_str = self.ssh.before.decode('utf-8')
        _start_time = time.time()
        while not exit_code_str:
            self.ssh.prompt()
            exit_code_str = self.ssh.before.decode('utf-8')
            logger.debug(f'WAITING FOR exit code: {exit_code_str}')
            if time.time() - _start_time > self.timeout:
                return self._send_interrupt(
                    cmd, command_output, ignore_last_output=True
                )
        exit_code = int(exit_code_str.strip())
>>>>>>> 00c0edae
        return exit_code, command_output

    def copy_to(self, host_src: str, sandbox_dest: str, recursive: bool = False):
        # mkdir -p sandbox_dest if it doesn't exist
        exit_code, logs = self.container.exec_run(
            ['/bin/bash', '-c', f'mkdir -p {sandbox_dest}'],
            workdir=self.sandbox_workspace_dir,
            environment=self._env,
        )
        if exit_code != 0:
            raise Exception(
                f'Failed to create directory {sandbox_dest} in sandbox: {logs}'
            )

        # use temp directory to store the tar file to avoid
        # conflict of filename when running multi-processes
        with tempfile.TemporaryDirectory() as tmp_dir:
            if recursive:
                assert os.path.isdir(
                    host_src
                ), 'Source must be a directory when recursive is True'
                files = glob(host_src + '/**/*', recursive=True)
                srcname = os.path.basename(host_src)
                tar_filename = os.path.join(tmp_dir, srcname + '.tar')
                with tarfile.open(tar_filename, mode='w') as tar:
                    for file in files:
                        tar.add(
                            file,
                            arcname=os.path.relpath(file, os.path.dirname(host_src)),
                        )
            else:
                assert os.path.isfile(
                    host_src
                ), 'Source must be a file when recursive is False'
                srcname = os.path.basename(host_src)
                tar_filename = os.path.join(tmp_dir, srcname + '.tar')
                with tarfile.open(tar_filename, mode='w') as tar:
                    tar.add(host_src, arcname=srcname)

            with open(tar_filename, 'rb') as f:
                data = f.read()
            self.container.put_archive(os.path.dirname(sandbox_dest), data)

    def execute_in_background(self, cmd: str) -> Process:
        result = self.container.exec_run(
            self.get_exec_cmd(cmd),
            socket=True,
            workdir=self.sandbox_workspace_dir,
            environment=self._env,
        )
        result.output._sock.setblocking(0)
        pid = self.get_pid(cmd)
        bg_cmd = DockerProcess(self.cur_background_id, cmd, result, pid)
        self.background_commands[bg_cmd.pid] = bg_cmd
        self.cur_background_id += 1
        return bg_cmd

    def get_pid(self, cmd):
        exec_result = self.container.exec_run('ps aux', environment=self._env)
        processes = exec_result.output.decode('utf-8').splitlines()
        cmd = ' '.join(self.get_exec_cmd(cmd))

        for process in processes:
            if cmd in process:
                pid = process.split()[1]  # second column is the pid
                return pid
        return None

    def kill_background(self, id: int) -> Process:
        if id not in self.background_commands:
            raise SandboxInvalidBackgroundCommandError()
        bg_cmd = self.background_commands[id]
        if bg_cmd.pid is not None:
            self.container.exec_run(
                f'kill -9 {bg_cmd.pid}',
                workdir=self.sandbox_workspace_dir,
                environment=self._env,
            )
        assert isinstance(bg_cmd, DockerProcess)
        bg_cmd.result.output.close()
        self.background_commands.pop(id)
        return bg_cmd

    def stop_docker_container(self):
        try:
            container = self.docker_client.containers.get(self.container_name)
            container.stop()
            container.remove()
            elapsed = 0
            while container.status != 'exited':
                time.sleep(1)
                elapsed += 1
                if elapsed > self.timeout:
                    break
                container = self.docker_client.containers.get(self.container_name)
        except docker.errors.NotFound:
            pass

    def get_working_directory(self):
        exit_code, result = self.execute('pwd')
        if exit_code != 0:
            raise Exception('Failed to get working directory')
        return result.strip()

    @property
    def user_id(self):
        return config.sandbox_user_id

    @property
    def sandbox_user_id(self):
        return config.sandbox_user_id

    @property
    def run_as_devin(self):
        return config.run_as_devin

    @property
    def sandbox_workspace_dir(self):
        return config.workspace_mount_path_in_sandbox

    @property
    def ssh_hostname(self):
        return config.ssh_hostname

    @property
    def use_host_network(self):
        return config.use_host_network

    def is_container_running(self):
        try:
            container = self.docker_client.containers.get(self.container_name)
            if container.status == 'running':
                self.container = container
                return True
            return False
        except docker.errors.NotFound:
            return False

    @property
    def volumes(self):
        mount_dir = config.workspace_mount_path
        logger.info(f'Mounting workspace directory: {mount_dir}')
        return {
            mount_dir: {'bind': self.sandbox_workspace_dir, 'mode': 'rw'},
            # mount cache directory to /home/opendevin/.cache for pip cache reuse
            config.cache_dir: {
                'bind': (
                    '/home/opendevin/.cache' if self.run_as_devin else '/root/.cache'
                ),
                'mode': 'rw',
            },
        }

    def restart_docker_container(self):
        try:
            self.stop_docker_container()
            logger.info('Container stopped')
        except docker.errors.DockerException as ex:
            logger.exception('Failed to stop container', exc_info=False)
            raise ex

        try:
            network_kwargs: dict[str, str | dict[str, int]] = {}
            if self.use_host_network:
                network_kwargs['network_mode'] = 'host'
            else:
                # FIXME: This is a temporary workaround for Mac OS
                network_kwargs['ports'] = {f'{self._ssh_port}/tcp': self._ssh_port}
                logger.warning(
                    (
                        'Using port forwarding for Mac OS. '
                        'Server started by OpenDevin will not be accessible from the host machine at the moment. '
                        'See https://github.com/OpenDevin/OpenDevin/issues/897 for more information.'
                    )
                )

            # start the container
            logger.info(f'Mounting volumes: {self.volumes}')
            self.container = self.docker_client.containers.run(
                self.container_image,
                # allow root login
                command=f"/usr/sbin/sshd -D -p {self._ssh_port} -o 'PermitRootLogin=yes'",
                **network_kwargs,
                working_dir=self.sandbox_workspace_dir,
                name=self.container_name,
                detach=True,
                volumes=self.volumes,
            )
            logger.info('Container started')
        except Exception as ex:
            logger.exception('Failed to start container', exc_info=False)
            raise ex

        # wait for container to be ready
        elapsed = 0
        while self.container.status != 'running':
            if self.container.status == 'exited':
                logger.info('container exited')
                logger.info('container logs:')
                logger.info(self.container.logs())
                break
            time.sleep(1)
            elapsed += 1
            self.container = self.docker_client.containers.get(self.container_name)
            logger.info(
                f'waiting for container to start: {elapsed}, container status: {self.container.status}'
            )
            if elapsed > self.timeout:
                break
        if self.container.status != 'running':
            raise Exception('Failed to start container')

    # clean up the container, cannot do it in __del__ because the python interpreter is already shutting down
    def close(self):
        containers = self.docker_client.containers.list(all=True)
        for container in containers:
            try:
                if container.name.startswith(self.container_name):
                    # only remove the container we created
                    # otherwise all other containers with the same prefix will be removed
                    # which will mess up with parallel evaluation
                    container.remove(force=True)
            except docker.errors.NotFound:
                pass


if __name__ == '__main__':
    try:
        ssh_box = DockerSSHBox()
    except Exception as e:
        logger.exception('Failed to start Docker container: %s', e)
        sys.exit(1)

    logger.info(
        "Interactive Docker container started. Type 'exit' or use Ctrl+C to exit."
    )

    # Initialize required plugins
    ssh_box.init_plugins([JupyterRequirement(), SWEAgentCommandsRequirement()])
    logger.info(
        '--- SWE-AGENT COMMAND DOCUMENTATION ---\n'
        f'{SWEAgentCommandsRequirement().documentation}\n'
        '---'
    )

    bg_cmd = ssh_box.execute_in_background(
        "while true; do echo 'dot ' && sleep 10; done"
    )

    sys.stdout.flush()
    try:
        while True:
            try:
                user_input = input('>>> ')
            except EOFError:
                logger.info('Exiting...')
                break
            if user_input.lower() == 'exit':
                logger.info('Exiting...')
                break
            if user_input.lower() == 'kill':
                ssh_box.kill_background(bg_cmd.pid)
                logger.info('Background process killed')
                continue
            exit_code, output = ssh_box.execute(user_input)
            logger.info('exit code: %d', exit_code)
            logger.info(output)
            if bg_cmd.pid in ssh_box.background_commands:
                logs = ssh_box.read_logs(bg_cmd.pid)
                logger.info('background logs: %s', logs)
            sys.stdout.flush()
    except KeyboardInterrupt:
        logger.info('Exiting...')
    ssh_box.close()<|MERGE_RESOLUTION|>--- conflicted
+++ resolved
@@ -337,23 +337,12 @@
         self.ssh.prompt()
         command_output = prev_output
         if not ignore_last_output:
-<<<<<<< HEAD
-            command_output += (
-                '\n' + self.ssh.before.decode('utf-8').removeprefix(cmd).strip()
-            )
-=======
             command_output += '\n' + self.ssh.before.decode('utf-8')
->>>>>>> 00c0edae
         return (
             -1,
             f'Command: "{cmd}" timed out. Sending SIGINT to the process: {command_output}',
         )
 
-<<<<<<< HEAD
-    def execute(self, cmd: str, timeout: int | None = None) -> tuple[int, str]:
-        timeout = timeout or self.timeout
-        cmd = cmd.strip()
-=======
     def execute(self, cmd: str) -> Tuple[int, str]:
         commands = split_bash_commands(cmd)
         if len(commands) > 1:
@@ -366,18 +355,12 @@
                 if exit_code != 0:
                     return exit_code, all_output
             return 0, all_output
->>>>>>> 00c0edae
         self.ssh.sendline(cmd)
-        success = self.ssh.prompt(timeout=timeout)
+        success = self.ssh.prompt(timeout=self.timeout)
         if not success:
-<<<<<<< HEAD
-            return self._send_interrupt(cmd)
-        command_output = self.ssh.before.decode('utf-8').strip()
-=======
             logger.exception('Command timed out, killing process...', exc_info=False)
             return self._send_interrupt(cmd)
         command_output = self.ssh.before.decode('utf-8')
->>>>>>> 00c0edae
 
         # once out, make sure that we have *every* output, we while loop until we get an empty output
         while True:
@@ -395,28 +378,11 @@
             if output == '':
                 break
             command_output += output
-<<<<<<< HEAD
-        command_output = command_output.removeprefix(cmd).strip()
-=======
         command_output = command_output.removesuffix('\r\n')
->>>>>>> 00c0edae
 
         # get the exit code
         self.ssh.sendline('echo $?')
         self.ssh.prompt()
-<<<<<<< HEAD
-        _start_time = time.time()
-        exit_code = self.ssh.before.decode('utf-8')
-        while not exit_code.startswith('echo $?'):
-            self.ssh.prompt()
-            exit_code = self.ssh.before.decode('utf-8')
-            logger.debug(f'WAITING FOR exit code: {exit_code}')
-            if time.time() - _start_time > timeout:
-                return self._send_interrupt(
-                    cmd, command_output, ignore_last_output=True
-                )
-        exit_code = int(exit_code.removeprefix('echo $?').strip())
-=======
         exit_code_str = self.ssh.before.decode('utf-8')
         _start_time = time.time()
         while not exit_code_str:
@@ -428,7 +394,6 @@
                     cmd, command_output, ignore_last_output=True
                 )
         exit_code = int(exit_code_str.strip())
->>>>>>> 00c0edae
         return exit_code, command_output
 
     def copy_to(self, host_src: str, sandbox_dest: str, recursive: bool = False):
