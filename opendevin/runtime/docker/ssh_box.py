--- conflicted
+++ resolved
@@ -100,12 +100,8 @@
         # TODO(sandbox): add this line in the Dockerfile for next minor version of docker image
         exit_code, logs = self.container.exec_run(
             ['/bin/bash', '-c', r"echo '%sudo ALL=(ALL) NOPASSWD:ALL' >> /etc/sudoers"],
-<<<<<<< HEAD
             workdir=self.sandbox_workspace_dir,
-=======
-            workdir=SANDBOX_WORKSPACE_DIR,
             environment=self._env,
->>>>>>> ae7f208d
         )
         if exit_code != 0:
             raise Exception(
@@ -115,23 +111,15 @@
         # Check if the opendevin user exists
         exit_code, logs = self.container.exec_run(
             ['/bin/bash', '-c', 'id -u opendevin'],
-<<<<<<< HEAD
             workdir=self.sandbox_workspace_dir,
-=======
-            workdir=SANDBOX_WORKSPACE_DIR,
             environment=self._env,
->>>>>>> ae7f208d
         )
         if exit_code == 0:
             # User exists, delete it
             exit_code, logs = self.container.exec_run(
                 ['/bin/bash', '-c', 'userdel -r opendevin'],
-<<<<<<< HEAD
-                workdir=self.sandbox_workspace_dir,
-=======
-                workdir=SANDBOX_WORKSPACE_DIR,
-                environment=self._env,
->>>>>>> ae7f208d
+                workdir=self.sandbox_workspace_dir,
+                environment=self._env,
             )
             if exit_code != 0:
                 raise Exception(f'Failed to remove opendevin user in sandbox: {logs}')
@@ -144,12 +132,8 @@
                     '-c',
                     f'useradd -rm -d /home/opendevin -s /bin/bash -g root -G sudo -u {self.user_id} opendevin',
                 ],
-<<<<<<< HEAD
-                workdir=self.sandbox_workspace_dir,
-=======
-                workdir=SANDBOX_WORKSPACE_DIR,
-                environment=self._env,
->>>>>>> ae7f208d
+                workdir=self.sandbox_workspace_dir,
+                environment=self._env,
             )
             if exit_code != 0:
                 raise Exception(f'Failed to create opendevin user in sandbox: {logs}')
@@ -159,12 +143,8 @@
                     '-c',
                     f"echo 'opendevin:{self._ssh_password}' | chpasswd",
                 ],
-<<<<<<< HEAD
-                workdir=self.sandbox_workspace_dir,
-=======
-                workdir=SANDBOX_WORKSPACE_DIR,
-                environment=self._env,
->>>>>>> ae7f208d
+                workdir=self.sandbox_workspace_dir,
+                environment=self._env,
             )
             if exit_code != 0:
                 raise Exception(f'Failed to set password in sandbox: {logs}')
@@ -172,30 +152,21 @@
             # chown the home directory
             exit_code, logs = self.container.exec_run(
                 ['/bin/bash', '-c', 'chown opendevin:root /home/opendevin'],
-<<<<<<< HEAD
-                workdir=self.sandbox_workspace_dir,
-=======
-                workdir=SANDBOX_WORKSPACE_DIR,
-                environment=self._env,
->>>>>>> ae7f208d
+                workdir=self.sandbox_workspace_dir,
+                environment=self._env,
             )
             if exit_code != 0:
                 raise Exception(
                     f'Failed to chown home directory for opendevin in sandbox: {logs}'
                 )
             exit_code, logs = self.container.exec_run(
-<<<<<<< HEAD
                 [
                     '/bin/bash',
                     '-c',
                     f'chown opendevin:root {self.sandbox_workspace_dir}',
                 ],
                 workdir=self.sandbox_workspace_dir,
-=======
-                ['/bin/bash', '-c', f'chown opendevin:root {SANDBOX_WORKSPACE_DIR}'],
-                workdir=SANDBOX_WORKSPACE_DIR,
-                environment=self._env,
->>>>>>> ae7f208d
+                environment=self._env,
             )
             if exit_code != 0:
                 # This is not a fatal error, just a warning
@@ -206,23 +177,15 @@
             exit_code, logs = self.container.exec_run(
                 # change password for root
                 ['/bin/bash', '-c', f"echo 'root:{self._ssh_password}' | chpasswd"],
-<<<<<<< HEAD
-                workdir=self.sandbox_workspace_dir,
-=======
-                workdir=SANDBOX_WORKSPACE_DIR,
-                environment=self._env,
->>>>>>> ae7f208d
+                workdir=self.sandbox_workspace_dir,
+                environment=self._env,
             )
             if exit_code != 0:
                 raise Exception(f'Failed to set password for root in sandbox: {logs}')
         exit_code, logs = self.container.exec_run(
             ['/bin/bash', '-c', "echo 'opendevin-sandbox' > /etc/hostname"],
-<<<<<<< HEAD
             workdir=self.sandbox_workspace_dir,
-=======
-            workdir=SANDBOX_WORKSPACE_DIR,
             environment=self._env,
->>>>>>> ae7f208d
         )
 
     def start_ssh_session(self):
@@ -309,12 +272,8 @@
         # mkdir -p sandbox_dest if it doesn't exist
         exit_code, logs = self.container.exec_run(
             ['/bin/bash', '-c', f'mkdir -p {sandbox_dest}'],
-<<<<<<< HEAD
             workdir=self.sandbox_workspace_dir,
-=======
-            workdir=SANDBOX_WORKSPACE_DIR,
             environment=self._env,
->>>>>>> ae7f208d
         )
         if exit_code != 0:
             raise Exception(
@@ -350,14 +309,10 @@
 
     def execute_in_background(self, cmd: str) -> Process:
         result = self.container.exec_run(
-<<<<<<< HEAD
-            self.get_exec_cmd(cmd), socket=True, workdir=self.sandbox_workspace_dir
-=======
             self.get_exec_cmd(cmd),
             socket=True,
-            workdir=SANDBOX_WORKSPACE_DIR,
+            workdir=self.sandbox_workspace_dir,
             environment=self._env,
->>>>>>> ae7f208d
         )
         result.output._sock.setblocking(0)
         pid = self.get_pid(cmd)
@@ -383,13 +338,9 @@
         bg_cmd = self.background_commands[id]
         if bg_cmd.pid is not None:
             self.container.exec_run(
-<<<<<<< HEAD
-                f'kill -9 {bg_cmd.pid}', workdir=self.sandbox_workspace_dir
-=======
                 f'kill -9 {bg_cmd.pid}',
-                workdir=SANDBOX_WORKSPACE_DIR,
-                environment=self._env,
->>>>>>> ae7f208d
+                workdir=self.sandbox_workspace_dir,
+                environment=self._env,
             )
         assert isinstance(bg_cmd, DockerProcess)
         bg_cmd.result.output.close()
