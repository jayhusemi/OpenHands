--- conflicted
+++ resolved
@@ -342,11 +342,7 @@
             f'Command: "{cmd}" timed out. Sending SIGINT to the process: {command_output}',
         )
 
-<<<<<<< HEAD
-    def execute(self, cmd: str, timeout: float | None = None) -> tuple[int, str]:
-=======
     def execute(self, cmd: str, timeout: int | None = None) -> tuple[int, str]:
->>>>>>> 1d568c25
         timeout = timeout if timeout is not None else self.timeout
 
         commands = split_bash_commands(cmd)
