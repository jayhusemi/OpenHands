"""agentskills.py

This module provides various file manipulation skills for the OpenDevin agent.

Functions:
- open_file(path: str, line_number: int | None = 1, context_lines: int = 100): Opens a file and optionally moves to a specific line.
- goto_line(line_number): Moves the window to show the specified line number.
- scroll_down(): Moves the window down by the number of lines specified in WINDOW.
- scroll_up(): Moves the window up by the number of lines specified in WINDOW.
- create_file(filename): Creates and opens a new file with the given name.
- search_dir(search_term, dir_path='./'): Searches for a term in all files in the specified directory.
- search_file(search_term, file_path=None): Searches for a term in the specified file or the currently open file.
- find_file(file_name, dir_path='./'): Finds all files with the given name in the specified directory.
- edit_file_by_replace(file_name: str, to_replace: str, new_content: str): Replaces lines in a file with the given content.
- insert_content_at_line(file_name: str, line_number: int, content: str): Inserts given content at the specified line number in a file.
- append_file(file_name: str, content: str): Appends the given content to the end of the specified file.
"""

import base64
import os
import pickle
import re
import shutil
import tempfile
from inspect import signature
<<<<<<< HEAD
from typing import Any, Dict, List, Optional
=======
>>>>>>> 5d920489

import docx
import PyPDF2
from openai import OpenAI
from pptx import Presentation
from pylatexenc.latex2text import LatexNodes2Text

if __package__ is None or __package__ == '':
    from aider import Linter
else:
    from .aider import Linter

CURRENT_FILE: str | None = None
CURRENT_LINE = 1
WINDOW = 100


# This is also used in unit tests!
MSG_FILE_UPDATED = '[File updated (edited at line {line_number}). Please review the changes and make sure they are correct (correct indentation, no duplicate lines, etc). Edit the file again if necessary.]'

<<<<<<< HEAD
# TODO: Change this to false
ENABLE_AGENTLESS_TOOLS = os.getenv('ENABLE_AGENTLESS_TOOLS', 'true').lower() == 'true'

# OPENAI
OPENAI_API_KEY = os.getenv(
    'OPENAI_API_KEY', os.getenv('SANDBOX_ENV_OPENAI_API_KEY', '')
)
OPENAI_BASE_URL = os.getenv('OPENAI_BASE_URL', 'https://api.openai.com/v1')
OPENAI_MODEL = os.getenv('OPENAI_MODEL', 'gpt-4o')
MAX_TOKEN = os.getenv('MAX_TOKEN', 500)

OPENAI_PROXY = f'{OPENAI_BASE_URL}/chat/completions'

client = OpenAI(api_key=OPENAI_API_KEY, base_url=OPENAI_BASE_URL)


# Define the decorator using the functionality of UpdatePwd
def update_pwd_decorator(func):
    @functools.wraps(func)
    def wrapper(*args, **kwargs):
        old_pwd = os.getcwd()
        jupyter_pwd = os.environ.get('JUPYTER_PWD', None)
        if jupyter_pwd:
            os.chdir(jupyter_pwd)
        try:
            return func(*args, **kwargs)
        finally:
            os.chdir(old_pwd)
=======

# ==================================================================================================
# OPENAI
# TODO: Move this to EventStream Actions when EventStreamRuntime is fully implemented
# NOTE: we need to get env vars inside functions because they will be set in IPython
# AFTER the agentskills is imported (the case for EventStreamRuntime)
# ==================================================================================================
def _get_openai_api_key():
    return os.getenv('OPENAI_API_KEY', os.getenv('SANDBOX_ENV_OPENAI_API_KEY', ''))


def _get_openai_base_url():
    return os.getenv('OPENAI_BASE_URL', 'https://api.openai.com/v1')


def _get_openai_model():
    return os.getenv('OPENAI_MODEL', 'gpt-4o-2024-05-13')


def _get_max_token():
    return os.getenv('MAX_TOKEN', 500)


def _get_openai_client():
    client = OpenAI(api_key=_get_openai_api_key(), base_url=_get_openai_base_url())
    return client

>>>>>>> 5d920489

# ==================================================================================================


def _is_valid_filename(file_name) -> bool:
    if not file_name or not isinstance(file_name, str) or not file_name.strip():
        return False
    invalid_chars = '<>:"/\\|?*'
    if os.name == 'nt':  # Windows
        invalid_chars = '<>:"/\\|?*'
    elif os.name == 'posix':  # Unix-like systems
        invalid_chars = '\0'

    for char in invalid_chars:
        if char in file_name:
            return False
    return True


def _is_valid_path(path) -> bool:
    if not path or not isinstance(path, str):
        return False
    try:
        return os.path.exists(os.path.normpath(path))
    except PermissionError:
        return False


def _create_paths(file_name) -> bool:
    try:
        dirname = os.path.dirname(file_name)
        if dirname:
            os.makedirs(dirname, exist_ok=True)
        return True
    except PermissionError:
        return False


def _check_current_file(file_path: str | None = None) -> bool:
    global CURRENT_FILE
    if not file_path:
        file_path = CURRENT_FILE
    if not file_path or not os.path.isfile(file_path):
        raise ValueError('No file open. Use the open_file function first.')
    return True


def _clamp(value, min_value, max_value):
    return max(min_value, min(value, max_value))


def _lint_file(file_path: str) -> tuple[str | None, int | None]:
    """Lint the file at the given path and return a tuple with a boolean indicating if there are errors,
    and the line number of the first error, if any.

    Returns:
        tuple[str | None, int | None]: (lint_error, first_error_line_number)
    """
    linter = Linter(root=os.getcwd())
    lint_error = linter.lint(file_path)
    if not lint_error:
        # Linting successful. No issues found.
        return None, None
    return 'ERRORS:\n' + lint_error.text, lint_error.lines[0]


def _print_window(file_path, targeted_line, window, return_str=False):
    global CURRENT_LINE
    _check_current_file(file_path)
    with open(file_path) as file:
        content = file.read()

        # Ensure the content ends with a newline character
        if not content.endswith('\n'):
            content += '\n'

        lines = content.splitlines(True)  # Keep all line ending characters
        total_lines = len(lines)

        # cover edge cases
        CURRENT_LINE = _clamp(targeted_line, 1, total_lines)
        half_window = max(1, window // 2)

        # Ensure at least one line above and below the targeted line
        start = max(1, CURRENT_LINE - half_window)
        end = min(total_lines, CURRENT_LINE + half_window)

        # Adjust start and end to ensure at least one line above and below
        if start == 1:
            end = min(total_lines, start + window - 1)
        if end == total_lines:
            start = max(1, end - window + 1)

        output = ''

        # only display this when there's at least one line above
        if start > 1:
            output += f'({start - 1} more lines above)\n'
        else:
            output += '(this is the beginning of the file)\n'
        for i in range(start, end + 1):
            _new_line = f'{i}|{lines[i-1]}'
            if not _new_line.endswith('\n'):
                _new_line += '\n'
            output += _new_line
        if end < total_lines:
            output += f'({total_lines - end} more lines below)\n'
        else:
            output += '(this is the end of the file)\n'
        output = output.rstrip()

        if return_str:
            return output
        else:
            print(output)


def _cur_file_header(current_file, total_lines) -> str:
    if not current_file:
        return ''
    return f'[File: {os.path.abspath(current_file)} ({total_lines} lines total)]\n'


def open_file(
    path: str, line_number: int | None = 1, context_lines: int | None = WINDOW
) -> None:
    """Opens the file at the given path in the editor. If line_number is provided, the window will be moved to include that line.
    It only shows the first 100 lines by default! Max `context_lines` supported is 2000, use `scroll up/down`
    to view the file if you want to see more.

    Args:
        path: str: The path to the file to open, preferred absolute path.
        line_number: int | None = 1: The line number to move to. Defaults to 1.
        context_lines: int | None = 100: Only shows this number of lines in the context window (usually from line 1), with line_number as the center (if possible). Defaults to 100.
    """
    global CURRENT_FILE, CURRENT_LINE, WINDOW

    if not os.path.isfile(path):
        raise FileNotFoundError(f'File {path} not found')

    CURRENT_FILE = os.path.abspath(path)
    with open(CURRENT_FILE) as file:
        total_lines = max(1, sum(1 for _ in file))

    if not isinstance(line_number, int) or line_number < 1 or line_number > total_lines:
        raise ValueError(f'Line number must be between 1 and {total_lines}')
    CURRENT_LINE = line_number

    # Override WINDOW with context_lines
    if context_lines is None or context_lines < 1:
        context_lines = WINDOW

    output = _cur_file_header(CURRENT_FILE, total_lines)
    output += _print_window(
        CURRENT_FILE, CURRENT_LINE, _clamp(context_lines, 1, 2000), return_str=True
    )
    print(output)


def goto_line(line_number: int) -> None:
    """Moves the window to show the specified line number.

    Args:
        line_number: int: The line number to move to.
    """
    global CURRENT_FILE, CURRENT_LINE, WINDOW
    _check_current_file()

    with open(str(CURRENT_FILE)) as file:
        total_lines = max(1, sum(1 for _ in file))
    if not isinstance(line_number, int) or line_number < 1 or line_number > total_lines:
        raise ValueError(f'Line number must be between 1 and {total_lines}')

    CURRENT_LINE = _clamp(line_number, 1, total_lines)

    output = _cur_file_header(CURRENT_FILE, total_lines)
    output += _print_window(CURRENT_FILE, CURRENT_LINE, WINDOW, return_str=True)
    print(output)


def scroll_down() -> None:
    """Moves the window down by 100 lines.

    Args:
        None
    """
    global CURRENT_FILE, CURRENT_LINE, WINDOW
    _check_current_file()

    with open(str(CURRENT_FILE)) as file:
        total_lines = max(1, sum(1 for _ in file))
    CURRENT_LINE = _clamp(CURRENT_LINE + WINDOW, 1, total_lines)
    output = _cur_file_header(CURRENT_FILE, total_lines)
    output += _print_window(CURRENT_FILE, CURRENT_LINE, WINDOW, return_str=True)
    print(output)


def scroll_up() -> None:
    """Moves the window up by 100 lines.

    Args:
        None
    """
    global CURRENT_FILE, CURRENT_LINE, WINDOW
    _check_current_file()

    with open(str(CURRENT_FILE)) as file:
        total_lines = max(1, sum(1 for _ in file))
    CURRENT_LINE = _clamp(CURRENT_LINE - WINDOW, 1, total_lines)
    output = _cur_file_header(CURRENT_FILE, total_lines)
    output += _print_window(CURRENT_FILE, CURRENT_LINE, WINDOW, return_str=True)
    print(output)


def create_file(filename: str) -> None:
    """Creates and opens a new file with the given name.

    Args:
        filename: str: The name of the file to create.
    """
    if os.path.exists(filename):
        raise FileExistsError(f"File '{filename}' already exists.")

    with open(filename, 'w') as file:
        file.write('\n')

    open_file(filename)
    print(f'[File {filename} created.]')


LINTER_ERROR_MSG = '[Your proposed edit has introduced new syntax error(s). Please understand the errors and retry your edit command.]\n'


class LineNumberError(Exception):
    pass


def _append_impl(lines, content):
    """Internal method to handle appending to a file.

    Args:
        lines: list[str]: The lines in the original file.
        content: str: The content to append to the file.

    Returns:
        content: str: The new content of the file.
        n_added_lines: int: The number of lines added to the file.
    """
    content_lines = content.splitlines(keepends=True)
    n_added_lines = len(content_lines)
    if lines and not (len(lines) == 1 and lines[0].strip() == ''):
        # file is not empty
        if not lines[-1].endswith('\n'):
            lines[-1] += '\n'
        new_lines = lines + content_lines
        content = ''.join(new_lines)
    else:
        # file is empty
        content = ''.join(content_lines)

    return content, n_added_lines


def _insert_impl(lines, start, content):
    """Internal method to handle inserting to a file.

    Args:
        lines: list[str]: The lines in the original file.
        start: int: The start line number for inserting.
        content: str: The content to insert to the file.

    Returns:
        content: str: The new content of the file.
        n_added_lines: int: The number of lines added to the file.

    Raises:
        LineNumberError: If the start line number is invalid.
    """
    inserted_lines = [content + '\n' if not content.endswith('\n') else content]
    if len(lines) == 0:
        new_lines = inserted_lines
    elif start is not None:
        if len(lines) == 1 and lines[0].strip() == '':
            # if the file with only 1 line and that line is empty
            lines = []

        if len(lines) == 0:
            new_lines = inserted_lines
        else:
            new_lines = lines[: start - 1] + inserted_lines + lines[start - 1 :]
    else:
        raise LineNumberError(
            f'Invalid line number: {start}. Line numbers must be between 1 and {len(lines)} (inclusive).'
        )

    content = ''.join(new_lines)
    n_added_lines = len(inserted_lines)
    return content, n_added_lines


def _edit_impl(lines, start, end, content):
    """Internal method to handle editing a file.

    REQUIRES (should be checked by caller):
        start <= end
        start and end are between 1 and len(lines) (inclusive)
        content ends with a newline

    Args:
        lines: list[str]: The lines in the original file.
        start: int: The start line number for editing.
        end: int: The end line number for editing.
        content: str: The content to replace the lines with.

    Returns:
        content: str: The new content of the file.
        n_added_lines: int: The number of lines added to the file.
    """
    # Handle cases where start or end are None
    if start is None:
        start = 1  # Default to the beginning
    if end is None:
        end = len(lines)  # Default to the end
    # Check arguments
    if not (1 <= start <= len(lines)):
        raise LineNumberError(
            f'Invalid start line number: {start}. Line numbers must be between 1 and {len(lines)} (inclusive).'
        )
    if not (1 <= end <= len(lines)):
        raise LineNumberError(
            f'Invalid end line number: {end}. Line numbers must be between 1 and {len(lines)} (inclusive).'
        )
    if start > end:
        raise LineNumberError(
            f'Invalid line range: {start}-{end}. Start must be less than or equal to end.'
        )

    if not content.endswith('\n'):
        content += '\n'
    content_lines = content.splitlines(True)
    n_added_lines = len(content_lines)
    new_lines = lines[: start - 1] + content_lines + lines[end:]
    content = ''.join(new_lines)
    return content, n_added_lines


def _edit_file_impl(
    file_name: str,
    start: int | None = None,
    end: int | None = None,
    content: str = '',
    is_insert: bool = False,
    is_append: bool = False,
) -> str:
    """Internal method to handle common logic for edit_/append_file methods.

    Args:
        file_name: str: The name of the file to edit or append to.
        start: int | None = None: The start line number for editing. Ignored if is_append is True.
        end: int | None = None: The end line number for editing. Ignored if is_append is True.
        content: str: The content to replace the lines with or to append.
        is_insert: bool = False: Whether to insert content at the given line number instead of editing.
        is_append: bool = False: Whether to append content to the file instead of editing.
    """
    ret_str = ''
    global CURRENT_FILE, CURRENT_LINE, WINDOW

    ERROR_MSG = f'[Error editing file {file_name}. Please confirm the file is correct.]'
    ERROR_MSG_SUFFIX = (
        'Your changes have NOT been applied. Please fix your edit command and try again.\n'
        'You either need to 1) Open the correct file and try again or 2) Specify the correct line number arguments.\n'
        'DO NOT re-run the same failed edit command. Running it again will lead to the same error.'
    )

    if not _is_valid_filename(file_name):
        raise FileNotFoundError('Invalid file name.')

    if not _is_valid_path(file_name):
        raise FileNotFoundError('Invalid path or file name.')

    if not _create_paths(file_name):
        raise PermissionError('Could not access or create directories.')

    if not os.path.isfile(file_name):
        raise FileNotFoundError(f'File {file_name} not found.')

    if is_insert and is_append:
        raise ValueError('Cannot insert and append at the same time.')

    # Use a temporary file to write changes
    content = str(content or '')
    temp_file_path = ''
    src_abs_path = os.path.abspath(file_name)
    first_error_line = None

    try:
        n_added_lines = None

        # lint the original file
        enable_auto_lint = os.getenv('ENABLE_AUTO_LINT', 'false').lower() == 'true'
        if enable_auto_lint:
            original_lint_error, _ = _lint_file(file_name)

        # Create a temporary file
        with tempfile.NamedTemporaryFile('w', delete=False) as temp_file:
            temp_file_path = temp_file.name

            # Read the original file and check if empty and for a trailing newline
            with open(file_name) as original_file:
                lines = original_file.readlines()

            if is_append:
                content, n_added_lines = _append_impl(lines, content)
            elif is_insert:
                try:
                    content, n_added_lines = _insert_impl(lines, start, content)
                except LineNumberError as e:
                    ret_str += (f'{ERROR_MSG}\n' f'{e}\n' f'{ERROR_MSG_SUFFIX}') + '\n'
                    return ret_str
            else:
                try:
                    content, n_added_lines = _edit_impl(lines, start, end, content)
                except LineNumberError as e:
                    ret_str += (f'{ERROR_MSG}\n' f'{e}\n' f'{ERROR_MSG_SUFFIX}') + '\n'
                    return ret_str

            if not content.endswith('\n'):
                content += '\n'

            # Write the new content to the temporary file
            temp_file.write(content)

        # Replace the original file with the temporary file atomically
        shutil.move(temp_file_path, src_abs_path)

        # Handle linting
        # NOTE: we need to get env var inside this function
        # because the env var will be set AFTER the agentskills is imported
        if enable_auto_lint:
            # BACKUP the original file
            original_file_backup_path = os.path.join(
                os.path.dirname(file_name),
                f'.backup.{os.path.basename(file_name)}',
            )
            with open(original_file_backup_path, 'w') as f:
                f.writelines(lines)

            lint_error, first_error_line = _lint_file(file_name)

            # Select the errors caused by the modification
            def extract_last_part(line):
                parts = line.split(':')
                if len(parts) > 1:
                    return parts[-1].strip()
                return line.strip()

            def subtract_strings(str1, str2) -> str:
                lines1 = str1.splitlines()
                lines2 = str2.splitlines()

                last_parts1 = [extract_last_part(line) for line in lines1]

                remaining_lines = [
                    line
                    for line in lines2
                    if extract_last_part(line) not in last_parts1
                ]

                result = '\n'.join(remaining_lines)
                return result

            if original_lint_error and lint_error:
                lint_error = subtract_strings(original_lint_error, lint_error)
                if lint_error == '':
                    lint_error = None
                    first_error_line = None

            if lint_error is not None:
                if first_error_line is not None:
                    show_line = int(first_error_line)
                elif is_append:
                    # original end-of-file
                    show_line = len(lines)
                # insert OR edit WILL provide meaningful line numbers
                elif start is not None and end is not None:
                    show_line = int((start + end) / 2)
                else:
                    raise ValueError('Invalid state. This should never happen.')

                ret_str += LINTER_ERROR_MSG
                ret_str += lint_error + '\n'

                editor_lines = n_added_lines + 20

                ret_str += '[This is how your edit would have looked if applied]\n'
                ret_str += '-------------------------------------------------\n'
                ret_str += (
                    _print_window(file_name, show_line, editor_lines, return_str=True)
                    + '\n'
                )
                ret_str += '-------------------------------------------------\n\n'

                ret_str += '[This is the original code before your edit]\n'
                ret_str += '-------------------------------------------------\n'
                ret_str += (
                    _print_window(
                        original_file_backup_path,
                        show_line,
                        editor_lines,
                        return_str=True,
                    )
                    + '\n'
                )
                ret_str += '-------------------------------------------------\n'

                ret_str += (
                    'Your changes have NOT been applied. Please fix your edit command and try again.\n'
                    'You either need to 1) Specify the correct start/end line arguments or 2) Correct your edit code.\n'
                    'DO NOT re-run the same failed edit command. Running it again will lead to the same error.'
                )

                # recover the original file
                with open(original_file_backup_path) as fin, open(
                    file_name, 'w'
                ) as fout:
                    fout.write(fin.read())
                os.remove(original_file_backup_path)
                return ret_str

    except FileNotFoundError as e:
        ret_str += f'File not found: {e}\n'
    except IOError as e:
        ret_str += f'An error occurred while handling the file: {e}\n'
    except ValueError as e:
        ret_str += f'Invalid input: {e}\n'
    except Exception as e:
        # Clean up the temporary file if an error occurs
        if temp_file_path and os.path.exists(temp_file_path):
            os.remove(temp_file_path)
        print(f'An unexpected error occurred: {e}')
        raise e

    # Update the file information and print the updated content
    with open(file_name, 'r', encoding='utf-8') as file:
        n_total_lines = max(1, len(file.readlines()))
    if first_error_line is not None and int(first_error_line) > 0:
        CURRENT_LINE = first_error_line
    else:
        if is_append:
            CURRENT_LINE = max(1, len(lines))  # end of original file
        else:
            CURRENT_LINE = start or n_total_lines or 1
    ret_str += f'[File: {os.path.abspath(file_name)} ({n_total_lines} lines total after edit)]\n'
    CURRENT_FILE = file_name
    ret_str += _print_window(CURRENT_FILE, CURRENT_LINE, WINDOW, return_str=True) + '\n'
    ret_str += MSG_FILE_UPDATED.format(line_number=CURRENT_LINE)
    return ret_str


def edit_file_by_replace(file_name: str, to_replace: str, new_content: str) -> None:
    """Edit a file. This will search for `to_replace` in the given file and replace it with `new_content`.

    Every *to_replace* must *EXACTLY MATCH* the existing source code, character for character, including all comments, docstrings, etc.

    Include enough lines to make code in `to_replace` unique. `to_replace` should NOT be empty.

    For example, given a file "/workspace/example.txt" with the following content:
    ```
    line 1
    line 2
    line 2
    line 3
    ```

    EDITING: If you want to replace the second occurrence of "line 2", you can make `to_replace` unique:

    edit_file_by_replace(
        '/workspace/example.txt',
        to_replace='line 2\nline 3',
        new_content='new line\nline 3',
    )

    This will replace only the second "line 2" with "new line". The first "line 2" will remain unchanged.

    The resulting file will be:
    ```
    line 1
    line 2
    new line
    line 3
    ```

    REMOVAL: If you want to remove "line 2" and "line 3", you can set `new_content` to an empty string:

    edit_file_by_replace(
        '/workspace/example.txt',
        to_replace='line 2\nline 3',
        new_content='',
    )

    Args:
        file_name: str: The name of the file to edit.
        to_replace: str: The content to search for and replace.
        new_content: str: The new content to replace the old content with.
    """
    # FIXME: support replacing *all* occurrences
    if to_replace.strip() == '':
        raise ValueError('`to_replace` must not be empty.')

    if to_replace == new_content:
        raise ValueError('`to_replace` and `new_content` must be different.')

    # search for `to_replace` in the file
    # if found, replace it with `new_content`
    # if not found, perform a fuzzy search to find the closest match and replace it with `new_content`
    with open(file_name, 'r') as file:
        file_content = file.read()

    if file_content.count(to_replace) > 1:
        raise ValueError(
            '`to_replace` appears more than once, please include enough lines to make code in `to_replace` unique.'
        )

    start = file_content.find(to_replace)
    if start != -1:
        # Convert start from index to line number
        start_line_number = file_content[:start].count('\n') + 1
        end_line_number = start_line_number + len(to_replace.splitlines()) - 1
    else:

        def _fuzzy_transform(s: str) -> str:
            # remove all space except newline
            return re.sub(r'[^\S\n]+', '', s)

        # perform a fuzzy search (remove all spaces except newlines)
        to_replace_fuzzy = _fuzzy_transform(to_replace)
        file_content_fuzzy = _fuzzy_transform(file_content)
        # find the closest match
        start = file_content_fuzzy.find(to_replace_fuzzy)
        if start == -1:
            print(
                f'[No exact match found in {file_name} for\n```\n{to_replace}\n```\n]'
            )
            return
        # Convert start from index to line number for fuzzy match
        start_line_number = file_content_fuzzy[:start].count('\n') + 1
        end_line_number = start_line_number + len(to_replace.splitlines()) - 1

    ret_str = _edit_file_impl(
        file_name,
        start=start_line_number,
        end=end_line_number,
        content=new_content,
        is_insert=False,
    )
    # lint_error = bool(LINTER_ERROR_MSG in ret_str)
    # TODO: automatically tries to fix linter error (maybe involve some static analysis tools on the location near the edit to figure out indentation)
    print(ret_str)


def insert_content_at_line(file_name: str, line_number: int, content: str) -> None:
    """Insert content at the given line number in a file.
    This will NOT modify the content of the lines before OR after the given line number.

    For example, if the file has the following content:
    ```
    line 1
    line 2
    line 3
    ```
    and you call `insert_content_at_line('file.txt', 2, 'new line')`, the file will be updated to:
    ```
    line 1
    new line
    line 2
    line 3
    ```

    Args:
        file_name: str: The name of the file to edit.
        line_number: int: The line number (starting from 1) to insert the content after.
        content: str: The content to insert.
    """
    ret_str = _edit_file_impl(
        file_name,
        start=line_number,
        end=line_number,
        content=content,
        is_insert=True,
        is_append=False,
    )
    print(ret_str)


def append_file(file_name: str, content: str) -> None:
    """Append content to the given file.
    It appends text `content` to the end of the specified file.

    Args:
        file_name: str: The name of the file to edit.
        line_number: int: The line number (starting from 1) to insert the content after.
        content: str: The content to insert.
    """
    ret_str = _edit_file_impl(
        file_name,
        start=None,
        end=None,
        content=content,
        is_insert=False,
        is_append=True,
    )
    print(ret_str)


def search_dir(search_term: str, dir_path: str = './') -> None:
    """Searches for search_term in all files in dir. If dir is not provided, searches in the current directory.

    Args:
        search_term: str: The term to search for.
        dir_path: str: The path to the directory to search.
    """
    if not os.path.isdir(dir_path):
        raise FileNotFoundError(f'Directory {dir_path} not found')
    matches = []
    for root, _, files in os.walk(dir_path):
        for file in files:
            if file.startswith('.'):
                continue
            file_path = os.path.join(root, file)
            with open(file_path, 'r', errors='ignore') as f:
                for line_num, line in enumerate(f, 1):
                    if search_term in line:
                        matches.append((file_path, line_num, line.strip()))

    if not matches:
        print(f'No matches found for "{search_term}" in {dir_path}')
        return

    num_matches = len(matches)
    num_files = len(set(match[0] for match in matches))

    if num_files > 100:
        print(
            f'More than {num_files} files matched for "{search_term}" in {dir_path}. Please narrow your search.'
        )
        return

    print(f'[Found {num_matches} matches for "{search_term}" in {dir_path}]')
    for file_path, line_num, line in matches:
        print(f'{file_path} (Line {line_num}): {line}')
    print(f'[End of matches for "{search_term}" in {dir_path}]')


def search_file(search_term: str, file_path: str | None = None) -> None:
    """Searches for search_term in file. If file is not provided, searches in the current open file.

    Args:
        search_term: str: The term to search for.
        file_path: str | None: The path to the file to search.
    """
    global CURRENT_FILE
    if file_path is None:
        file_path = CURRENT_FILE
    if file_path is None:
        raise FileNotFoundError(
            'No file specified or open. Use the open_file function first.'
        )
    if not os.path.isfile(file_path):
        raise FileNotFoundError(f'File {file_path} not found')

    matches = []
    with open(file_path) as file:
        for i, line in enumerate(file, 1):
            if search_term in line:
                matches.append((i, line.strip()))

    if matches:
        print(f'[Found {len(matches)} matches for "{search_term}" in {file_path}]')
        for match in matches:
            print(f'Line {match[0]}: {match[1]}')
        print(f'[End of matches for "{search_term}" in {file_path}]')
    else:
        print(f'[No matches found for "{search_term}" in {file_path}]')


def find_file(file_name: str, dir_path: str = './') -> None:
    """Finds all files with the given name in the specified directory.

    Args:
        file_name: str: The name of the file to find.
        dir_path: str: The path to the directory to search.
    """
    if not os.path.isdir(dir_path):
        raise FileNotFoundError(f'Directory {dir_path} not found')

    matches = []
    for root, _, files in os.walk(dir_path):
        for file in files:
            if file_name in file:
                matches.append(os.path.join(root, file))

    if matches:
        print(f'[Found {len(matches)} matches for "{file_name}" in {dir_path}]')
        for match in matches:
            print(f'{match}')
        print(f'[End of matches for "{file_name}" in {dir_path}]')
    else:
        print(f'[No matches found for "{file_name}" in {dir_path}]')


def parse_pdf(file_path: str) -> None:
    """Parses the content of a PDF file and prints it.

    Args:
        file_path: str: The path to the file to open.
    """
    print(f'[Reading PDF file from {file_path}]')
    content = PyPDF2.PdfReader(file_path)
    text = ''
    for page_idx in range(len(content.pages)):
        text += (
            f'@@ Page {page_idx + 1} @@\n'
            + content.pages[page_idx].extract_text()
            + '\n\n'
        )
    print(text.strip())


def parse_docx(file_path: str) -> None:
    """Parses the content of a DOCX file and prints it.

    Args:
        file_path: str: The path to the file to open.
    """
    print(f'[Reading DOCX file from {file_path}]')
    content = docx.Document(file_path)
    text = ''
    for i, para in enumerate(content.paragraphs):
        text += f'@@ Page {i + 1} @@\n' + para.text + '\n\n'
    print(text)


def parse_latex(file_path: str) -> None:
    """Parses the content of a LaTex file and prints it.

    Args:
        file_path: str: The path to the file to open.
    """
    print(f'[Reading LaTex file from {file_path}]')
    with open(file_path) as f:
        data = f.read()
    text = LatexNodes2Text().latex_to_text(data)
    print(text.strip())


def _base64_img(file_path: str) -> str:
    with open(file_path, 'rb') as image_file:
        encoded_image = base64.b64encode(image_file.read()).decode('utf-8')
    return encoded_image


def _base64_video(file_path: str, frame_interval: int = 10) -> list[str]:
    import cv2

    video = cv2.VideoCapture(file_path)
    base64_frames = []
    frame_count = 0
    while video.isOpened():
        success, frame = video.read()
        if not success:
            break
        if frame_count % frame_interval == 0:
            _, buffer = cv2.imencode('.jpg', frame)
            base64_frames.append(base64.b64encode(buffer).decode('utf-8'))
        frame_count += 1
    video.release()
    return base64_frames


def _prepare_image_messages(task: str, base64_image: str):
    return [
        {
            'role': 'user',
            'content': [
                {'type': 'text', 'text': task},
                {
                    'type': 'image_url',
                    'image_url': {'url': f'data:image/jpeg;base64,{base64_image}'},
                },
            ],
        }
    ]


def parse_audio(file_path: str, model: str = 'whisper-1') -> None:
    """Parses the content of an audio file and prints it.

    Args:
        file_path: str: The path to the audio file to transcribe.
        model: str: The audio model to use for transcription. Defaults to 'whisper-1'.
    """
    print(f'[Transcribing audio file from {file_path}]')
    try:
        # TODO: record the COST of the API call
        with open(file_path, 'rb') as audio_file:
            transcript = _get_openai_client().audio.translations.create(
                model=model, file=audio_file
            )
        print(transcript.text)

    except Exception as e:
        print(f'Error transcribing audio file: {e}')


def parse_image(
    file_path: str, task: str = 'Describe this image as detail as possible.'
) -> None:
    """Parses the content of an image file and prints the description.

    Args:
        file_path: str: The path to the file to open.
        task: str: The task description for the API call. Defaults to 'Describe this image as detail as possible.'.
    """
    print(f'[Reading image file from {file_path}]')
    # TODO: record the COST of the API call
    try:
        base64_image = _base64_img(file_path)
        response = _get_openai_client().chat.completions.create(
            model=_get_openai_model(),
            messages=_prepare_image_messages(task, base64_image),
            max_tokens=_get_max_token(),
        )
        content = response.choices[0].message.content
        print(content)

    except Exception as error:
        print(f'Error with the request: {error}')


def parse_video(
    file_path: str,
    task: str = 'Describe this image as detail as possible.',
    frame_interval: int = 30,
) -> None:
    """Parses the content of an image file and prints the description.

    Args:
        file_path: str: The path to the video file to open.
        task: str: The task description for the API call. Defaults to 'Describe this image as detail as possible.'.
        frame_interval: int: The interval between frames to analyze. Defaults to 30.

    """
    print(
        f'[Processing video file from {file_path} with frame interval {frame_interval}]'
    )

    task = task or 'This is one frame from a video, please summarize this frame.'
    base64_frames = _base64_video(file_path)
    selected_frames = base64_frames[::frame_interval]

    if len(selected_frames) > 30:
        new_interval = len(base64_frames) // 30
        selected_frames = base64_frames[::new_interval]

    print(f'Totally {len(selected_frames)} would be analyze...\n')

    idx = 0
    for base64_frame in selected_frames:
        idx += 1
        print(f'Process the {file_path}, current No. {idx * frame_interval} frame...')
        # TODO: record the COST of the API call
        try:
            response = _get_openai_client().chat.completions.create(
                model=_get_openai_model(),
                messages=_prepare_image_messages(task, base64_frame),
                max_tokens=_get_max_token(),
            )

            content = response.choices[0].message.content
            current_frame_content = f"Frame {idx}'s content: {content}\n"
            print(current_frame_content)

        except Exception as error:
            print(f'Error with the request: {error}')


def parse_pptx(file_path: str) -> None:
    """Parses the content of a pptx file and prints it.

    Args:
        file_path: str: The path to the file to open.
    """
    print(f'[Reading PowerPoint file from {file_path}]')
    try:
        pres = Presentation(str(file_path))
        text = []
        for slide_idx, slide in enumerate(pres.slides):
            text.append(f'@@ Slide {slide_idx + 1} @@')
            for shape in slide.shapes:
                if hasattr(shape, 'text'):
                    text.append(shape.text)
        print('\n'.join(text))

    except Exception as e:
        print(f'Error reading PowerPoint file: {e}')


def apply_git_patch(patch_str, directory='/workspace'):
    """
    Apply a git patch from a string to a designated folder within the given directory.

    Parameters:
    - patch_str (str): The git patch as a string.
    - directory (str): The directory containing the subdirectory where the patch should be applied.

    Returns:
    - bool: True if the patch was successfully applied, False otherwise.
    """
    print("yay, I'm applying a patch!!!!")
    try:
        # Ensure the target directory exists
        if not os.path.isdir(directory):
            raise FileNotFoundError(f'The directory {directory} does not exist.')

        # Find the subdirectory containing "__" in its name
        subdirectory_path = ''
        for d in os.listdir(directory):
            full_path = os.path.join(directory, d)
            if os.path.isdir(full_path) and '__' in d:
                subdirectory_path = full_path
                break  # Assuming there's only one such subdirectory

        print(subdirectory_path)
        # Change the current working directory to the subdirectory
        os.chdir(subdirectory_path)

        # Apply the patch
        result = subprocess.run(
            ['git', 'apply', '-'],
            input=patch_str.replace('<newline_character>', '\\n'),
            text=True,
            capture_output=True,
        )

        # Check if the patch was applied successfully
        if result.returncode != 0:
            print(f'Error applying patch: {result.stderr}')
            return False

        print('Patch applied successfully.')
        return True

    except Exception as e:
        print(f'An error occurred: {e}')
        return False


MAX_CONTEXT_LENGTH = 128000
TOP_N = 3
CONTEXT_WINDOW = 10
ADD_SPACE = False
STICKY_SCROLL = False
NO_LINE_NUMBER = False
TEMPERATURE = 0.8
LOC_INTERVAL = True
FINE_GRAIN_LOC_ONLY = False
COT = True
DIFF_FORMAT = True
STOP_AT_N_UNIQUE_VALID_SAMPLES = -1
SKIP_GREEDY = False

AGENTLESS_FOUND_FILE_OBSERVATION = '<--- One or more of the following files likely need to be edited to solve the issue:'
AGENTLESS_FOUND_FILE_PICKLE = '/workspace/agentless_file_localization.pkl'

AGENTLESS_RELATED_LOCATIONS_OBSERVATION = '<--- One or more of the following locations likely need to be edited to solve the issue:'
AGENTLESS_RELATED_LOCATIONS_PICKLE = '/workspace/agentless_related_localization.pkl'

AGENTLESS_LINE_LOCATIONS_OBSERVATION = '<--- One or more of the following line locations likely need to be edited to solve the issue:'
AGENTLESS_LINE_LOCATIONS_PICKLE = '/workspace/agentless_line_localization.pkl'

AGENTLESS_REPAIR_OBSERVATION = (
    '<--- The following are proposed git patches to solve the issue:'
)
AGENTLESS_MULTI_LINE_LOCATION_PICKLE = '/workspace/agentless_multi_repair.pkl'
AGENTLESS_REPAIR_PICKLE = '/workspace/agentless_repair.pkl'

AGENTLESS_FINAL_PATCH_OBSERVATION = (
    '<--- The following patch is proposed by AgentlessAgent:'
)
AGENTLESS_FINAL_PATCH_PICKLE = '/workspace/agentless_final_patch.pkl'

OBSERVATION_ENDING = '|--->'


def escape_quotes(input_string):
    # Replace single quotes with escaped single quotes
    escaped_string = input_string.replace("'", "\\'")
    # Replace double quotes with escaped double quotes
    escaped_string = escaped_string.replace('"', '\\"')
    return escaped_string


def unescape_quotes(input_string):
    # Replace escaped single quotes with single quotes
    unescaped_string = input_string.replace("\\'", "'")
    # Replace escaped double quotes with double quotes
    unescaped_string = unescaped_string.replace('\\"', '"')
    return unescaped_string


def convert_list_of_lists_to_str(lists, level=0, separators=None):
    """Helper function to convert lists to strings for Agentless"""
    if separators is None:
        separators = [
            '\n<->\n',
            '\n<--->\n',
            '\n<----->\n',
            '\n<------->\n',
        ]  # Define more if needed
        separators.reverse()
    if level >= len(separators):
        raise ValueError('Exceeded the number of supported levels.')

    if not isinstance(lists, list):
        return str(lists)

    joined_inner_lists = [
        convert_list_of_lists_to_str(inner_list, level + 1, separators)
        for inner_list in lists
    ]
    final_string = separators[level].join(joined_inner_lists)

    return final_string


def convert_str_to_list_of_lists(s, level=0, separators=None):
    """Helper function to convert strings to lists for Agentless"""
    if separators is None:
        separators = [
            '\n<->\n',
            '\n<--->\n',
            '\n<----->\n',
            '\n<------->\n',
        ]  # Define more if needed
        separators.reverse()

    if level >= len(separators):
        raise ValueError('Exceeded the number of supported levels.')

    if separators[level] not in s:
        return s

    lists = s.split(separators[level])
    list_of_lists = [
        convert_str_to_list_of_lists(inner_str, level + 1, separators)
        for inner_str in lists
    ]

    return list_of_lists


def _parse_model_return_lines(content: str) -> list[str]:
    """Parsing utility function"""
    if content:
        return content.strip().split('\n')
    return ['']


def install_agentless_dependencies():
    """Install Agentless dependencies"""
    import subprocess
    import sys

    def install_packages():
        subprocess.check_call(
            [
                sys.executable,
                '-m',
                'pip',
                'install',
                '-r',
                '/workspace/Agentless/requirements.txt',
            ]
        )

    def clone_and_setup_workspace():
        repo_url = 'https://github.com/OpenAutoCoder/Agentless.git'
        workspace_dir = '/workspace'

        subprocess.run(
            ['git', 'clone', repo_url, workspace_dir + '/Agentless'], check=True
        )

    clone_and_setup_workspace()
    install_packages()
    return 'Agentless dependencies installed'


def install_agentless_dependencies_dummy():
    """Install Agentless dependencies"""
    import subprocess
    import sys

    def install_packages():
        subprocess.check_call(
            [
                sys.executable,
                '-m',
                'pip',
                'install',
                '-r',
                '/workspace/Agentless/requirements.txt',
            ]
        )

    def clone_and_setup_workspace():
        repo_url = 'https://github.com/OpenAutoCoder/Agentless.git'
        workspace_dir = '/workspace'

        subprocess.run(
            ['git', 'clone', repo_url, workspace_dir + '/Agentless'], check=True
        )

    # clone_and_setup_workspace()
    # install_packages()
    return 'Agentless dependencies installed'


def retrieve_structure(base_path='/workspace'):
    """Create the structure of the repository directory by parsing Python files.

    If a pickled structure exists, load it. Otherwise, create it and pickle the result.

    :param directory_path: Path to the repository directory.
    :return: A dictionary representing the structure.
    """

    import os
    import sys

    sys.path.append('/workspace')
    sys.path.append('/workspace/Agentless')

    from Agentless.agentless.util.preprocess_data import (
        filter_none_python,
        filter_out_test_files,
    )
    from Agentless.get_repo_structure.get_repo_structure import (
        parse_python_file,
    )

    def find_directory_with_double_underscore(base_path):
        for root, dirs, files in os.walk(base_path):
            for directory in dirs:
                if '__' in directory:
                    return os.path.abspath(os.path.join(root, directory))
        return None

    # Call the function and print the result
    directory_path = find_directory_with_double_underscore(base_path)

    pickle_file = os.path.join(base_path, 'repo_structure.pkl')

    # Try to load the pickle file if it exists
    if os.path.isfile(pickle_file):
        with open(pickle_file, 'rb') as pf_in:
            return pickle.load(pf_in)

    # Proceed to create the structure if pickle file doesn't exist
    structure: Dict[str, Any] = {}

    for root, _, files in os.walk(directory_path):
        repo_name = os.path.basename(directory_path)
        relative_root = os.path.relpath(root, directory_path)

        if relative_root == '.':
            relative_root = repo_name

        curr_struct = structure
        for part in relative_root.split(os.sep):
            if part not in curr_struct:
                curr_struct[part] = {}
            curr_struct = curr_struct[part]

        for file_name in files:
            if file_name.endswith('.py'):
                file_path = os.path.join(root, file_name)
                class_info, function_names, file_lines = parse_python_file(file_path)
                curr_struct[file_name] = {
                    'classes': class_info,
                    'functions': function_names,
                    'text': file_lines,
                }
            else:
                curr_struct[file_name] = {}

    filter_none_python(structure)
    filter_out_test_files(structure)

    # Save the structure to a pickle file
    with open(pickle_file, 'wb') as pf_out:
        pickle.dump(structure, pf_out)

    return structure


def extract_observation(string, observation_delineator):
    return unescape_quotes(
        string.split(observation_delineator)[1].split(OBSERVATION_ENDING)[0]
    )


def agentless_file_localization(problem_statement):
    """Agentless file localization"""

    import sys

    sys.path.append('/workspace')
    sys.path.append('/workspace/Agentless')

    from Agentless.agentless.fl.FL import LLMFL
    from Agentless.agentless.util.preprocess_data import (
        correct_file_paths,
        get_full_file_paths_and_classes_and_functions,
        show_project_structure,
    )

    structure = retrieve_structure()

    message = LLMFL.obtain_relevant_files_prompt.format(
        problem_statement=problem_statement,
        structure=show_project_structure(structure).strip(),
    ).strip()
    # print(f'prompting with file localization message:\n{message}')
    # print('=' * 80)

    raw_output = (
        client.chat.completions.create(
            model=OPENAI_MODEL,
            messages=[{'content': message, 'role': 'user'}],
            temperature=0,
            max_tokens=MAX_TOKEN,
        )
        .choices[0]
        .message.content
    )
    model_found_files = _parse_model_return_lines(raw_output)

    files, _, _ = get_full_file_paths_and_classes_and_functions(structure)

    # Never match partial paths for consistency with main Agentless results
    found_files = correct_file_paths(model_found_files, files, False)[:TOP_N]

    # print("Returning file: ", AGENTLESS_FOUND_FILE_OBSERVATION + "\n---\n".join(found_files))
    with open(AGENTLESS_FOUND_FILE_PICKLE, 'wb') as file:
        pickle.dump(found_files, file)
    return escape_quotes(
        AGENTLESS_FOUND_FILE_OBSERVATION
        + '\n---\n'.join(found_files)
        + OBSERVATION_ENDING
    )


def agentless_related_localization(problem_statement, prev_observation):
    """Agentless related localization"""

    import sys

    sys.path.append('/workspace')
    sys.path.append('/workspace/Agentless')

    from Agentless.agentless.fl.FL import LLMFL
    from Agentless.agentless.util.api_requests import (
        num_tokens_from_messages,
    )
    from Agentless.agentless.util.compress_file import get_skeleton
    from Agentless.agentless.util.postprocess_data import (
        extract_code_blocks,
        extract_locs_for_files,
    )
    from Agentless.agentless.util.preprocess_data import (
        get_repo_files,
    )

    structure = retrieve_structure()

    import os
    import pickle

    file_path = AGENTLESS_FOUND_FILE_PICKLE
    found_files = None

    if os.path.exists(file_path):
        print('found file pickle')
        with open(file_path, 'rb') as file:
            found_files = pickle.load(file)
    else:
        found_files = extract_observation(
            prev_observation, AGENTLESS_FOUND_FILE_OBSERVATION
        ).split('\n---\n')

    print(found_files)

    file_contents = get_repo_files(structure, found_files)
    compressed_file_contents = {
        fn: get_skeleton(code) for fn, code in file_contents.items()
    }
    contents = [
        LLMFL.file_content_in_block_template.format(file_name=fn, file_content=code)
        for fn, code in compressed_file_contents.items()
    ]
    file_contents = ''.join(contents)
    template = (
        LLMFL.obtain_relevant_functions_and_vars_from_compressed_files_prompt_more
    )
    message = template.format(
        problem_statement=problem_statement, file_contents=file_contents
    )

    def message_too_long(message):
        return num_tokens_from_messages(message, OPENAI_MODEL) >= MAX_CONTEXT_LENGTH

    while message_too_long(message) and len(contents) > 1:
        # print(f'reducing to \n{len(contents)} files')
        contents = contents[:-1]
        file_contents = ''.join(contents)
        message = template.format(
            problem_statement=problem_statement, file_contents=file_contents
        )  # Recreate message

    if message_too_long(message):
        # print
        raise ValueError(
            'The remaining file content is too long to fit within the context length'
        )
    # print(f'prompting with related localization message:\n{message}')
    # print('=' * 80)

    raw_output = (
        client.chat.completions.create(
            model=OPENAI_MODEL,
            messages=[{'content': message, 'role': 'user'}],
            temperature=0,
            max_tokens=MAX_TOKEN,
        )
        .choices[0]
        .message.content
    )

    model_found_locs = extract_code_blocks(raw_output)
    model_found_locs_separated = extract_locs_for_files(model_found_locs, found_files)

    loc_str = found_files[0] + ' : ' + model_found_locs_separated[0][0]
    for idx, loc in enumerate(model_found_locs_separated[1:]):
        loc_str += '\n---\n' + found_files[idx + 1] + ' : ' + loc[0]

    with open(AGENTLESS_RELATED_LOCATIONS_PICKLE, 'wb') as related_loc_file:
        pickle.dump(
            [found_files, [item[0] for item in model_found_locs_separated]],
            related_loc_file,
        )

    return escape_quotes(
        AGENTLESS_RELATED_LOCATIONS_OBSERVATION + loc_str + OBSERVATION_ENDING
    )


def agentless_line_level_localization(problem_statement, prev_observation, num_samples):
    """Agentless line localization"""

    import sys

    sys.path.append('/workspace')
    sys.path.append('/workspace/Agentless')

    structure = retrieve_structure()

    import os
    import pickle

    from Agentless.agentless.fl.FL import LLMFL
    from Agentless.agentless.repair.repair import (
        construct_topn_file_context,
    )
    from Agentless.agentless.util.api_requests import (
        num_tokens_from_messages,
    )
    from Agentless.agentless.util.postprocess_data import (
        extract_code_blocks,
        extract_locs_for_files,
    )
    from Agentless.agentless.util.preprocess_data import (
        get_repo_files,
    )

    file_path = AGENTLESS_RELATED_LOCATIONS_PICKLE
    locs = None

    if os.path.exists(file_path):
        print('found related pickle')
        with open(file_path, 'rb') as file:
            locs = pickle.load(file)
        file_names = locs[0]
        found_related_locs = locs[1]
    else:
        locs = extract_observation(
            prev_observation, AGENTLESS_RELATED_LOCATIONS_OBSERVATION
        ).split('\n---\n')
        file_names = [loc.split(' : ', 1)[0] for loc in locs]
        found_related_locs = [loc.split(' : ', 1)[1] for loc in locs]

    print(locs)

    coarse_locs = {}
    for i, pred_file in enumerate(file_names):
        if len(found_related_locs) > i:
            coarse_locs[pred_file] = found_related_locs[i]

    file_contents = get_repo_files(structure, file_names)
    topn_content, _ = construct_topn_file_context(
        coarse_locs,
        file_names,
        file_contents,
        structure,
        context_window=CONTEXT_WINDOW,
        loc_interval=True,
        add_space=ADD_SPACE,
        sticky_scroll=STICKY_SCROLL,
        no_line_number=NO_LINE_NUMBER,
    )
    if NO_LINE_NUMBER:
        template = LLMFL.obtain_relevant_code_combine_top_n_no_line_number_prompt
    else:
        template = LLMFL.obtain_relevant_code_combine_top_n_prompt
    message = template.format(
        problem_statement=problem_statement, file_contents=topn_content
    )
    # print(f'prompting with line localization message:\n{message}')
    # print('=' * 80)
    assert num_tokens_from_messages(message, OPENAI_MODEL) < MAX_CONTEXT_LENGTH

    raw_trajs = client.chat.completions.create(
        model=OPENAI_MODEL,
        messages=[{'content': message, 'role': 'user'}],
        temperature=TEMPERATURE,
        max_tokens=MAX_TOKEN,
        n=num_samples,
    ).choices

    # Merge trajectories
    raw_outputs = [raw_traj.message.content for raw_traj in raw_trajs]

    model_found_locs_separated_in_samples = []
    for raw_output in raw_outputs:
        model_found_locs = extract_code_blocks(raw_output)
        model_found_locs_separated = extract_locs_for_files(
            model_found_locs, file_names
        )
        model_found_locs_separated_in_samples.append(model_found_locs_separated)

        # print('==== raw output ====')
        # print(raw_output)
    # print("model_found_locs_separated_in_samples: ", model_found_locs_separated_in_samples)

    coarse_info = ''
    for fn, found_locs in coarse_locs.items():
        coarse_info += f'### {fn}\n'
        if isinstance(found_locs, str):
            coarse_info += found_locs + '\n'
        else:
            coarse_info += '\n'.join(found_locs) + '\n'

    gen_locs_with_files = []
    for gen_locs in model_found_locs_separated_in_samples:
        loc_list = []
        for idx, loc in enumerate(gen_locs):
            loc_list.append(file_names[idx] + ' : ' + loc[0])
        gen_locs_with_files.append(loc_list)

    with open(AGENTLESS_MULTI_LINE_LOCATION_PICKLE, 'wb') as file:
        pickle.dump(gen_locs_with_files, file)

    loc_str = convert_list_of_lists_to_str(gen_locs_with_files)

    return escape_quotes(
        AGENTLESS_LINE_LOCATIONS_OBSERVATION + loc_str + OBSERVATION_ENDING
    )


def get_file_contents(pred_files, structure):
    """Get file contents for Agentless"""
    import sys

    sys.path.append('/workspace')
    sys.path.append('/workspace/Agentless')

    from Agentless.agentless.util.preprocess_data import (
        get_full_file_paths_and_classes_and_functions,
    )

    files, _, _ = get_full_file_paths_and_classes_and_functions(structure)
    file_contents = dict()
    for pred_file in pred_files:
        content = None

        for file_content in files:
            if file_content[0] == pred_file:
                content = '\n'.join(file_content[1])
                file_contents[pred_file] = content
                break
    return file_contents


def agentless_repair(problem_statement, prev_observation, num_samples):
    """Agentless repair"""

    structure = retrieve_structure()

    import sys

    sys.path.append('/workspace')
    sys.path.append('/workspace/Agentless')

    import logging

    from Agentless.agentless.repair.repair import (
        _post_process_multifile_repair,
        construct_topn_file_context,
        repair_prompt_combine_topn,
        repair_prompt_combine_topn_cot,
        repair_prompt_combine_topn_cot_diff,
        repair_relevant_file_instruction,
    )

    logger = logging.getLogger('simpleLogger')

    import os
    import pickle

    file_path = AGENTLESS_LINE_LOCATIONS_PICKLE
    found_edit_locs_with_file = None

    if os.path.exists(file_path):
        print('found line pickle')
        with open(file_path, 'rb') as file:
            found_edit_locs_with_file = pickle.load(file)
    else:
        found_edit_locs_with_file = convert_str_to_list_of_lists(
            extract_observation(prev_observation, AGENTLESS_LINE_LOCATIONS_OBSERVATION)
        )

    print(found_edit_locs_with_file)

    pred_files = [item.split(' : ', 1)[0] for item in found_edit_locs_with_file]
    found_edit_locs = [item.split(' : ', 1)[1] for item in found_edit_locs_with_file]

    file_to_edit_locs = {}
    for i, pred_file in enumerate(pred_files):
        if len(found_edit_locs) > i:
            file_to_edit_locs[pred_file] = found_edit_locs[i]

    # Construct file contents
    file_contents = get_file_contents(pred_files, structure)

    # print('FILE CONTENTS')
    # print(file_contents)

    topn_content, file_loc_intervals = construct_topn_file_context(
        file_to_edit_locs,
        pred_files,
        file_contents,
        structure,
        context_window=CONTEXT_WINDOW,
        loc_interval=LOC_INTERVAL,
        fine_grain_loc_only=FINE_GRAIN_LOC_ONLY,
        add_space=ADD_SPACE,
        no_line_number=NO_LINE_NUMBER,
        sticky_scroll=STICKY_SCROLL,
    )

    if topn_content.strip() == '':
        return []

    prompt_template = (
        repair_prompt_combine_topn_cot_diff
        if COT and DIFF_FORMAT
        else repair_prompt_combine_topn_cot
        if COT
        else repair_prompt_combine_topn
    )
    file_instruction = repair_relevant_file_instruction
    message = prompt_template.format(
        repair_relevant_file_instruction=file_instruction,
        problem_statement=problem_statement,
        content=topn_content.rstrip(),
    ).strip()
    # print(f'prompting with repair message:\n{message}')

    all_generations, counts, _, prev_contents, file_names = [], [], [], [], []
    sample_responses: List[Any] = []
    # Using early stopping will cost more since the input tokens will be charged multiple times.
    # For now we disable it.
    assert STOP_AT_N_UNIQUE_VALID_SAMPLES == -1

    if not SKIP_GREEDY:
        greedy_traj: Any = client.chat.completions.create(
            model=OPENAI_MODEL,
            messages=[{'content': message, 'role': 'user'}],
            temperature=0,
            max_tokens=1024,
        ).choices[0]
    sample_responses.append(greedy_traj)

    if num_samples - 1:
        sample_trajs: List[Any] = client.chat.completions.create(
            model=OPENAI_MODEL,
            messages=[{'content': message, 'role': 'user'}],
            temperature=TEMPERATURE,
            max_tokens=1024,
            n=num_samples - 1,
        ).choices

    sample_responses.extend([item for item in sample_trajs])

    count = 0
    raw_outputs = []
    while count < num_samples:
        # print(f'trying the {count + 1}-th sample ...')
        if sample_responses:
            raw_output = sample_responses[count].message.content
            count += 1

            all_generations.append(raw_output)

            edited_file, new_content = _post_process_multifile_repair(
                raw_output,
                file_contents,
                logger,
                file_loc_intervals,
                diff_format=DIFF_FORMAT,
            )

            if new_content == '':
                prev_contents.append('')
                file_names.append('')
            else:
                prev_content = file_contents[edited_file]
                prev_contents.append(prev_content)
                file_names.append(edited_file)

            counts.append(count)
            raw_outputs.append(edited_file + ' : ' + raw_output)

    return raw_outputs


def agentless_repair_multi_context(problem_statement, prev_observation, num_samples):
    """Run Agentless repair for multiple contexts"""

    import os
    import pickle

    file_path = AGENTLESS_MULTI_LINE_LOCATION_PICKLE
    line_locations = None

    if os.path.exists(file_path):
        print('found multi line pickle')
        with open(file_path, 'rb') as file:
            line_locations = pickle.load(file)
    else:
        line_locations = convert_str_to_list_of_lists(
            extract_observation(prev_observation, AGENTLESS_LINE_LOCATIONS_OBSERVATION)
        )

    print(line_locations)

    # Create the merged locations
    merged_locs = [
        line_locations[0] + line_locations[1],
        line_locations[2] + line_locations[3],
    ]

    # print("merged_locations: ", merged_locs)
    repairs = []
    for loc in merged_locs:
        with open(AGENTLESS_LINE_LOCATIONS_PICKLE, 'wb') as file:
            pickle.dump(loc, file)

        loc_str = escape_quotes(
            AGENTLESS_LINE_LOCATIONS_OBSERVATION
            + convert_list_of_lists_to_str(loc)
            + OBSERVATION_ENDING
        )
        repair = agentless_repair(problem_statement, loc_str, num_samples)
        repairs.extend(repair)

    new_observation = escape_quotes(
        AGENTLESS_REPAIR_OBSERVATION
        + convert_list_of_lists_to_str([repairs, merged_locs])
        + OBSERVATION_ENDING
    )

    with open(AGENTLESS_REPAIR_PICKLE, 'wb') as file:
        pickle.dump([repairs, merged_locs], file)

    return new_observation


def post_process_raw_output(raw_output_text, file_contents, file_loc_intervals):
    """Helper function for Agentless post-processing"""
    import sys

    sys.path.append('/workspace')
    sys.path.append('/workspace/Agentless')

    """Agentless post processing helper function"""
    # Just to satisfy the requirement of passing a logger to the function
    import logging
    from difflib import unified_diff

    from Agentless.agentless.repair.repair import (
        _post_process_multifile_repair,
    )
    from Agentless.agentless.util.postprocess_data import (
        check_code_differ_by_just_empty_lines,
        check_syntax,
        fake_git_repo,
        lint_code,
    )

    logger = logging.getLogger('simpleLogger')

    git_diffs = ''
    raw_git_diffs = ''
    lint_success = False
    content = ''
    try:
        # This converts the patch to the git diff format
        edited_file, new_content = _post_process_multifile_repair(
            raw_output_text,
            file_contents,
            logger,
            file_loc_intervals,
            diff_format=DIFF_FORMAT,
        )
        # print('EDITED FILE')
        # print(edited_file)
        # print('NEW CONTENT')
        # print(new_content)
        # This parts tries applying and linting the patch
        if (edited_file in file_contents) and new_content:
            content = file_contents[edited_file]

            git_diff = fake_git_repo('playground', edited_file, content, new_content)
            # print('1 git diff')
            # print(git_diff)

            raw_git_diffs += '\n' + git_diff.replace(
                '\\ No newline at end of file\n', ''
            )

            syntax_success = check_syntax(new_content)
            lint_success, prev_errors, errors = lint_code(
                'playground', 'test.py', new_content, file_contents[edited_file]
            )

            differ_by_empty_lines = check_code_differ_by_just_empty_lines(
                new_content, file_contents[edited_file]
            )

            # print(lint_success, prev_errors, errors, differ_by_empty_lines)
            # print(
            #     f'checks pass: {lint_success, prev_errors, errors, differ_by_empty_lines}'
            # )
            if syntax_success and not differ_by_empty_lines:
                git_diffs = raw_git_diffs
            else:
                git_diffs = ''  # no need to evaluate
        else:
            diff = list(
                unified_diff(
                    content.split('\n'),
                    new_content.split('\n'),
                    fromfile=edited_file,
                    tofile=edited_file,
                    lineterm='',
                )
            )
            print('Failed parsing diff!')
            print('\n'.join(diff))
    except Exception as e:
        print(raw_output_text)
        print(e)

    return git_diffs, raw_git_diffs, content


def agentless_post_process_repair(prev_observation):
    """
    apply some diff formatting. Also strips comments and trailing spaces to better identify identical patches
    """

    import sys

    sys.path.append('/workspace')
    sys.path.append('/workspace/Agentless')

    import os
    import pickle

    from Agentless.agentless.util.postprocess_data import normalize_patch
    from Agentless.agentless.util.preprocess_data import (
        transfer_arb_locs_to_locs,
    )

    file_path = AGENTLESS_REPAIR_PICKLE
    prev_observation_list = None

    if os.path.exists(file_path):
        print('found repair pickle')
        with open(file_path, 'rb') as file:
            prev_observation_list = pickle.load(file)
    else:
        prev_observation_list = convert_str_to_list_of_lists(
            extract_observation(
                prev_observation.replace('<newline_character>', '\\n'),
                AGENTLESS_REPAIR_OBSERVATION,
            )
        )

    print(prev_observation_list)

    repairs_with_files = prev_observation_list[0]
    all_found_edit_locs_with_files = prev_observation_list[1]
    generation_pred_files = [item.split(' : ', 1)[0] for item in repairs_with_files]
    raw_outputs = [item.split(' : ', 1)[1] for item in repairs_with_files]

    all_pred_files = []
    for loc_list in all_found_edit_locs_with_files:
        for loc in loc_list:
            all_pred_files.append(loc.split(' : ', 1)[0])

    structure = retrieve_structure()

    # print("all_pred_files: ", all_pred_files)
    generation_original_file_contents = get_file_contents(all_pred_files, structure)

    # Number of sections, this should correspond to the length of both_found_edit_locs
    num_sections = len(all_found_edit_locs_with_files)

    # Calculate the number of items in each section
    num_each_edit_loc = int(len(raw_outputs) / num_sections)

    processed_patches = []

    print('all_found_locs_with_files: ', all_found_edit_locs_with_files)

    for generation_idx, raw_output_text in enumerate(raw_outputs):
        # Determine the section index based on generation_idx
        section_index = generation_idx // num_each_edit_loc
        print('section index: ', section_index)

        pred_files = [
            item.split(' : ', 1)[0]
            for item in all_found_edit_locs_with_files[section_index]
        ]
        found_edit_locs = [
            item.split(' : ', 1)[1]
            for item in all_found_edit_locs_with_files[section_index]
        ]

        if raw_output_text != '':
            try:
                pred_file = generation_pred_files[generation_idx]
                original_file_content = generation_original_file_contents[pred_file]

                git_diffs = ''

                file_contents = {pred_file: original_file_content}

                file_loc_intervals = dict()

                for i, tmp_pred_file in enumerate(pred_files):
                    if tmp_pred_file != pred_file:
                        continue
                    if len(found_edit_locs) > i:
                        # try:
                        _, context_intervals = transfer_arb_locs_to_locs(
                            found_edit_locs[i],
                            None,
                            pred_files[i],
                            CONTEXT_WINDOW,
                            LOC_INTERVAL,
                            FINE_GRAIN_LOC_ONLY,
                            file_content=file_contents[pred_file]
                            if pred_file in file_contents
                            else '',
                        )
                        # print('context interval')
                        # print(context_intervals)
                    else:
                        _, context_intervals = [], []  # default values.

            except Exception as e:
                print('file loc interval error')
                print(e)
                print(e)
                raw_output_text = ''

            file_loc_intervals[pred_file] = context_intervals

            # print('RAW OUTPUT TEXT')
            # print(raw_output_text)

            if raw_output_text:
                # print('FILE LOCAL INTERVAL')
                # print(file_loc_intervals)
                # print('FILE CONTENT')
                # print(file_contents)
                git_diffs, raw_git_diffs, content = post_process_raw_output(
                    raw_output_text, file_contents, file_loc_intervals
                )

                # Setting 0 as the instance_id since this function doesn't
                # actually use the instance_id for anything
                # print('GIT DIFF BEFORE NORMALIZING')
                # print(git_diffs)
                patch_lines = git_diffs.split('\n')
                patch_lines = [
                    line for line in patch_lines if not line.startswith('index')
                ]
                git_diffs = '\n'.join(patch_lines)

                normalized_patch = normalize_patch(0, git_diffs, original_file_content)

                normalized_lines = normalized_patch.split('\n')
                normalized_lines = [
                    line for line in normalized_lines if not line.startswith('index')
                ]
                normalized_patch = '\n'.join(patch_lines)

                if normalized_patch.lstrip():
                    processed_patches.append(
                        [
                            normalized_patch,
                            git_diffs.replace(
                                '\\ No newline at end of file\n', ''
                            ).lstrip(),
                        ]
                    )

    processed_patches = [patch for patch in processed_patches if patch[0].strip() != '']

    final_patch = most_frequent_string(processed_patches)
    print('final patch: ', final_patch)
    return AGENTLESS_FINAL_PATCH_OBSERVATION + final_patch + OBSERVATION_ENDING


def most_frequent_string(processed_patches):
    "Get most frequent patch"
    from collections import Counter

    if not processed_patches:
        return None  # Return None if the list is empty

    # Count the frequency of each string in the list
    counter = Counter([patch[0] for patch in processed_patches])

    # Find the string with the highest frequency
    most_common_normalized_patch, freq = counter.most_common(1)[0]
    # print('Number of times most frequent patch occured: ', freq)
    for patch in processed_patches:
        if patch[0] == most_common_normalized_patch:
            return patch[1]
    return ''


__all__ = [
    # file operation
    'open_file',
    'goto_line',
    'scroll_down',
    'scroll_up',
    'create_file',
    'edit_file_by_replace',
    'insert_content_at_line',
    'append_file',
    'search_dir',
    'search_file',
    'find_file',
    # readers
    'parse_pdf',
    'parse_docx',
    'parse_latex',
    'parse_pptx',
]

<<<<<<< HEAD
if ENABLE_AGENTLESS_TOOLS:
    __all__ += [
        # Agentless skills
        'agentless_file_localization',
        'agentless_related_localization',
        'agentless_line_level_localization',
        'install_agentless_dependencies',
        'install_agentless_dependencies_dummy',
        'agentless_repair',
        'agentless_repair_multi_context',
        'agentless_post_process_repair',
        'apply_git_patch',
    ]

if OPENAI_API_KEY and OPENAI_BASE_URL:
=======
# This is called from OpenDevin's side
# If SANDBOX_ENV_OPENAI_API_KEY is set, we will be able to use these tools in the sandbox environment
if _get_openai_api_key() and _get_openai_base_url():
>>>>>>> 5d920489
    __all__ += ['parse_audio', 'parse_video', 'parse_image']

DOCUMENTATION = ''
for func_name in __all__:
    func = globals()[func_name]

    cur_doc = func.__doc__
    # remove indentation from docstring and extra empty lines
    cur_doc = '\n'.join(filter(None, map(lambda x: x.strip(), cur_doc.split('\n'))))
    # now add a consistent 4 indentation
    cur_doc = '\n'.join(map(lambda x: ' ' * 4 + x, cur_doc.split('\n')))

    fn_signature = f'{func.__name__}' + str(signature(func))
    DOCUMENTATION += f'{fn_signature}:\n{cur_doc}\n\n'<|MERGE_RESOLUTION|>--- conflicted
+++ resolved
@@ -21,12 +21,10 @@
 import pickle
 import re
 import shutil
+import subprocess
 import tempfile
 from inspect import signature
-<<<<<<< HEAD
-from typing import Any, Dict, List, Optional
-=======
->>>>>>> 5d920489
+from typing import Any, Dict, List
 
 import docx
 import PyPDF2
@@ -47,36 +45,8 @@
 # This is also used in unit tests!
 MSG_FILE_UPDATED = '[File updated (edited at line {line_number}). Please review the changes and make sure they are correct (correct indentation, no duplicate lines, etc). Edit the file again if necessary.]'
 
-<<<<<<< HEAD
-# TODO: Change this to false
 ENABLE_AGENTLESS_TOOLS = os.getenv('ENABLE_AGENTLESS_TOOLS', 'true').lower() == 'true'
 
-# OPENAI
-OPENAI_API_KEY = os.getenv(
-    'OPENAI_API_KEY', os.getenv('SANDBOX_ENV_OPENAI_API_KEY', '')
-)
-OPENAI_BASE_URL = os.getenv('OPENAI_BASE_URL', 'https://api.openai.com/v1')
-OPENAI_MODEL = os.getenv('OPENAI_MODEL', 'gpt-4o')
-MAX_TOKEN = os.getenv('MAX_TOKEN', 500)
-
-OPENAI_PROXY = f'{OPENAI_BASE_URL}/chat/completions'
-
-client = OpenAI(api_key=OPENAI_API_KEY, base_url=OPENAI_BASE_URL)
-
-
-# Define the decorator using the functionality of UpdatePwd
-def update_pwd_decorator(func):
-    @functools.wraps(func)
-    def wrapper(*args, **kwargs):
-        old_pwd = os.getcwd()
-        jupyter_pwd = os.environ.get('JUPYTER_PWD', None)
-        if jupyter_pwd:
-            os.chdir(jupyter_pwd)
-        try:
-            return func(*args, **kwargs)
-        finally:
-            os.chdir(old_pwd)
-=======
 
 # ==================================================================================================
 # OPENAI
@@ -104,7 +74,6 @@
     client = OpenAI(api_key=_get_openai_api_key(), base_url=_get_openai_base_url())
     return client
 
->>>>>>> 5d920489
 
 # ==================================================================================================
 
@@ -1442,11 +1411,12 @@
     # print('=' * 80)
 
     raw_output = (
-        client.chat.completions.create(
-            model=OPENAI_MODEL,
+        _get_openai_client()
+        .chat.completions.create(
+            model=_get_openai_model(),
             messages=[{'content': message, 'role': 'user'}],
             temperature=0,
-            max_tokens=MAX_TOKEN,
+            max_tokens=_get_max_token(),
         )
         .choices[0]
         .message.content
@@ -1525,7 +1495,9 @@
     )
 
     def message_too_long(message):
-        return num_tokens_from_messages(message, OPENAI_MODEL) >= MAX_CONTEXT_LENGTH
+        return (
+            num_tokens_from_messages(message, _get_openai_model()) >= MAX_CONTEXT_LENGTH
+        )
 
     while message_too_long(message) and len(contents) > 1:
         # print(f'reducing to \n{len(contents)} files')
@@ -1544,11 +1516,12 @@
     # print('=' * 80)
 
     raw_output = (
-        client.chat.completions.create(
-            model=OPENAI_MODEL,
+        _get_openai_client()
+        .chat.completions.create(
+            model=_get_openai_model(),
             messages=[{'content': message, 'role': 'user'}],
             temperature=0,
-            max_tokens=MAX_TOKEN,
+            max_tokens=_get_max_token(),
         )
         .choices[0]
         .message.content
@@ -1644,15 +1617,19 @@
     )
     # print(f'prompting with line localization message:\n{message}')
     # print('=' * 80)
-    assert num_tokens_from_messages(message, OPENAI_MODEL) < MAX_CONTEXT_LENGTH
-
-    raw_trajs = client.chat.completions.create(
-        model=OPENAI_MODEL,
-        messages=[{'content': message, 'role': 'user'}],
-        temperature=TEMPERATURE,
-        max_tokens=MAX_TOKEN,
-        n=num_samples,
-    ).choices
+    assert num_tokens_from_messages(message, _get_openai_model()) < MAX_CONTEXT_LENGTH
+
+    raw_trajs = (
+        _get_openai_client()
+        .chat.completions.create(
+            model=_get_openai_model(),
+            messages=[{'content': message, 'role': 'user'}],
+            temperature=TEMPERATURE,
+            max_tokens=_get_max_token(),
+            n=num_samples,
+        )
+        .choices
+    )
 
     # Merge trajectories
     raw_outputs = [raw_traj.message.content for raw_traj in raw_trajs]
@@ -1810,22 +1787,30 @@
     assert STOP_AT_N_UNIQUE_VALID_SAMPLES == -1
 
     if not SKIP_GREEDY:
-        greedy_traj: Any = client.chat.completions.create(
-            model=OPENAI_MODEL,
-            messages=[{'content': message, 'role': 'user'}],
-            temperature=0,
-            max_tokens=1024,
-        ).choices[0]
+        greedy_traj: Any = (
+            _get_openai_client()
+            .chat.completions.create(
+                model=_get_openai_model(),
+                messages=[{'content': message, 'role': 'user'}],
+                temperature=0,
+                max_tokens=1024,
+            )
+            .choices[0]
+        )
     sample_responses.append(greedy_traj)
 
     if num_samples - 1:
-        sample_trajs: List[Any] = client.chat.completions.create(
-            model=OPENAI_MODEL,
-            messages=[{'content': message, 'role': 'user'}],
-            temperature=TEMPERATURE,
-            max_tokens=1024,
-            n=num_samples - 1,
-        ).choices
+        sample_trajs: List[Any] = (
+            _get_openai_client()
+            .chat.completions.create(
+                model=_get_openai_model(),
+                messages=[{'content': message, 'role': 'user'}],
+                temperature=TEMPERATURE,
+                max_tokens=1024,
+                n=num_samples - 1,
+            )
+            .choices
+        )
 
     sample_responses.extend([item for item in sample_trajs])
 
@@ -2202,7 +2187,6 @@
     'parse_pptx',
 ]
 
-<<<<<<< HEAD
 if ENABLE_AGENTLESS_TOOLS:
     __all__ += [
         # Agentless skills
@@ -2217,12 +2201,9 @@
         'apply_git_patch',
     ]
 
-if OPENAI_API_KEY and OPENAI_BASE_URL:
-=======
 # This is called from OpenDevin's side
 # If SANDBOX_ENV_OPENAI_API_KEY is set, we will be able to use these tools in the sandbox environment
 if _get_openai_api_key() and _get_openai_base_url():
->>>>>>> 5d920489
     __all__ += ['parse_audio', 'parse_video', 'parse_image']
 
 DOCUMENTATION = ''
