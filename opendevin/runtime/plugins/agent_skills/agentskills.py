"""
agentskills.py

This module provides various file manipulation skills for the OpenDevin agent.

Functions:
- open_file(path: str, line_number: int | None = 1, context_lines: int = 100): Opens a file and optionally moves to a specific line.
- goto_line(line_number): Moves the window to show the specified line number.
- scroll_down(): Moves the window down by the number of lines specified in WINDOW.
- scroll_up(): Moves the window up by the number of lines specified in WINDOW.
- create_file(filename): Creates and opens a new file with the given name.
- search_dir(search_term, dir_path='./'): Searches for a term in all files in the specified directory.
- search_file(search_term, file_path=None): Searches for a term in the specified file or the currently open file.
- find_file(file_name, dir_path='./'): Finds all files with the given name in the specified directory.
<<<<<<< HEAD
- edit_file(start, end, content): Replaces lines in a file with the given content.
- append_file(content): Appends given content to a file.
=======
- edit_file(file_name, start, end, content): Replaces lines in a file with the given content.
- append_file(file_name, content): Appends given content to a file.
>>>>>>> e001c6a9
"""

import base64
import functools
import os
import shutil
import subprocess
import tempfile
from inspect import signature
from typing import Optional

import docx
import PyPDF2
from openai import OpenAI
from pptx import Presentation
from pylatexenc.latex2text import LatexNodes2Text

CURRENT_FILE: str | None = None
CURRENT_LINE = 1
WINDOW = 100

ENABLE_AUTO_LINT = os.getenv('ENABLE_AUTO_LINT', 'false').lower() == 'true'

# This is also used in unit tests!
MSG_FILE_UPDATED = '[File updated. Please review the changes and make sure they are correct (correct indentation, no duplicate lines, etc). Edit the file again if necessary.]'

# OPENAI
OPENAI_API_KEY = os.getenv(
    'OPENAI_API_KEY', os.getenv('SANDBOX_ENV_OPENAI_API_KEY', '')
)
OPENAI_BASE_URL = os.getenv('OPENAI_BASE_URL', 'https://api.openai.com/v1')
OPENAI_MODEL = os.getenv('OPENAI_MODEL', 'gpt-4o-2024-05-13')
MAX_TOKEN = os.getenv('MAX_TOKEN', 500)

OPENAI_PROXY = f'{OPENAI_BASE_URL}/chat/completions'

client = OpenAI(api_key=OPENAI_API_KEY, base_url=OPENAI_BASE_URL)


# Define the decorator using the functionality of UpdatePwd
def update_pwd_decorator(func):
    @functools.wraps(func)
    def wrapper(*args, **kwargs):
        old_pwd = os.getcwd()
        jupyter_pwd = os.environ.get('JUPYTER_PWD', None)
        if jupyter_pwd:
            os.chdir(jupyter_pwd)
        try:
            return func(*args, **kwargs)
        finally:
            os.chdir(old_pwd)

    return wrapper


def _is_valid_filename(file_name) -> bool:
    if not file_name or not isinstance(file_name, str) or not file_name.strip():
        return False
    invalid_chars = '<>:"/\\|?*'
    if os.name == 'nt':  # Windows
        invalid_chars = '<>:"/\\|?*'
    elif os.name == 'posix':  # Unix-like systems
        invalid_chars = '\0'

    for char in invalid_chars:
        if char in file_name:
            return False
    return True


def _is_valid_path(path) -> bool:
    if not path or not isinstance(path, str):
        return False
    try:
        return os.path.exists(os.path.normpath(path))
    except PermissionError:
        return False


def _create_paths(file_name) -> bool:
    try:
        dirname = os.path.dirname(file_name)
        if dirname:
            os.makedirs(dirname, exist_ok=True)
        return True
    except PermissionError:
        return False


def _check_current_file(file_path: str | None = None) -> bool:
    global CURRENT_FILE
    if not file_path:
        file_path = CURRENT_FILE
    if not file_path or not os.path.isfile(file_path):
        raise ValueError('No file open. Use the open_file function first.')
    return True


def _clamp(value, min_value, max_value):
    return max(min_value, min(value, max_value))


def _lint_file(file_path: str) -> tuple[Optional[str], Optional[int]]:
    """
    Lint the file at the given path and return a tuple with a boolean indicating if there are errors,
    and the line number of the first error, if any.

    Returns:
        tuple[str, Optional[int]]: (lint_error, first_error_line_number)
    """

    if file_path.endswith('.py'):
        # Define the flake8 command with selected error codes
        command = [
            'flake8',
            '--isolated',
            '--select=F821,F822,F831,E112,E113,E999,E902',
            file_path,
        ]

        # Run the command using subprocess and redirect stderr to stdout
        result = subprocess.run(
            command,
            stdout=subprocess.PIPE,
            stderr=subprocess.STDOUT,
        )
        if result.returncode == 0:
            # Linting successful. No issues found.
            return None, None

        # Extract the line number from the first error message
        error_message = result.stdout.decode().strip()
        lint_error = 'ERRORS:\n' + error_message
        first_error_line = None
        for line in error_message.splitlines(True):
            if line.strip():
                # The format of the error message is: <filename>:<line>:<column>: <error code> <error message>
                parts = line.split(':')
                if len(parts) >= 2:
                    try:
                        first_error_line = int(parts[1])
                        break
                    except ValueError:
                        # Not a valid line number, continue to the next line
                        continue

        return lint_error, first_error_line

    # Not a python file, skip linting
    return None, None


def _print_window(file_path, targeted_line, WINDOW, return_str=False):
    global CURRENT_LINE
    _check_current_file(file_path)
    with open(file_path) as file:
        content = file.read()

        # Ensure the content ends with a newline character
        if not content.endswith('\n'):
            content += '\n'

        lines = content.splitlines(True)  # Keep all line ending characters
        total_lines = len(lines)

        # cover edge cases
        CURRENT_LINE = _clamp(targeted_line, 1, total_lines)
        half_window = max(1, WINDOW // 2)

        # Ensure at least one line above and below the targeted line
        start = max(1, CURRENT_LINE - half_window)
        end = min(total_lines, CURRENT_LINE + half_window)

        # Adjust start and end to ensure at least one line above and below
        if start == 1:
            end = min(total_lines, start + WINDOW - 1)
        if end == total_lines:
            start = max(1, end - WINDOW + 1)

        output = ''

        # only display this when there's at least one line above
        if start > 1:
            output += f'({start - 1} more lines above)\n'
        for i in range(start, end + 1):
            _new_line = f'{i}|{lines[i-1]}'
            if not _new_line.endswith('\n'):
                _new_line += '\n'
            output += _new_line
        if end < total_lines:
            output += f'({total_lines - end} more lines below)\n'
        output = output.rstrip()

        if return_str:
            return output
        else:
            print(output)


def _cur_file_header(CURRENT_FILE, total_lines) -> str:
    if not CURRENT_FILE:
        return ''
    return f'[File: {os.path.abspath(CURRENT_FILE)} ({total_lines} lines total)]\n'


@update_pwd_decorator
def open_file(
    path: str, line_number: int | None = 1, context_lines: int | None = 100
) -> None:
    """
    Opens the file at the given path in the editor. If line_number is provided, the window will be moved to include that line.
    It only shows the first 100 lines by default! Max `context_lines` supported is 2000, use `scroll up/down`
    to view the file if you want to see more.

    Args:
        path: str: The path to the file to open, preferredly absolute path.
        line_number: int | None = 1: The line number to move to. Defaults to 1.
        context_lines: int | None = 100: Only shows this number of lines in the context window (usually from line 1), with line_number as the center (if possible). Defaults to 100.
    """
    global CURRENT_FILE, CURRENT_LINE, WINDOW

    if not os.path.isfile(path):
        raise FileNotFoundError(f'File {path} not found')

    CURRENT_FILE = os.path.abspath(path)
    with open(CURRENT_FILE) as file:
        total_lines = max(1, sum(1 for _ in file))

    if not isinstance(line_number, int) or line_number < 1 or line_number > total_lines:
        raise ValueError(f'Line number must be between 1 and {total_lines}')
    CURRENT_LINE = line_number

    # Override WINDOW with context_lines
    if context_lines is None or context_lines < 1:
        context_lines = 100
    WINDOW = _clamp(context_lines, 1, 2000)

    output = _cur_file_header(CURRENT_FILE, total_lines)
    output += _print_window(CURRENT_FILE, CURRENT_LINE, WINDOW, return_str=True)
    print(output)


@update_pwd_decorator
def goto_line(line_number: int) -> None:
    """
    Moves the window to show the specified line number.

    Args:
        line_number: int: The line number to move to.
    """
    global CURRENT_FILE, CURRENT_LINE, WINDOW
    _check_current_file()

    with open(str(CURRENT_FILE)) as file:
        total_lines = max(1, sum(1 for _ in file))
    if not isinstance(line_number, int) or line_number < 1 or line_number > total_lines:
        raise ValueError(f'Line number must be between 1 and {total_lines}')

    CURRENT_LINE = _clamp(line_number, 1, total_lines)

    output = _cur_file_header(CURRENT_FILE, total_lines)
    output += _print_window(CURRENT_FILE, CURRENT_LINE, WINDOW, return_str=True)
    print(output)


@update_pwd_decorator
def scroll_down() -> None:
    """Moves the window down by 100 lines.

    Args:
        None
    """
    global CURRENT_FILE, CURRENT_LINE, WINDOW
    _check_current_file()

    with open(str(CURRENT_FILE)) as file:
        total_lines = max(1, sum(1 for _ in file))
    CURRENT_LINE = _clamp(CURRENT_LINE + WINDOW, 1, total_lines)
    output = _cur_file_header(CURRENT_FILE, total_lines)
    output += _print_window(CURRENT_FILE, CURRENT_LINE, WINDOW, return_str=True)
    print(output)


@update_pwd_decorator
def scroll_up() -> None:
    """Moves the window up by 100 lines.

    Args:
        None
    """
    global CURRENT_FILE, CURRENT_LINE, WINDOW
    _check_current_file()

    with open(str(CURRENT_FILE)) as file:
        total_lines = max(1, sum(1 for _ in file))
    CURRENT_LINE = _clamp(CURRENT_LINE - WINDOW, 1, total_lines)
    output = _cur_file_header(CURRENT_FILE, total_lines)
    output += _print_window(CURRENT_FILE, CURRENT_LINE, WINDOW, return_str=True)
    print(output)


@update_pwd_decorator
def create_file(filename: str) -> None:
    """Creates and opens a new file with the given name.

    Args:
        filename: str: The name of the file to create.
    """
    if os.path.exists(filename):
        raise FileExistsError(f"File '{filename}' already exists.")

    with open(filename, 'w') as file:
        file.write('\n')

    open_file(filename)
    print(f'[File {filename} created.]')


def _edit_or_append_file(
    file_name: str,
    start: int | None = None,
    end: int | None = None,
    content: str = '',
    is_append: bool = False,
) -> None:
    """Internal method to handle common logic for edit_/append_file methods.

    Args:
        file_name: str: The name of the file to edit or append to.
        start: int | None = None: The start line number for editing. Ignored if is_append is True.
        end: int | None = None: The end line number for editing. Ignored if is_append is True.
        content: str: The content to replace the lines with or to append.
        is_append: bool = False: Whether to append content to the file instead of editing.
    """
    global CURRENT_FILE, CURRENT_LINE, WINDOW

    ERROR_MSG = f'[Error editing file {file_name}. Please confirm the file is correct.]'
    ERROR_MSG_SUFFIX = (
        'Your changes have NOT been applied. Please fix your edit command and try again.\n'
        'You either need to 1) Open the correct file and try again or 2) Specify the correct start/end line arguments.\n'
        'DO NOT re-run the same failed edit command. Running it again will lead to the same error.'
    )

    if not _is_valid_filename(file_name):
        raise FileNotFoundError('Invalid file name.')

    if not _is_valid_path(file_name):
        raise FileNotFoundError('Invalid path or file name.')

    if not _create_paths(file_name):
        raise PermissionError('Could not access or create directories.')

    if not os.path.isfile(file_name):
        raise FileNotFoundError(f'File {file_name} not found.')

    # Use a temporary file to write changes
    content = str(content or '')
    temp_file_path = ''
    src_abs_path = os.path.abspath(file_name)
    first_error_line = None
    try:
        # Create a temporary file
        with tempfile.NamedTemporaryFile('w', delete=False) as temp_file:
            temp_file_path = temp_file.name

            # Read the original file and check if empty and for a trailing newline
            with open(file_name) as original_file:
                lines = original_file.readlines()

            if is_append:
                if lines and not (len(lines) == 1 and lines[0].strip() == ''):
                    if not lines[-1].endswith('\n'):
                        lines[-1] += '\n'
                    content_lines = content.splitlines(keepends=True)
                    new_lines = lines + content_lines
                    content = ''.join(new_lines)
            else:
                # Handle cases where start or end are None
                if start is None:
                    start = 1  # Default to the beginning
                if end is None:
                    end = len(lines)  # Default to the end
                # Check arguments
                if not (1 <= start <= len(lines)):
                    print(
                        f'{ERROR_MSG}\n'
                        f'Invalid start line number: {start}. Line numbers must be between 1 and {len(lines)} (inclusive).\n'
                        f'{ERROR_MSG_SUFFIX}'
                    )
                    return
                if not (1 <= end <= len(lines)):
                    print(
                        f'{ERROR_MSG}\n'
                        f'Invalid end line number: {end}. Line numbers must be between 1 and {len(lines)} (inclusive).\n'
                        f'{ERROR_MSG_SUFFIX}'
                    )
                    return
                if start > end:
                    print(
                        f'{ERROR_MSG}\n'
                        f'Invalid line range: {start}-{end}. Start must be less than or equal to end.\n'
                        f'{ERROR_MSG_SUFFIX}'
                    )
                    return
                if not content.endswith('\n'):
                    content += '\n'
                content_lines = content.splitlines(True)
                new_lines = lines[: start - 1] + content_lines + lines[end:]
                content = ''.join(new_lines)

            if not content.endswith('\n'):
                content += '\n'

            # Write the new content to the temporary file
            temp_file.write(content)

        # Replace the original file with the temporary file atomically
        shutil.move(temp_file_path, src_abs_path)

        # Handle linting
        if ENABLE_AUTO_LINT:
            # BACKUP the original file
            original_file_backup_path = os.path.join(
                os.path.dirname(file_name),
                f'.backup.{os.path.basename(file_name)}',
            )
            with open(original_file_backup_path, 'w') as f:
                f.writelines(lines)

            lint_error, first_error_line = _lint_file(file_name)
            if lint_error is not None:
                if first_error_line is not None:
                    CURRENT_LINE = int(first_error_line)
                print(
                    '[Your proposed edit has introduced new syntax error(s). Please understand the errors and retry your edit command.]'
                )
                print(lint_error)

                print('[This is how your edit would have looked if applied]')
                print('-------------------------------------------------')
                _print_window(file_name, CURRENT_LINE, 10)
                print('-------------------------------------------------\n')

                print('[This is the original code before your edit]')
                print('-------------------------------------------------')
                _print_window(original_file_backup_path, CURRENT_LINE, 10)
                print('-------------------------------------------------')

                print(
                    'Your changes have NOT been applied. Please fix your edit command and try again.\n'
                    'You either need to 1) Specify the correct start/end line arguments or 2) Correct your edit code.\n'
                    'DO NOT re-run the same failed edit command. Running it again will lead to the same error.'
                )

                # recover the original file
                with open(original_file_backup_path) as fin, open(
                    file_name, 'w'
                ) as fout:
                    fout.write(fin.read())
                os.remove(original_file_backup_path)
                return

    except FileNotFoundError as e:
        print(f'File not found: {e}')
    except IOError as e:
        print(f'An error occurred while handling the file: {e}')
    except ValueError as e:
        print(f'Invalid input: {e}')
    except Exception as e:
        # Clean up the temporary file if an error occurs
        if temp_file_path and os.path.exists(temp_file_path):
            os.remove(temp_file_path)
        print(f'An unexpected error occurred: {e}')
        raise e

    # Update the file information and print the updated content
    with open(file_name, 'r', encoding='utf-8') as file:
        n_total_lines = max(1, len(file.readlines()))
    if first_error_line is not None and int(first_error_line) > 0:
        CURRENT_LINE = first_error_line
    else:
        if is_append:
            CURRENT_LINE = max(1, len(lines))  # end of original file
        else:
            CURRENT_LINE = start or n_total_lines or 1
    print(
        f'[File: {os.path.abspath(file_name)} ({n_total_lines} lines total after edit)]'
    )
    CURRENT_FILE = file_name
    _print_window(CURRENT_FILE, CURRENT_LINE, WINDOW)
    print(MSG_FILE_UPDATED)


@update_pwd_decorator
<<<<<<< HEAD
def append_file(content: str) -> None:
    """Append content to the open file.

    It appends text `content` to the end of the open file. Remember, the file must be open before editing.

    Args:
        content: str: The content to append to the file.
    """
    global CURRENT_FILE, CURRENT_LINE, WINDOW
    if not CURRENT_FILE or not os.path.isfile(CURRENT_FILE):
        raise FileNotFoundError('No file open. Use the open_file function first.')

    # Use a temporary file to write changes
    temp_file_path = ''
    try:
        # Create a temporary file
        with tempfile.NamedTemporaryFile('w', delete=False) as temp_file:
            temp_file_path = temp_file.name

            # Read the original file and check if empty and for a trailing newline
            with open(CURRENT_FILE, 'r') as original_file:
                lines = original_file.readlines()

            if lines and not (len(lines) == 1 and lines[0].strip() == ''):
                if not lines[-1].endswith('\n'):
                    lines[-1] += '\n'
                content = ''.join(lines) + content
            else:
                content = content

            if not content.endswith('\n'):
                content += '\n'

            # Append the new content with a trailing newline
            temp_file.write(content)

        # Replace the original file with the temporary file atomically
        os.replace(temp_file_path, CURRENT_FILE)

        # Handle linting
        if ENABLE_AUTO_LINT:
            # BACKUP the original file
            original_file_backup_path = os.path.join(
                os.path.dirname(CURRENT_FILE),
                f'.backup.{os.path.basename(CURRENT_FILE)}',
            )
            with open(original_file_backup_path, 'w') as f:
                f.writelines(lines)

            lint_error = _lint_file(CURRENT_FILE)
            if lint_error:
                print(
                    '[Your proposed edit has introduced new syntax error(s). Please understand the errors and retry your edit command.]'
                )
                print(lint_error)

                print('[This is how your edit would have looked if applied]')
                print('-------------------------------------------------')
                cur_line = len(lines) - WINDOW
                _print_window(CURRENT_FILE, cur_line, 10)
                print('-------------------------------------------------\n')

                print('[This is the original code before your edit]')
                print('-------------------------------------------------')
                _print_window(original_file_backup_path, cur_line, 10)
                print('-------------------------------------------------')

                print(
                    'Your changes have NOT been applied. Please fix your edit command and try again.\n'
                    'You need to correct your added code.\n'
                    'DO NOT re-run the same failed edit command. Running it again will lead to the same error.'
                )

                # recover the original file
                with open(original_file_backup_path, 'r') as fin, open(
                    CURRENT_FILE, 'w'
                ) as fout:
                    fout.write(fin.read())
                os.remove(original_file_backup_path)
                return

    except Exception as e:
        # Clean up the temporary file if an error occurs
        if temp_file_path and os.path.exists(temp_file_path):
            os.remove(temp_file_path)
        raise e

    # Update the file information and print the updated content
    with open(CURRENT_FILE, 'r', encoding='utf-8') as file:
        n_total_lines = len(file.readlines())
    CURRENT_LINE = n_total_lines
    print(
        f'[File: {os.path.abspath(CURRENT_FILE)} ({n_total_lines} lines total after edit)]'
    )
    _print_window(CURRENT_FILE, CURRENT_LINE, WINDOW)
    print(
        '[File updated. Please review the changes and make sure they are correct (correct indentation, no duplicate lines, etc). Edit the file again if necessary.]'
    )
=======
def edit_file(file_name: str, start: int, end: int, content: str) -> None:
    """Edit a file.

    Replaces in given file `file_name` the lines `start` through `end` (inclusive) with the given text `content`.
    If a line must be inserted, an already existing line must be passed in `content` with new content accordingly!

    Args:
        file_name: str: The name of the file to edit.
        start: int: The start line number. Must satisfy start >= 1.
        end: int: The end line number. Must satisfy start <= end <= number of lines in the file.
        content: str: The content to replace the lines with.
    """
    _edit_or_append_file(
        file_name, start=start, end=end, content=content, is_append=False
    )


@update_pwd_decorator
def append_file(file_name: str, content: str) -> None:
    """Append content to the given file.

    It appends text `content` to the end of the specified file.

    Args:
        file_name: str: The name of the file to append to.
        content: str: The content to append to the file.
    """
    _edit_or_append_file(file_name, start=1, end=None, content=content, is_append=True)
>>>>>>> e001c6a9


@update_pwd_decorator
def search_dir(search_term: str, dir_path: str = './') -> None:
    """Searches for search_term in all files in dir. If dir is not provided, searches in the current directory.

    Args:
        search_term: str: The term to search for.
        dir_path: Optional[str]: The path to the directory to search.
    """
    if not os.path.isdir(dir_path):
        raise FileNotFoundError(f'Directory {dir_path} not found')
    matches = []
    for root, _, files in os.walk(dir_path):
        for file in files:
            if file.startswith('.'):
                continue
            file_path = os.path.join(root, file)
            with open(file_path, 'r', errors='ignore') as f:
                for line_num, line in enumerate(f, 1):
                    if search_term in line:
                        matches.append((file_path, line_num, line.strip()))

    if not matches:
        print(f'No matches found for "{search_term}" in {dir_path}')
        return

    num_matches = len(matches)
    num_files = len(set(match[0] for match in matches))

    if num_files > 100:
        print(
            f'More than {num_files} files matched for "{search_term}" in {dir_path}. Please narrow your search.'
        )
        return

    print(f'[Found {num_matches} matches for "{search_term}" in {dir_path}]')
    for file_path, line_num, line in matches:
        print(f'{file_path} (Line {line_num}): {line}')
    print(f'[End of matches for "{search_term}" in {dir_path}]')


@update_pwd_decorator
def search_file(search_term: str, file_path: Optional[str] = None) -> None:
    """Searches for search_term in file. If file is not provided, searches in the current open file.

    Args:
        search_term: str: The term to search for.
        file_path: Optional[str]: The path to the file to search.
    """
    global CURRENT_FILE
    if file_path is None:
        file_path = CURRENT_FILE
    if file_path is None:
        raise FileNotFoundError(
            'No file specified or open. Use the open_file function first.'
        )
    if not os.path.isfile(file_path):
        raise FileNotFoundError(f'File {file_path} not found')

    matches = []
    with open(file_path) as file:
        for i, line in enumerate(file, 1):
            if search_term in line:
                matches.append((i, line.strip()))

    if matches:
        print(f'[Found {len(matches)} matches for "{search_term}" in {file_path}]')
        for match in matches:
            print(f'Line {match[0]}: {match[1]}')
        print(f'[End of matches for "{search_term}" in {file_path}]')
    else:
        print(f'[No matches found for "{search_term}" in {file_path}]')


@update_pwd_decorator
def find_file(file_name: str, dir_path: str = './') -> None:
    """Finds all files with the given name in the specified directory.

    Args:
        file_name: str: The name of the file to find.
        dir_path: Optional[str]: The path to the directory to search.
    """
    if not os.path.isdir(dir_path):
        raise FileNotFoundError(f'Directory {dir_path} not found')

    matches = []
    for root, _, files in os.walk(dir_path):
        for file in files:
            if file_name in file:
                matches.append(os.path.join(root, file))

    if matches:
        print(f'[Found {len(matches)} matches for "{file_name}" in {dir_path}]')
        for match in matches:
            print(f'{match}')
        print(f'[End of matches for "{file_name}" in {dir_path}]')
    else:
        print(f'[No matches found for "{file_name}" in {dir_path}]')


@update_pwd_decorator
def parse_pdf(file_path: str) -> None:
    """Parses the content of a PDF file and prints it.

    Args:
        file_path: str: The path to the file to open.
    """
    print(f'[Reading PDF file from {file_path}]')
    content = PyPDF2.PdfReader(file_path)
    text = ''
    for page_idx in range(len(content.pages)):
        text += (
            f'@@ Page {page_idx + 1} @@\n'
            + content.pages[page_idx].extract_text()
            + '\n\n'
        )
    print(text.strip())


@update_pwd_decorator
def parse_docx(file_path: str) -> None:
    """
    Parses the content of a DOCX file and prints it.

    Args:
        file_path: str: The path to the file to open.
    """
    print(f'[Reading DOCX file from {file_path}]')
    content = docx.Document(file_path)
    text = ''
    for i, para in enumerate(content.paragraphs):
        text += f'@@ Page {i + 1} @@\n' + para.text + '\n\n'
    print(text)


@update_pwd_decorator
def parse_latex(file_path: str) -> None:
    """
    Parses the content of a LaTex file and prints it.

    Args:
        file_path: str: The path to the file to open.
    """
    print(f'[Reading LaTex file from {file_path}]')
    with open(file_path) as f:
        data = f.read()
    text = LatexNodes2Text().latex_to_text(data)
    print(text.strip())


def _base64_img(file_path: str) -> str:
    with open(file_path, 'rb') as image_file:
        encoded_image = base64.b64encode(image_file.read()).decode('utf-8')
    return encoded_image


def _base64_video(file_path: str, frame_interval: int = 10) -> list[str]:
    import cv2

    video = cv2.VideoCapture(file_path)
    base64_frames = []
    frame_count = 0
    while video.isOpened():
        success, frame = video.read()
        if not success:
            break
        if frame_count % frame_interval == 0:
            _, buffer = cv2.imencode('.jpg', frame)
            base64_frames.append(base64.b64encode(buffer).decode('utf-8'))
        frame_count += 1
    video.release()
    return base64_frames


def _prepare_image_messages(task: str, base64_image: str):
    return [
        {
            'role': 'user',
            'content': [
                {'type': 'text', 'text': task},
                {
                    'type': 'image_url',
                    'image_url': {'url': f'data:image/jpeg;base64,{base64_image}'},
                },
            ],
        }
    ]


@update_pwd_decorator
def parse_audio(file_path: str, model: str = 'whisper-1') -> None:
    """
    Parses the content of an audio file and prints it.

    Args:
        file_path: str: The path to the audio file to transcribe.
        model: Optional[str]: The audio model to use for transcription. Defaults to 'whisper-1'.
    """
    print(f'[Transcribing audio file from {file_path}]')
    try:
        # TODO: record the COST of the API call
        with open(file_path, 'rb') as audio_file:
            transcript = client.audio.translations.create(model=model, file=audio_file)
        print(transcript.text)

    except Exception as e:
        print(f'Error transcribing audio file: {e}')


@update_pwd_decorator
def parse_image(
    file_path: str, task: str = 'Describe this image as detail as possible.'
) -> None:
    """
    Parses the content of an image file and prints the description.

    Args:
        file_path: str: The path to the file to open.
        task: Optional[str]: The task description for the API call. Defaults to 'Describe this image as detail as possible.'.
    """
    print(f'[Reading image file from {file_path}]')
    # TODO: record the COST of the API call
    try:
        base64_image = _base64_img(file_path)
        response = client.chat.completions.create(
            model=OPENAI_MODEL,
            messages=_prepare_image_messages(task, base64_image),
            max_tokens=MAX_TOKEN,
        )
        content = response.choices[0].message.content
        print(content)

    except Exception as error:
        print(f'Error with the request: {error}')


@update_pwd_decorator
def parse_video(
    file_path: str,
    task: str = 'Describe this image as detail as possible.',
    frame_interval: int = 30,
) -> None:
    """
    Parses the content of an image file and prints the description.

    Args:
        file_path: str: The path to the video file to open.
        task: Optional[str]: The task description for the API call. Defaults to 'Describe this image as detail as possible.'.
        frame_interval: Optional[int]: The interval between frames to analyze. Defaults to 30.

    """
    print(
        f'[Processing video file from {file_path} with frame interval {frame_interval}]'
    )

    task = task or 'This is one frame from a video, please summarize this frame.'
    base64_frames = _base64_video(file_path)
    selected_frames = base64_frames[::frame_interval]

    if len(selected_frames) > 30:
        new_interval = len(base64_frames) // 30
        selected_frames = base64_frames[::new_interval]

    print(f'Totally {len(selected_frames)} would be analyze...\n')

    idx = 0
    for base64_frame in selected_frames:
        idx += 1
        print(f'Process the {file_path}, current No. {idx * frame_interval} frame...')
        # TODO: record the COST of the API call
        try:
            response = client.chat.completions.create(
                model=OPENAI_MODEL,
                messages=_prepare_image_messages(task, base64_frame),
                max_tokens=MAX_TOKEN,
            )

            content = response.choices[0].message.content
            current_frame_content = f"Frame {idx}'s content: {content}\n"
            print(current_frame_content)

        except Exception as error:
            print(f'Error with the request: {error}')


@update_pwd_decorator
def parse_pptx(file_path: str) -> None:
    """
    Parses the content of a pptx file and prints it.

    Args:
        file_path: str: The path to the file to open.
    """
    print(f'[Reading PowerPoint file from {file_path}]')
    try:
        pres = Presentation(str(file_path))
        text = []
        for slide_idx, slide in enumerate(pres.slides):
            text.append(f'@@ Slide {slide_idx + 1} @@')
            for shape in slide.shapes:
                if hasattr(shape, 'text'):
                    text.append(shape.text)
        print('\n'.join(text))

    except Exception as e:
        print(f'Error reading PowerPoint file: {e}')


__all__ = [
    # file operation
    'open_file',
    'goto_line',
    'scroll_down',
    'scroll_up',
    'create_file',
    'append_file',
    'edit_file',
    'search_dir',
    'search_file',
    'find_file',
    # readers
    'parse_pdf',
    'parse_docx',
    'parse_latex',
    'parse_pptx',
]

if OPENAI_API_KEY and OPENAI_BASE_URL:
    __all__ += ['parse_audio', 'parse_video', 'parse_image']

DOCUMENTATION = ''
for func_name in __all__:
    func = globals()[func_name]

    cur_doc = func.__doc__
    # remove indentation from docstring and extra empty lines
    cur_doc = '\n'.join(filter(None, map(lambda x: x.strip(), cur_doc.split('\n'))))
    # now add a consistent 4 indentation
    cur_doc = '\n'.join(map(lambda x: ' ' * 4 + x, cur_doc.split('\n')))

    fn_signature = f'{func.__name__}' + str(signature(func))
    DOCUMENTATION += f'{fn_signature}:\n{cur_doc}\n\n'<|MERGE_RESOLUTION|>--- conflicted
+++ resolved
@@ -12,13 +12,8 @@
 - search_dir(search_term, dir_path='./'): Searches for a term in all files in the specified directory.
 - search_file(search_term, file_path=None): Searches for a term in the specified file or the currently open file.
 - find_file(file_name, dir_path='./'): Finds all files with the given name in the specified directory.
-<<<<<<< HEAD
-- edit_file(start, end, content): Replaces lines in a file with the given content.
-- append_file(content): Appends given content to a file.
-=======
 - edit_file(file_name, start, end, content): Replaces lines in a file with the given content.
 - append_file(file_name, content): Appends given content to a file.
->>>>>>> e001c6a9
 """
 
 import base64
@@ -513,106 +508,6 @@
 
 
 @update_pwd_decorator
-<<<<<<< HEAD
-def append_file(content: str) -> None:
-    """Append content to the open file.
-
-    It appends text `content` to the end of the open file. Remember, the file must be open before editing.
-
-    Args:
-        content: str: The content to append to the file.
-    """
-    global CURRENT_FILE, CURRENT_LINE, WINDOW
-    if not CURRENT_FILE or not os.path.isfile(CURRENT_FILE):
-        raise FileNotFoundError('No file open. Use the open_file function first.')
-
-    # Use a temporary file to write changes
-    temp_file_path = ''
-    try:
-        # Create a temporary file
-        with tempfile.NamedTemporaryFile('w', delete=False) as temp_file:
-            temp_file_path = temp_file.name
-
-            # Read the original file and check if empty and for a trailing newline
-            with open(CURRENT_FILE, 'r') as original_file:
-                lines = original_file.readlines()
-
-            if lines and not (len(lines) == 1 and lines[0].strip() == ''):
-                if not lines[-1].endswith('\n'):
-                    lines[-1] += '\n'
-                content = ''.join(lines) + content
-            else:
-                content = content
-
-            if not content.endswith('\n'):
-                content += '\n'
-
-            # Append the new content with a trailing newline
-            temp_file.write(content)
-
-        # Replace the original file with the temporary file atomically
-        os.replace(temp_file_path, CURRENT_FILE)
-
-        # Handle linting
-        if ENABLE_AUTO_LINT:
-            # BACKUP the original file
-            original_file_backup_path = os.path.join(
-                os.path.dirname(CURRENT_FILE),
-                f'.backup.{os.path.basename(CURRENT_FILE)}',
-            )
-            with open(original_file_backup_path, 'w') as f:
-                f.writelines(lines)
-
-            lint_error = _lint_file(CURRENT_FILE)
-            if lint_error:
-                print(
-                    '[Your proposed edit has introduced new syntax error(s). Please understand the errors and retry your edit command.]'
-                )
-                print(lint_error)
-
-                print('[This is how your edit would have looked if applied]')
-                print('-------------------------------------------------')
-                cur_line = len(lines) - WINDOW
-                _print_window(CURRENT_FILE, cur_line, 10)
-                print('-------------------------------------------------\n')
-
-                print('[This is the original code before your edit]')
-                print('-------------------------------------------------')
-                _print_window(original_file_backup_path, cur_line, 10)
-                print('-------------------------------------------------')
-
-                print(
-                    'Your changes have NOT been applied. Please fix your edit command and try again.\n'
-                    'You need to correct your added code.\n'
-                    'DO NOT re-run the same failed edit command. Running it again will lead to the same error.'
-                )
-
-                # recover the original file
-                with open(original_file_backup_path, 'r') as fin, open(
-                    CURRENT_FILE, 'w'
-                ) as fout:
-                    fout.write(fin.read())
-                os.remove(original_file_backup_path)
-                return
-
-    except Exception as e:
-        # Clean up the temporary file if an error occurs
-        if temp_file_path and os.path.exists(temp_file_path):
-            os.remove(temp_file_path)
-        raise e
-
-    # Update the file information and print the updated content
-    with open(CURRENT_FILE, 'r', encoding='utf-8') as file:
-        n_total_lines = len(file.readlines())
-    CURRENT_LINE = n_total_lines
-    print(
-        f'[File: {os.path.abspath(CURRENT_FILE)} ({n_total_lines} lines total after edit)]'
-    )
-    _print_window(CURRENT_FILE, CURRENT_LINE, WINDOW)
-    print(
-        '[File updated. Please review the changes and make sure they are correct (correct indentation, no duplicate lines, etc). Edit the file again if necessary.]'
-    )
-=======
 def edit_file(file_name: str, start: int, end: int, content: str) -> None:
     """Edit a file.
 
@@ -641,7 +536,6 @@
         content: str: The content to append to the file.
     """
     _edit_or_append_file(file_name, start=1, end=None, content=content, is_append=True)
->>>>>>> e001c6a9
 
 
 @update_pwd_decorator
