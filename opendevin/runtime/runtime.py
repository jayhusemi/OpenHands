--- conflicted
+++ resolved
@@ -37,15 +37,8 @@
 from opendevin.storage import FileStore, InMemoryFileStore
 
 
-<<<<<<< HEAD
-def create_sandbox(sid: str = 'default', box_type: str = 'exec') -> Sandbox:
-    if box_type == 'exec':
-        return DockerExecBox(sid=sid)
-    elif box_type == 'local':
-=======
-def create_sandbox(sid: str = 'default', sandbox_type: str = 'ssh') -> Sandbox:
-    if sandbox_type == 'local':
->>>>>>> 0d3b3ffb
+def create_sandbox(sid: str = 'default', box_type: str = 'ssh') -> Sandbox:
+    if box_type == 'local':
         return LocalBox()
     elif box_type == 'ssh':
         return DockerSSHBox(sid=sid)
