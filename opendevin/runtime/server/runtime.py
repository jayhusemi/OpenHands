--- conflicted
+++ resolved
@@ -80,7 +80,6 @@
         self.browser: BrowserEnv | None = None
         self._initialization_event = Event()
 
-<<<<<<< HEAD
     async def ainit(self):
         await super().ainit()
         if self.sandbox is not None and hasattr(self.sandbox, 'ainit'):
@@ -121,13 +120,6 @@
                 await self.sandbox.close()
             except Exception as e:
                 logger.exception(f'Error closing sandbox: {e}')
-=======
-    async def close(self):
-        if hasattr(self, '_is_external_sandbox') and not self._is_external_sandbox:
-            self.sandbox.close()
-        if hasattr(self, 'browser') and self.browser is not None:
-            self.browser.close()
->>>>>>> 5a571300
 
     async def init_sandbox_plugins(self, plugins: list[PluginRequirement]):
         await self.sandbox.init_plugins(plugins)
@@ -154,13 +146,9 @@
         return await self._run_command(action.command)
 
     async def run_ipython(self, action: IPythonRunCellAction) -> Observation:
-<<<<<<< HEAD
         await self.wait_for_initialization()  # important
 
         write_result = await self._run_command(
-=======
-        self._run_command(
->>>>>>> 5a571300
             ("cat > /tmp/opendevin_jupyter_temp.py <<'EOL'\n" f'{action.code}\n' 'EOL'),
         )
         if isinstance(write_result, ErrorObservation):
@@ -209,11 +197,7 @@
 
                     # re-init the kernel after restart
                     if action.kernel_init_code:
-<<<<<<< HEAD
                         await self._run_command(
-=======
-                        self._run_command(
->>>>>>> 5a571300
                             (
                                 f"cat > /tmp/opendevin_jupyter_init.py <<'EOL'\n"
                                 f'{action.kernel_init_code}\n'
