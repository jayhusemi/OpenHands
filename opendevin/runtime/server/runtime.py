from asyncio import Event
from typing import Any, Optional

from opendevin.core.config import AppConfig
from opendevin.core.exceptions import BrowserInitException
from opendevin.core.logger import opendevin_logger as logger
from opendevin.events.action import (
    BrowseInteractiveAction,
    BrowseURLAction,
    CmdRunAction,
    FileReadAction,
    FileWriteAction,
    IPythonRunCellAction,
)
from opendevin.events.observation import (
    CmdOutputObservation,
    ErrorObservation,
    IPythonRunCellObservation,
    Observation,
)
from opendevin.events.stream import EventStream
from opendevin.runtime import (
    DockerSSHBox,
    E2BBox,
    LocalBox,
    Sandbox,
)
from opendevin.runtime.browser.browser_env import BrowserEnv
from opendevin.runtime.plugins import JupyterRequirement, PluginRequirement
from opendevin.runtime.runtime import Runtime
from opendevin.runtime.tools import RuntimeTool
from opendevin.storage.local import LocalFileStore

from ..browser import browse
from .files import read_file, write_file


class ServerRuntime(Runtime):
    def __init__(
        self,
        config: AppConfig,
        event_stream: EventStream,
        sid: str = 'default',
        plugins: list[PluginRequirement] | None = None,
        sandbox: Sandbox | None = None,
    ):
        super().__init__(config, event_stream, sid, plugins)
        self.file_store = LocalFileStore(config.workspace_base)
        if sandbox is None:
            self.sandbox = self.create_sandbox(sid, config.sandbox.box_type)
            self._is_external_sandbox = False
        else:
            self.sandbox = sandbox
            self._is_external_sandbox = True
        self.browser: BrowserEnv | None = None
        self._initialization_event = Event()

    def create_sandbox(self, sid: str = 'default', box_type: str = 'ssh') -> Sandbox:
        if box_type == 'local':
            return LocalBox(
                config=self.config.sandbox, workspace_base=self.config.workspace_base
            )
        elif box_type == 'ssh':
            return DockerSSHBox(
                config=self.config.sandbox,
                persist_sandbox=self.config.persist_sandbox,
                workspace_mount_path=self.config.workspace_mount_path,
                sandbox_workspace_dir=self.config.workspace_mount_path_in_sandbox,
                cache_dir=self.config.cache_dir,
                run_as_devin=self.config.run_as_devin,
                ssh_hostname=self.config.ssh_hostname,
                ssh_password=self.config.ssh_password,
                ssh_port=self.config.ssh_port,
                sid=sid,
            )
        elif box_type == 'e2b':
            return E2BBox(
                config=self.config.sandbox,
                e2b_api_key=self.config.e2b_api_key,
            )
        else:
            raise ValueError(f'Invalid sandbox type: {box_type}')

    async def ainit(self, env_vars: dict[str, str] | None = None):
        # init sandbox plugins
        self.sandbox.init_plugins(self.plugins)

        # MUST call super().ainit() to initialize both default env vars
        # AND the ones in env vars!
        await super().ainit(env_vars)
        if self.sandbox is not None and hasattr(self.sandbox, 'ainit'):
            logger.info('ServerRuntime: Initializing sandbox...')
            try:
                await self.sandbox.ainit()
                logger.info('ServerRuntime: Sandbox initialized.')
            except Exception as e:
                logger.exception(f'Error initializing sandbox: {e}')
                # Consider if you should raise the exception here to halt further execution

        if not self._initialization_event.is_set():
            self._initialization_event.set()
            logger.info('ServerRuntime initialization complete.')

    async def wait_for_initialization(self):
        await self._initialization_event.wait()

        if any(isinstance(plugin, JupyterRequirement) for plugin in self.plugins):
            obs = await self.run_ipython(
                IPythonRunCellAction(
                    code=f'import os; os.chdir("{self.config.workspace_mount_path_in_sandbox}")'
                )
            )
            logger.info(
                f'Switch to working directory {self.config.workspace_mount_path_in_sandbox} in IPython. Output: {obs.content}'
            )

    async def close(self):
        if hasattr(self, '_is_external_sandbox') and not self._is_external_sandbox:
            await self.sandbox.close()
        if hasattr(self, 'browser') and self.browser is not None:
            self.browser.close()

<<<<<<< HEAD
    async def init_sandbox_plugins(self, plugins: list[PluginRequirement]) -> None:
        await self.sandbox.init_plugins(plugins)

=======
>>>>>>> bd68249f
    def init_runtime_tools(
        self,
        runtime_tools: list[RuntimeTool],
        runtime_tools_config: Optional[dict[RuntimeTool, Any]] = None,
        is_async: bool = True,
    ) -> None:
        # if browser in runtime_tools, init it
        if RuntimeTool.BROWSER in runtime_tools:
            if runtime_tools_config is None:
                runtime_tools_config = {}
            browser_env_config = runtime_tools_config.get(RuntimeTool.BROWSER, {})
            try:
                self.browser = BrowserEnv(is_async=is_async, **browser_env_config)
            except BrowserInitException:
                logger.warn(
                    'Failed to start browser environment, web browsing functionality will not work'
                )

    async def run(self, action: CmdRunAction) -> Observation:
        return await self._run_command(action.command)

    async def run_ipython(self, action: IPythonRunCellAction) -> Observation:
        await self.wait_for_initialization()  # important

        write_result = await self._run_command(
            f"cat > /tmp/opendevin_jupyter_temp.py <<'EOL'\n{action.code}\nEOL"
        )
        if isinstance(write_result, ErrorObservation):
            return write_result

        # run the code
        execute_result = await self._run_command(
            'cat /tmp/opendevin_jupyter_temp.py | execute_cli'
        )
        if isinstance(execute_result, ErrorObservation):
            return execute_result

        output = execute_result.content

        if 'pip install' in action.code:
            print(output)
            package_names = action.code.split(' ', 2)[-1]
            is_single_package = ' ' not in package_names

            if 'Successfully installed' in output:
                restart_kernel = 'import IPython\nIPython.Application.instance().kernel.do_shutdown(True)'
                if (
                    'Note: you may need to restart the kernel to use updated packages.'
                    in output
                ):
                    await self._run_command(
                        (
                            "cat > /tmp/opendevin_jupyter_temp.py <<'EOL'\n"
                            f'{restart_kernel}\n'
                            'EOL'
                        )
                    )
                    obs = await self._run_command(
                        'cat /tmp/opendevin_jupyter_temp.py | execute_cli'
                    )
                    output = '[Package installed successfully]'
                    if "{'status': 'ok', 'restart': True}" != obs.content.strip():
                        print(obs.content)
                        output += (
                            '\n[But failed to restart the kernel to load the package]'
                        )
                    else:
                        output += (
                            '\n[Kernel restarted successfully to load the package]'
                        )

                    # re-init the kernel after restart
                    if action.kernel_init_code:
                        await self._run_command(
                            (
                                f"cat > /tmp/opendevin_jupyter_init.py <<'EOL'\n"
                                f'{action.kernel_init_code}\n'
                                'EOL'
                            ),
                        )
                        await self._run_command(
                            'cat /tmp/opendevin_jupyter_init.py | execute_cli',
                        )
            elif (
                is_single_package
                and f'Requirement already satisfied: {package_names}' in output
            ):
                output = '[Package already installed]'
        return IPythonRunCellObservation(content=output, code=action.code)

    async def read(self, action: FileReadAction) -> Observation:
        # TODO: use self.file_store
        assert self.sandbox is not None
        working_dir = await self.sandbox.get_working_directory()
        return await read_file(
            action.path,
            working_dir,
            self.config.workspace_base,
            self.config.workspace_mount_path_in_sandbox,
            action.start,
            action.end,
        )

    async def write(self, action: FileWriteAction) -> Observation:
        # TODO: use self.file_store
        assert self.sandbox is not None
        working_dir = await self.sandbox.get_working_directory()
        return await write_file(
            action.path,
            working_dir,
            self.config.workspace_base,
            self.config.workspace_mount_path_in_sandbox,
            action.content,
            action.start,
            action.end,
        )

    async def browse(self, action: BrowseURLAction) -> Observation:
        return await browse(action, self.browser)

    async def browse_interactive(self, action: BrowseInteractiveAction) -> Observation:
        return await browse(action, self.browser)

    async def _run_command(self, command: str) -> Observation:
        assert self.sandbox is not None
        try:
            result = await self.sandbox.execute_async(command)
            if isinstance(result, tuple) and len(result) == 2:
                exit_code, output = result

            if 'pip install' in command:
                package_names = command.split(' ', 2)[-1]
                is_single_package = ' ' not in package_names
                print(output)
                if 'Successfully installed' in output:
                    output = '[Package installed successfully]'
                elif (
                    is_single_package
                    and f'Requirement already satisfied: {package_names}' in output
                ):
                    output = '[Package already installed]'

            return CmdOutputObservation(
                command_id=-1, content=str(output), command=command, exit_code=exit_code
            )
        except UnicodeDecodeError:
            return ErrorObservation('Command output could not be decoded as utf-8')
        except Exception as e:
            return ErrorObservation(f'Command execution failed: {str(e)}')<|MERGE_RESOLUTION|>--- conflicted
+++ resolved
@@ -120,12 +120,6 @@
         if hasattr(self, 'browser') and self.browser is not None:
             self.browser.close()
 
-<<<<<<< HEAD
-    async def init_sandbox_plugins(self, plugins: list[PluginRequirement]) -> None:
-        await self.sandbox.init_plugins(plugins)
-
-=======
->>>>>>> bd68249f
     def init_runtime_tools(
         self,
         runtime_tools: list[RuntimeTool],
