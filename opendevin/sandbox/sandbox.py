import os
import sys
import uuid
import time
import select
import docker
from typing import Tuple, List
from collections import namedtuple
import atexit

InputType = namedtuple("InputType", ["content"])
OutputType = namedtuple("OutputType", ["content"])

<<<<<<< HEAD
CONTAINER_IMAGE = os.getenv("SANDBOX_CONTAINER_IMAGE", "opendevin/sandbox:latest")
# FIXME: On some containers, the devin user doesn't have enough permission, e.g. to install packages
# How do we make this more flexible?
RUN_AS_DEVIN = os.getenv("RUN_AS_DEVIN", "true").lower() != "false"
=======
CONTAINER_IMAGE = os.getenv("SANDBOX_CONTAINER_IMAGE", "opendevin/sandbox:v0.1")
>>>>>>> 6a1197f5

class DockerInteractive:
    closed = False

    def __init__(
        self,
        workspace_dir: str | None = None,
        container_image: str | None = None,
        timeout: int = 120,
        id: str | None = None
    ):
        if id is not None:
            self.instance_id = id
        else:
            self.instance_id = str(uuid.uuid4())
        if workspace_dir is not None:
            assert os.path.exists(workspace_dir), f"Directory {workspace_dir} does not exist."
            # expand to absolute path
            self.workspace_dir = os.path.abspath(workspace_dir)
        else:
            self.workspace_dir = os.getcwd()
            print(f"workspace unspecified, using current directory: {workspace_dir}")

        # TODO: this timeout is actually essential - need a better way to set it
        # if it is too short, the container may still waiting for previous
        # command to finish (e.g. apt-get update)
        # if it is too long, the user may have to wait for a unnecessary long time
        self.timeout: int = timeout

        if container_image is None:
            self.container_image = CONTAINER_IMAGE
        else:
            self.container_image = container_image

        self.container_name = f"sandbox-{self.instance_id}"

        self.restart_docker_container()
        if RUN_AS_DEVIN:
            self.setup_devin_user()
        atexit.register(self.cleanup)

    def setup_devin_user(self):
        uid = os.getuid()
        exit_code, logs = self.container.exec_run([
            '/bin/bash', '-c',
            f'useradd --shell /bin/bash -u {uid} -o -c \"\" -m devin'
            ],
            workdir="/workspace"
        )

    def get_exec_cmd(self, cmd: str) -> List[str]:
        if RUN_AS_DEVIN:
            return ['su', 'devin', '-c', cmd]
        else:
            return ['/bin/bash', '-c', cmd]

    def read_logs(self) -> str:
        if not hasattr(self, "log_generator"):
            return ""
        logs = ""
        while True:
            ready_to_read, _, _ = select.select([self.log_generator], [], [], .1) # type: ignore[has-type]
            if ready_to_read:
                data = self.log_generator.read(4096) # type: ignore[has-type]
                if not data:
                    break
                # FIXME: we're occasionally seeing some escape characters like `\x02` and `\x00` in the logs...
                chunk = data.decode('utf-8')
                logs += chunk
            else:
                break
        return logs

    def execute(self, cmd: str) -> Tuple[int, str]:
        # TODO: each execute is not stateful! We need to keep track of the current working directory
        exit_code, logs = self.container.exec_run(self.get_exec_cmd(cmd), workdir="/workspace")
        return exit_code, logs.decode('utf-8')

    def execute_in_background(self, cmd: str) -> None:
        self.log_time = time.time()
        result = self.container.exec_run(self.get_exec_cmd(cmd), socket=True, workdir="/workspace")
        self.log_generator = result.output # socket.SocketIO
        self.log_generator._sock.setblocking(0)

    def close(self):
        self.stop_docker_container()
        self.closed = True

    def stop_docker_container(self):
        docker_client = docker.from_env()
        try:
            container = docker_client.containers.get(self.container_name)
            container.stop()
            container.remove()
            elapsed = 0
            while container.status != "exited":
                time.sleep(1)
                elapsed += 1
                if elapsed > self.timeout:
                    break
                container = docker_client.containers.get(self.container_name)
        except docker.errors.NotFound:
            pass

    def restart_docker_container(self):
        self.stop_docker_container()
        docker_client = docker.from_env()
        try:
            self.container = docker_client.containers.run(
                    self.container_image,
                    command="tail -f /dev/null",
                    network_mode='host',
                    working_dir="/workspace",
                    name=self.container_name,
                    detach=True,
                    volumes={self.workspace_dir: {"bind": "/workspace", "mode": "rw"}})
        except Exception as e:
            print(f"Failed to start container: {e}")
            raise e

        # wait for container to be ready
        elapsed = 0
        while self.container.status != "running":
            if self.container.status == "exited":
                print("container exited")
                print("container logs:")
                print(self.container.logs())
                break
            time.sleep(1)
            elapsed += 1
            self.container = docker_client.containers.get(self.container_name)
            if elapsed > self.timeout:
                break
        if self.container.status != "running":
            raise Exception("Failed to start container")

    # clean up the container, cannot do it in __del__ because the python interpreter is already shutting down
    def cleanup(self):
        if self.closed:
            return
        self.container.remove(force=True)

if __name__ == "__main__":
    import argparse
    parser = argparse.ArgumentParser(description="Interactive Docker container")
    parser.add_argument(
        "-d",
        "--directory",
        type=str,
        default=None,
        help="The directory to mount as the workspace in the Docker container.",
    )
    args = parser.parse_args()

    docker_interactive = DockerInteractive(
        workspace_dir=args.directory,
    )
    print("Interactive Docker container started. Type 'exit' or use Ctrl+C to exit.")

    bg = DockerInteractive(
        workspace_dir=args.directory,
    )
    bg.execute_in_background("while true; do echo 'dot ' && sleep 1; done")

    sys.stdout.flush()
    try:
        while True:
            try:
                user_input = input(">>> ")
            except EOFError:
                print("\nExiting...")
                break
            if user_input.lower() == "exit":
                print("Exiting...")
                break
            exit_code, output = docker_interactive.execute(user_input)
            print("exit code:", exit_code)
            print(output + "\n", end="")
            logs = bg.read_logs()
            print("background logs:", logs, "\n")
            sys.stdout.flush()
    except KeyboardInterrupt:
        print("\nExiting...")
    docker_interactive.close()<|MERGE_RESOLUTION|>--- conflicted
+++ resolved
@@ -11,14 +11,11 @@
 InputType = namedtuple("InputType", ["content"])
 OutputType = namedtuple("OutputType", ["content"])
 
-<<<<<<< HEAD
-CONTAINER_IMAGE = os.getenv("SANDBOX_CONTAINER_IMAGE", "opendevin/sandbox:latest")
+
+CONTAINER_IMAGE = os.getenv("SANDBOX_CONTAINER_IMAGE", "opendevin/sandbox:v0.1")
 # FIXME: On some containers, the devin user doesn't have enough permission, e.g. to install packages
 # How do we make this more flexible?
 RUN_AS_DEVIN = os.getenv("RUN_AS_DEVIN", "true").lower() != "false"
-=======
-CONTAINER_IMAGE = os.getenv("SANDBOX_CONTAINER_IMAGE", "opendevin/sandbox:v0.1")
->>>>>>> 6a1197f5
 
 class DockerInteractive:
     closed = False
