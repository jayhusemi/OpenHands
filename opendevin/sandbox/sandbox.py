--- conflicted
+++ resolved
@@ -12,8 +12,6 @@
 OutputType = namedtuple("OutputType", ["content"])
 
 CONTAINER_IMAGE = os.getenv("SANDBOX_CONTAINER_IMAGE", "opendevin/sandbox:v0.1")
-<<<<<<< HEAD
-=======
 
 
 USER_ID = 1000
@@ -21,7 +19,6 @@
     USER_ID = int(os.getenv("SANDBOX_USER_ID", ""))
 elif hasattr(os, "getuid"):
     USER_ID = os.getuid()
->>>>>>> 43052768
 
 class DockerInteractive:
 
