from enum import Enum


class ConfigType(str, Enum):
<<<<<<< HEAD
    LLM_CUSTOM_LLM_PROVIDER = 'LLM_CUSTOM_LLM_PROVIDER'
    LLM_MAX_INPUT_TOKENS = 'LLM_MAX_INPUT_TOKENS'
    LLM_MAX_OUTPUT_TOKENS = 'LLM_MAX_OUTPUT_TOKENS'
=======
    LLM_MAX_RETURN_TOKENS = 'LLM_MAX_RETURN_TOKENS'
    LLM_TIMEOUT = 'LLM_TIMEOUT'
>>>>>>> 8954855b
    LLM_API_KEY = 'LLM_API_KEY'
    LLM_BASE_URL = 'LLM_BASE_URL'
    WORKSPACE_BASE = 'WORKSPACE_BASE'
    WORKSPACE_MOUNT_PATH = 'WORKSPACE_MOUNT_PATH'
    WORKSPACE_MOUNT_REWRITE = 'WORKSPACE_MOUNT_REWRITE'
    WORKSPACE_MOUNT_PATH_IN_SANDBOX = 'WORKSPACE_MOUNT_PATH_IN_SANDBOX'
    CACHE_DIR = 'CACHE_DIR'
    LLM_MODEL = 'LLM_MODEL'
    SANDBOX_CONTAINER_IMAGE = 'SANDBOX_CONTAINER_IMAGE'
    RUN_AS_DEVIN = 'RUN_AS_DEVIN'
    LLM_EMBEDDING_MODEL = 'LLM_EMBEDDING_MODEL'
    LLM_EMBEDDING_DEPLOYMENT_NAME = 'LLM_EMBEDDING_DEPLOYMENT_NAME'
    LLM_API_VERSION = 'LLM_API_VERSION'
    LLM_NUM_RETRIES = 'LLM_NUM_RETRIES'
    LLM_RETRY_MIN_WAIT = 'LLM_RETRY_MIN_WAIT'
    LLM_RETRY_MAX_WAIT = 'LLM_RETRY_MAX_WAIT'
    AGENT_MEMORY_MAX_THREADS = 'AGENT_MEMORY_MAX_THREADS'
    AGENT_MEMORY_ENABLED = 'AGENT_MEMORY_ENABLED'
    MAX_ITERATIONS = 'MAX_ITERATIONS'
    MAX_CHARS = 'MAX_CHARS'
    AGENT = 'AGENT'
    E2B_API_KEY = 'E2B_API_KEY'
    SANDBOX_TYPE = 'SANDBOX_TYPE'
    SANDBOX_USER_ID = 'SANDBOX_USER_ID'
    SANDBOX_TIMEOUT = 'SANDBOX_TIMEOUT'
    USE_HOST_NETWORK = 'USE_HOST_NETWORK'
    SSH_HOSTNAME = 'SSH_HOSTNAME'
    DISABLE_COLOR = 'DISABLE_COLOR'
    GITHUB_TOKEN = 'GITHUB_TOKEN'<|MERGE_RESOLUTION|>--- conflicted
+++ resolved
@@ -2,14 +2,10 @@
 
 
 class ConfigType(str, Enum):
-<<<<<<< HEAD
     LLM_CUSTOM_LLM_PROVIDER = 'LLM_CUSTOM_LLM_PROVIDER'
     LLM_MAX_INPUT_TOKENS = 'LLM_MAX_INPUT_TOKENS'
     LLM_MAX_OUTPUT_TOKENS = 'LLM_MAX_OUTPUT_TOKENS'
-=======
-    LLM_MAX_RETURN_TOKENS = 'LLM_MAX_RETURN_TOKENS'
     LLM_TIMEOUT = 'LLM_TIMEOUT'
->>>>>>> 8954855b
     LLM_API_KEY = 'LLM_API_KEY'
     LLM_BASE_URL = 'LLM_BASE_URL'
     WORKSPACE_BASE = 'WORKSPACE_BASE'
