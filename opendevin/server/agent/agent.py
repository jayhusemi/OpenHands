--- conflicted
+++ resolved
@@ -1,19 +1,10 @@
 import asyncio
 from typing import Dict, List, Optional
 
-<<<<<<< HEAD
-from opendevin.action import (
-    Action,
-    NullAction,
-)
-from opendevin.agent import Agent
-from opendevin.config import config
-from opendevin.controller import AgentController
-=======
 from opendevin.const.guide_url import TROUBLESHOOTING_URL
 from opendevin.controller import AgentController
 from opendevin.controller.agent import Agent
-from opendevin.core import config
+from opendevin.core.config import config
 from opendevin.core.logger import opendevin_logger as logger
 from opendevin.core.schema import ActionType, ConfigType, TaskState, TaskStateAction
 from opendevin.events.action import (
@@ -25,7 +16,6 @@
     Observation,
     UserMessageObservation,
 )
->>>>>>> 4292a4aa
 from opendevin.llm.llm import LLM
 from opendevin.server.session import session_manager
 
