import asyncio
import os
from typing import Optional

from opendevin import config
from opendevin.action import (
    Action,
    NullAction,
)
from opendevin.agent import Agent
from opendevin.controller import AgentController
from opendevin.llm.llm import LLM
from opendevin.logging import opendevin_logger as logger
from opendevin.observation import NullObservation, Observation, UserMessageObservation
from opendevin.schema import ActionType, ConfigType
from opendevin.server.session import session_manager


class AgentManager:
    """Represents a session with an agent.

    Attributes:
        controller: The AgentController instance for controlling the agent.
        agent: The Agent instance representing the agent.
        agent_task: The task representing the agent's execution.
    """

    sid: str

    def __init__(self, sid):
        """Initializes a new instance of the Session class."""
        self.sid = sid
        self.controller: Optional[AgentController] = None
        self.agent: Optional[Agent] = None
        self.agent_task = None

    async def send_error(self, message):
        """Sends an error message to the client.

        Args:
            message: The error message to send.
        """
        await session_manager.send_error(self.sid, message)

    async def send_message(self, message):
        """Sends a message to the client.

        Args:
            message: The message to send.
        """
        await session_manager.send_message(self.sid, message)

    async def send(self, data):
        """Sends data to the client.

        Args:
            data: The data to send.
        """
        await session_manager.send(self.sid, data)

    async def dispatch(self, action: str | None, data: dict):
        """Dispatches actions to the agent from the client."""
        if action is None:
            await self.send_error('Invalid action')
            return

        if action == ActionType.INIT:
            await self.create_controller(data)
        elif action == ActionType.START:
            await self.start_task(data)
        else:
            if self.controller is None:
                await self.send_error('No agent started. Please wait a second...')
            elif action == ActionType.CHAT:
                self.controller.add_history(
                    NullAction(), UserMessageObservation(data['message'])
                )
            else:
                await self.send_error("I didn't recognize this action:" + action)

    def get_arg_or_default(self, _args: dict, key: ConfigType) -> str:
        """Gets an argument from the args dictionary or the default value.

        Args:
            _args: The args dictionary.
            key: The key to get.

        Returns:
            The value of the key or the default value.
        """
        return _args.get(key, config.get(key))

    async def create_controller(self, start_event: dict):
        """Creates an AgentController instance.

        Args:
            start_event: The start event data (optional).
        """
        args = {
            key: value
            for key, value in start_event.get('args', {}).items()
            if value != ''
        }  # remove empty values, prevent FE from sending empty strings
        directory = self.get_arg_or_default(args, ConfigType.WORKSPACE_DIR)
        agent_cls = self.get_arg_or_default(args, ConfigType.AGENT)
        model = self.get_arg_or_default(args, ConfigType.LLM_MODEL)
        api_key = self.get_arg_or_default(args, ConfigType.LLM_API_KEY)
        api_base = self.get_arg_or_default(args, ConfigType.LLM_BASE_URL)
        container_image = self.get_arg_or_default(
            args, ConfigType.SANDBOX_CONTAINER_IMAGE
        )
        max_iterations = self.get_arg_or_default(
            args, ConfigType.MAX_ITERATIONS)

        if not os.path.exists(directory):
            logger.info(
                'Workspace directory %s does not exist. Creating it...', directory
            )
            os.makedirs(directory)
        directory = os.path.relpath(directory, os.getcwd())
        llm = LLM(model=model, api_key=api_key, base_url=api_base)
        AgentCls = Agent.get_cls(agent_cls)
        self.agent = AgentCls(llm)
        try:
            self.controller = AgentController(
                id=self.sid,
                agent=self.agent,
                workdir=directory,
                max_iterations=int(max_iterations),
                container_image=container_image,
                callbacks=[self.on_agent_event],
            )
<<<<<<< HEAD
        except Exception as e:
            print("Error creating controller:", e)
=======
        except Exception:
            logger.exception('Error creating controller.')
>>>>>>> 6b7c5b09
            await self.send_error(
                'Error creating controller. Please check Docker is running using `docker ps`.'
            )
            return
        await self.send({'action': ActionType.INIT, 'message': 'Control loop started.'})

    async def start_task(self, start_event):
        """Starts a task for the agent.

        Args:
            start_event: The start event data.
        """
        if 'task' not in start_event['args']:
            await self.send_error('No task specified')
            return
        await self.send_message('Starting new task...')
        task = start_event['args']['task']
        if self.controller is None:
            await self.send_error('No agent started. Please wait a second...')
            return
        try:
            self.agent_task = await asyncio.create_task(
                self.controller.start_loop(task), name='agent loop'
            )
        except Exception:
            await self.send_error('Error during task loop.')

    def on_agent_event(self, event: Observation | Action):
        """Callback function for agent events.

        Args:
            event: The agent event (Observation or Action).
        """
        if isinstance(event, NullAction):
            return
        if isinstance(event, NullObservation):
            return
        event_dict = event.to_dict()
        asyncio.create_task(self.send(event_dict),
                            name='send event in callback')

    def disconnect(self):
        self.websocket = None
        if self.agent_task:
            self.agent_task.cancel()
        if self.controller is not None:
            self.controller.command_manager.shell.close()<|MERGE_RESOLUTION|>--- conflicted
+++ resolved
@@ -130,13 +130,9 @@
                 container_image=container_image,
                 callbacks=[self.on_agent_event],
             )
-<<<<<<< HEAD
-        except Exception as e:
-            print("Error creating controller:", e)
-=======
+
         except Exception:
             logger.exception('Error creating controller.')
->>>>>>> 6b7c5b09
             await self.send_error(
                 'Error creating controller. Please check Docker is running using `docker ps`.'
             )
