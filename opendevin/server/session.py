import asyncio
import json
import os
from pathlib import Path
from typing import Optional

from fastapi import WebSocketDisconnect

from opendevin import config, files
from opendevin.action import (
    Action,
    NullAction,
)
from opendevin.agent import Agent
from opendevin.controller import AgentController
from opendevin.llm.llm import LLM
from opendevin.observation import NullObservation, Observation, UserMessageObservation

<<<<<<< HEAD
DEFAULT_API_KEY = config.get_or_none("LLM_API_KEY")
DEFAULT_BASE_URL = config.get_or_none("LLM_BASE_URL")
DEFAULT_WORKSPACE_DIR = config.get_or_default(
    "WORKSPACE_DIR", os.path.join(os.getcwd(), "workspace")
)
LLM_MODEL = config.get_or_default("LLM_MODEL", "gpt-4-0125-preview")
CONTAINER_IMAGE = config.get_or_default(
    "SANDBOX_CONTAINER_IMAGE", "ghcr.io/opendevin/sandbox"
)

=======
DEFAULT_API_KEY = config.get("LLM_API_KEY")
DEFAULT_BASE_URL = config.get("LLM_BASE_URL")
DEFAULT_WORKSPACE_DIR = config.get("WORKSPACE_DIR")
LLM_MODEL = config.get("LLM_MODEL")
CONTAINER_IMAGE = config.get("SANDBOX_CONTAINER_IMAGE")
MAX_ITERATIONS = config.get("MAX_ITERATIONS")
>>>>>>> baa981cd

class Session:
    """Represents a session with an agent.

    Attributes:
        websocket: The WebSocket connection associated with the session.
        controller: The AgentController instance for controlling the agent.
        agent: The Agent instance representing the agent.
        agent_task: The task representing the agent's execution.
    """

    def __init__(self, websocket):
        """Initializes a new instance of the Session class.

        Args:
            websocket: The WebSocket connection associated with the session.
        """
        self.websocket = websocket
        self.controller: Optional[AgentController] = None
        self.agent: Optional[Agent] = None
        self.agent_task = None

    async def send_error(self, message):
        """Sends an error message to the client.

        Args:
            message: The error message to send.
        """
        await self.send({"error": True, "message": message})

    async def send_message(self, message):
        """Sends a message to the client.

        Args:
            message: The message to send.
        """
        await self.send({"message": message})

    async def send(self, data):
        """Sends data to the client.

        Args:
            data: The data to send.
        """
        if self.websocket is None:
            return
        try:
            await self.websocket.send_json(data)
        except Exception as e:
            print("Error sending data to client", e)

    async def start_listening(self):
        """Starts listening for messages from the client."""
        try:
            while True:
                try:
                    data = await self.websocket.receive_json()
                except ValueError:
                    await self.send_error("Invalid JSON")
                    continue

                action = data.get("action", None)
                if action is None:
                    await self.send_error("Invalid event")
                    continue
                if action == "initialize":
                    await self.create_controller(data)
                elif action == "start":
                    await self.start_task(data)
                elif action == "file_selected":
                    if self.controller is None:
                        await self.send_error(
                            "No agent started. Please wait a second..."
                        )
                    else:
                        with open(
                            Path(self.controller.workdir, data["args"]["file"]), "r"
                        ) as file:
                            content = file.read()
                        await self.send({"action": "file_selected", "message": content})
                elif action == "refresh_files":
                    if self.controller is None:
                        await self.send_error(
                            "No agent started. Please wait a second..."
                        )
                    else:
                        structure = files.get_folder_structure(
                            Path(self.controller.workdir)
                        )
                        await self.send(
                            {
                                "action": "refresh_files",
                                "message": json.dumps(structure.to_dict()),
                            }
                        )
                else:
                    if self.controller is None:
                        await self.send_error(
                            "No agent started. Please wait a second..."
                        )
                    elif action == "chat":
                        self.controller.add_history(
                            NullAction(), UserMessageObservation(data["message"])
                        )
                    else:
                        await self.send_error(
                            "I didn't recognize this action:" + action
                        )

        except WebSocketDisconnect as e:
            print("Client websocket disconnected", e)
            self.disconnect()

    async def create_controller(self, start_event=None):
        """Creates an AgentController instance.

        Args:
            start_event: The start event data (optional).
        """
        directory = DEFAULT_WORKSPACE_DIR
        if start_event and "directory" in start_event["args"]:
            directory = start_event["args"]["directory"]
        agent_cls = "MonologueAgent"
        if start_event and "agent_cls" in start_event["args"]:
            agent_cls = start_event["args"]["agent_cls"]
        model = LLM_MODEL
        if start_event and "model" in start_event["args"]:
            model = start_event["args"]["model"]
        api_key = DEFAULT_API_KEY
        if start_event and "api_key" in start_event["args"]:
            api_key = start_event["args"]["api_key"]
        api_base = DEFAULT_BASE_URL
        if start_event and "api_base" in start_event["args"]:
            api_base = start_event["args"]["api_base"]
        container_image = CONTAINER_IMAGE
        if start_event and "container_image" in start_event["args"]:
            container_image = start_event["args"]["container_image"]
        max_iterations = MAX_ITERATIONS
        if start_event and "max_iterations" in start_event["args"]:
            max_iterations = start_event["args"]["max_iterations"]
        if not os.path.exists(directory):
            print(f"Workspace directory {directory} does not exist. Creating it...")
            os.makedirs(directory)
        directory = os.path.relpath(directory, os.getcwd())
        structure = files.get_folder_structure(Path(directory))
        llm = LLM(model=model, api_key=api_key, base_url=api_base)
        AgentCls = Agent.get_cls(agent_cls)
        self.agent = AgentCls(llm)
        try:
            self.controller = AgentController(
                self.agent,
                workdir=directory,
                max_iterations=max_iterations,
                container_image=container_image,
                callbacks=[self.on_agent_event],
            )
        except Exception:
            print("Error creating controller.")
            await self.send_error(
                "Error creating controller. Please check Docker is running using `docker ps`."
            )
            return
        await self.send(
            {"action": "initialize", "message": json.dumps(structure.to_dict())}
        )

    async def start_task(self, start_event):
        """Starts a task for the agent.

        Args:
            start_event: The start event data.
        """
        if "task" not in start_event["args"]:
            await self.send_error("No task specified")
            return
        await self.send_message("Starting new task...")
        task = start_event["args"]["task"]
        if self.controller is None:
            await self.send_error("No agent started. Please wait a second...")
            return
        try:
            self.agent_task = await asyncio.create_task(
                self.controller.start_loop(task), name="agent loop"
            )
        except Exception:
            await self.send_error("Error during task loop.")

    def on_agent_event(self, event: Observation | Action):
        """Callback function for agent events.

        Args:
            event: The agent event (Observation or Action).
        """
        if isinstance(event, NullAction):
            return
        if isinstance(event, NullObservation):
            return
        event_dict = event.to_dict()
        asyncio.create_task(self.send(event_dict), name="send event in callback")
    
    def disconnect(self):
        self.websocket = None
        if self.agent_task:
            self.agent_task.cancel()
        if self.controller is not None:
            self.controller.command_manager.shell.close()<|MERGE_RESOLUTION|>--- conflicted
+++ resolved
@@ -16,25 +16,13 @@
 from opendevin.llm.llm import LLM
 from opendevin.observation import NullObservation, Observation, UserMessageObservation
 
-<<<<<<< HEAD
-DEFAULT_API_KEY = config.get_or_none("LLM_API_KEY")
-DEFAULT_BASE_URL = config.get_or_none("LLM_BASE_URL")
-DEFAULT_WORKSPACE_DIR = config.get_or_default(
-    "WORKSPACE_DIR", os.path.join(os.getcwd(), "workspace")
-)
-LLM_MODEL = config.get_or_default("LLM_MODEL", "gpt-4-0125-preview")
-CONTAINER_IMAGE = config.get_or_default(
-    "SANDBOX_CONTAINER_IMAGE", "ghcr.io/opendevin/sandbox"
-)
-
-=======
 DEFAULT_API_KEY = config.get("LLM_API_KEY")
 DEFAULT_BASE_URL = config.get("LLM_BASE_URL")
 DEFAULT_WORKSPACE_DIR = config.get("WORKSPACE_DIR")
 LLM_MODEL = config.get("LLM_MODEL")
 CONTAINER_IMAGE = config.get("SANDBOX_CONTAINER_IMAGE")
 MAX_ITERATIONS = config.get("MAX_ITERATIONS")
->>>>>>> baa981cd
+
 
 class Session:
     """Represents a session with an agent.
@@ -234,7 +222,7 @@
             return
         event_dict = event.to_dict()
         asyncio.create_task(self.send(event_dict), name="send event in callback")
-    
+
     def disconnect(self):
         self.websocket = None
         if self.agent_task:
