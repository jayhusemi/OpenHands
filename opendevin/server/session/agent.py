from typing import Optional

from agenthub.codeact_agent.codeact_agent import CodeActAgent
from opendevin.controller import AgentController
from opendevin.controller.agent import Agent
from opendevin.controller.state.state import State
from opendevin.core.config import config
from opendevin.core.logger import opendevin_logger as logger
from opendevin.core.schema import ConfigType
from opendevin.events.stream import EventStream
from opendevin.llm.llm import LLM
from opendevin.runtime import DockerSSHBox
from opendevin.runtime.e2b.runtime import E2BRuntime
from opendevin.runtime.runtime import Runtime
from opendevin.runtime.server.runtime import ServerRuntime


class AgentSession:
    """Represents a session with an agent.

    Attributes:
        controller: The AgentController instance for controlling the agent.
    """

    sid: str
    event_stream: EventStream
    controller: Optional[AgentController] = None
    runtime: Optional[Runtime] = None
    _closed: bool = False

    def __init__(self, sid):
        """Initializes a new instance of the Session class."""
        self.sid = sid
        self.event_stream = EventStream(sid)

    async def start(self, start_event: dict):
        """Starts the agent session.

        Args:
            start_event: The start event data (optional).
        """
        if self.controller or self.runtime:
            raise Exception(
                'Session already started. You need to close this session and start a new one.'
            )
        await self._create_runtime()
        await self._create_controller(start_event)

    async def close(self):
        if self._closed:
            return
        if self.controller is not None:
            end_state = self.controller.get_state()
            end_state.save_to_session(self.sid)
            await self.controller.close()
        if self.runtime is not None:
            self.runtime.close()
        self._closed = True

    async def _create_runtime(self):
        if self.runtime is not None:
            raise Exception('Runtime already created')
        if config.runtime == 'server':
            logger.info('Using server runtime')
            self.runtime = ServerRuntime(self.event_stream, self.sid)
        elif config.runtime == 'e2b':
            logger.info('Using E2B runtime')
            self.runtime = E2BRuntime(self.event_stream, self.sid)
        else:
            raise Exception(
                f'Runtime not defined in config, or is invalid: {config.runtime}'
            )

    async def _create_controller(self, start_event: dict):
        """Creates an AgentController instance.

        Args:
            start_event: The start event data (optional).
        """
        if self.controller is not None:
            raise Exception('Controller already created')
        if self.runtime is None:
            raise Exception('Runtime must be initialized before the agent controller')
        args = {
            key: value
            for key, value in start_event.get('args', {}).items()
            if value != ''
        }  # remove empty values, prevent FE from sending empty strings
        agent_cls = args.get(ConfigType.AGENT, config.agent.name)
        model = args.get(ConfigType.LLM_MODEL, config.llm.model)
        api_key = args.get(ConfigType.LLM_API_KEY, config.llm.api_key)
        api_base = config.llm.base_url
<<<<<<< HEAD
        max_iterations = min(
            int(args.get(ConfigType.MAX_ITERATIONS, config.max_iterations)),
            config.max_iterations_per_task,
        )
        max_chars = args.get(ConfigType.MAX_CHARS, config.llm.max_chars)
=======
        max_iterations = args.get(ConfigType.MAX_ITERATIONS, config.max_iterations)
>>>>>>> 8dae1f93

        logger.info(f'Creating agent {agent_cls} using LLM {model}')
        llm = LLM(model=model, api_key=api_key, base_url=api_base)
        agent = Agent.get_cls(agent_cls)(llm)
        if isinstance(agent, CodeActAgent):
            if not self.runtime or not isinstance(self.runtime.sandbox, DockerSSHBox):
                logger.warning(
                    'CodeActAgent requires DockerSSHBox as sandbox! Using other sandbox that are not stateful (LocalBox, DockerExecBox) will not work properly.'
                )
        self.runtime.init_sandbox_plugins(agent.sandbox_plugins)
        self.runtime.init_runtime_tools(agent.runtime_tools)

        self.controller = AgentController(
            sid=self.sid,
            event_stream=self.event_stream,
            agent=agent,
<<<<<<< HEAD
            max_iterations=max_iterations,
            max_chars=int(max_chars),
=======
            max_iterations=int(max_iterations),
>>>>>>> 8dae1f93
        )
        try:
            agent_state = State.restore_from_session(self.sid)
            self.controller._set_initial_state(agent_state)
            logger.info(f'Restored agent state from session, sid: {self.sid}')
        except Exception as e:
            print('Error restoring state', e)<|MERGE_RESOLUTION|>--- conflicted
+++ resolved
@@ -90,15 +90,11 @@
         model = args.get(ConfigType.LLM_MODEL, config.llm.model)
         api_key = args.get(ConfigType.LLM_API_KEY, config.llm.api_key)
         api_base = config.llm.base_url
-<<<<<<< HEAD
         max_iterations = min(
             int(args.get(ConfigType.MAX_ITERATIONS, config.max_iterations)),
             config.max_iterations_per_task,
         )
-        max_chars = args.get(ConfigType.MAX_CHARS, config.llm.max_chars)
-=======
-        max_iterations = args.get(ConfigType.MAX_ITERATIONS, config.max_iterations)
->>>>>>> 8dae1f93
+        max_chars = int(args.get(ConfigType.MAX_CHARS, config.llm.max_chars))
 
         logger.info(f'Creating agent {agent_cls} using LLM {model}')
         llm = LLM(model=model, api_key=api_key, base_url=api_base)
@@ -115,12 +111,8 @@
             sid=self.sid,
             event_stream=self.event_stream,
             agent=agent,
-<<<<<<< HEAD
             max_iterations=max_iterations,
-            max_chars=int(max_chars),
-=======
-            max_iterations=int(max_iterations),
->>>>>>> 8dae1f93
+            max_chars=max_chars,
         )
         try:
             agent_state = State.restore_from_session(self.sid)
