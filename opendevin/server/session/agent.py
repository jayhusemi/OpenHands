--- conflicted
+++ resolved
@@ -73,21 +73,6 @@
     async def _create_runtime(self, runtime_name: str, sandbox_config: SandboxConfig):
         """Creates a runtime instance."""
         if self.runtime is not None:
-<<<<<<< HEAD
-            raise RuntimeError('Runtime already created')
-        try:
-            runtime_cls = get_runtime_cls(config.runtime)
-            self.runtime = runtime_cls(
-                sandbox_config=config.sandbox,
-                event_stream=self.event_stream,
-                sid=self.sid,
-            )
-            await self.runtime.ainit()
-        except Exception as e:
-            logger.error(f'Error initializing runtime: {e}')
-            raise RuntimeError(f'Failed to initialize runtime: {e}') from e
-        logger.info(f'Using runtime: {config.runtime}')
-=======
             raise Exception('Runtime already created')
 
         logger.info(f'Using runtime: {runtime_name}')
@@ -96,7 +81,6 @@
             sandbox_config=sandbox_config, event_stream=self.event_stream, sid=self.sid
         )
         await self.runtime.ainit()
->>>>>>> cf910dfa
 
     async def _create_controller(
         self, agent: Agent, confirmation_mode: bool, max_iterations: int
@@ -105,34 +89,7 @@
         if self.controller is not None:
             raise RuntimeError('Controller already created')
         if self.runtime is None:
-<<<<<<< HEAD
-            raise RuntimeError(
-                'Runtime must be initialized before the agent controller'
-            )
-        args = {
-            key: value
-            for key, value in start_event.get('args', {}).items()
-            if value != ''
-        }  # remove empty values, prevent FE from sending empty strings
-        agent_cls = args.get(ConfigType.AGENT, config.default_agent)
-        confirmation_mode = args.get(
-            ConfigType.CONFIRMATION_MODE, config.confirmation_mode
-        )
-        max_iterations = args.get(ConfigType.MAX_ITERATIONS, config.max_iterations)
-
-        # override default LLM config
-        default_llm_config = config.get_llm_config()
-        default_llm_config.model = args.get(
-            ConfigType.LLM_MODEL, default_llm_config.model
-        )
-        default_llm_config.api_key = args.get(
-            ConfigType.LLM_API_KEY, default_llm_config.api_key
-        )
-
-        # TODO: override other LLM config & agent config groups (#2075)
-=======
             raise Exception('Runtime must be initialized before the agent controller')
->>>>>>> cf910dfa
 
         logger.info(f'Creating agent {agent.name} using LLM {agent.llm.config.model}')
         if isinstance(agent, CodeActAgent):
