from typing import Optional

from agenthub.codeact_agent.codeact_agent import CodeActAgent
from opendevin.controller import AgentController
from opendevin.controller.agent import Agent
from opendevin.controller.state.state import State
from opendevin.core.config import config
from opendevin.core.logger import opendevin_logger as logger
from opendevin.core.schema import ConfigType
from opendevin.events.stream import EventStream
from opendevin.llm.llm import LLM
from opendevin.runtime import DockerSSHBox
from opendevin.runtime.e2b.runtime import E2BRuntime
from opendevin.runtime.runtime import Runtime
from opendevin.runtime.server.runtime import ServerRuntime


class AgentSession:
    """Represents a session with an agent.

    Attributes:
        controller: The AgentController instance for controlling the agent.
    """

    sid: str
    event_stream: EventStream
    controller: Optional[AgentController] = None
    runtime: Optional[Runtime] = None
    _closed: bool = False

    def __init__(self, sid):
        """Initializes a new instance of the Session class."""
        self.sid = sid
        self.event_stream = EventStream(sid)

    async def start(self, start_event: dict):
        """Starts the agent session.

        Args:
            start_event: The start event data (optional).
        """
        if self.controller or self.runtime:
            raise Exception(
                'Session already started. You need to close this session and start a new one.'
            )
        await self._create_runtime()
        await self._create_controller(start_event)

    async def close(self):
        if self._closed:
            return
        if self.controller is not None:
            end_state = self.controller.get_state()
            end_state.save_to_session(self.sid)
            await self.controller.close()
        if self.runtime is not None:
            self.runtime.close()
        self._closed = True

    async def _create_runtime(self):
        if self.runtime is not None:
            raise Exception('Runtime already created')
        if config.runtime == 'server':
            logger.info('Using server runtime')
            self.runtime = ServerRuntime(self.event_stream, self.sid)
        elif config.runtime == 'e2b':
            logger.info('Using E2B runtime')
            self.runtime = E2BRuntime(self.event_stream, self.sid)
        else:
            raise Exception(
                f'Runtime not defined in config, or is invalid: {config.runtime}'
            )

    async def _create_controller(self, start_event: dict):
        """Creates an AgentController instance.

        Args:
            start_event: The start event data (optional).
        """
        if self.controller is not None:
            raise Exception('Controller already created')
        if self.runtime is None:
            raise Exception('Runtime must be initialized before the agent controller')
        args = {
            key: value
            for key, value in start_event.get('args', {}).items()
            if value != ''
        }  # remove empty values, prevent FE from sending empty strings
        agent_cls = args.get(ConfigType.AGENT, config.agent.name)
        model = args.get(ConfigType.LLM_MODEL, config.llm.model)
        api_key = args.get(ConfigType.LLM_API_KEY, config.llm.api_key)
        api_base = config.llm.base_url
        max_iterations = args.get(ConfigType.MAX_ITERATIONS, config.max_iterations)

        logger.info(f'Creating agent {agent_cls} using LLM {model}')
        llm = LLM(model=model, api_key=api_key, base_url=api_base)
        agent = Agent.get_cls(agent_cls)(llm)
        if isinstance(agent, CodeActAgent):
            if not self.runtime or not isinstance(self.runtime.sandbox, DockerSSHBox):
                logger.warning(
                    'CodeActAgent requires DockerSSHBox as sandbox! Using other sandbox that are not stateful'
                    ' (LocalBox, DockerExecBox) will not work properly.'
                )
        self.runtime.init_sandbox_plugins(agent.sandbox_plugins)
        self.runtime.init_runtime_tools(agent.runtime_tools)

        self.controller = AgentController(
            sid=self.sid,
            event_stream=self.event_stream,
            agent=agent,
            max_iterations=int(max_iterations),
        )
        try:
            agent_state = State.restore_from_session(self.sid)
<<<<<<< HEAD
            llm.stop_requested_callback = self.controller.is_stopped
            self.controller.set_state(agent_state)
=======
            self.controller.set_initial_state(agent_state)
>>>>>>> f293b338
            logger.info(f'Restored agent state from session, sid: {self.sid}')
        except Exception as e:
            print('Error restoring state', e)<|MERGE_RESOLUTION|>--- conflicted
+++ resolved
@@ -112,12 +112,8 @@
         )
         try:
             agent_state = State.restore_from_session(self.sid)
-<<<<<<< HEAD
             llm.stop_requested_callback = self.controller.is_stopped
-            self.controller.set_state(agent_state)
-=======
             self.controller.set_initial_state(agent_state)
->>>>>>> f293b338
             logger.info(f'Restored agent state from session, sid: {self.sid}')
         except Exception as e:
             print('Error restoring state', e)