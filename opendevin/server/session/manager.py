--- conflicted
+++ resolved
@@ -1,18 +1,11 @@
 import atexit
 import json
 import os
-<<<<<<< HEAD
-=======
 import signal
->>>>>>> b0899c84
 from typing import Dict, Callable
 
 from fastapi import WebSocket
 
-<<<<<<< HEAD
-from opendevin.logger import opendevin_logger as logger
-=======
->>>>>>> b0899c84
 from .msg_stack import message_stack
 from .session import Session
 
@@ -26,6 +19,8 @@
     def __init__(self):
         self._load_sessions()
         atexit.register(self.close)
+        signal.signal(signal.SIGINT, self.handle_signal)
+        signal.signal(signal.SIGTERM, self.handle_signal)
 
     def add_session(self, sid: str, ws_conn: WebSocket):
         if sid not in self._sessions:
@@ -41,17 +36,13 @@
         await self._sessions[sid].loop_recv(dispatch)
 
     def close(self):
-        logger.info('Saving sessions...')
         self._save_sessions()
 
-<<<<<<< HEAD
-=======
     def handle_signal(self, signum, _):
         print(f'Received signal {signum}, exiting...')
         self.close()
         exit(0)
 
->>>>>>> b0899c84
     async def send(self, sid: str, data: Dict[str, object]) -> bool:
         """Sends data to the client."""
         message_stack.add_message(sid, 'assistant', data)
