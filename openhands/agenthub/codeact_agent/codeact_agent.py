--- conflicted
+++ resolved
@@ -5,11 +5,7 @@
 from litellm import ModelResponse
 
 import openhands.agenthub.codeact_agent.function_calling as codeact_function_calling
-<<<<<<< HEAD
-from openhands.agenthub.codeact_agent.action_parser import CodeActResponseParser
 from openhands.agenthub.codeact_agent.function_calling import action_to_str
-=======
->>>>>>> 07f0d1cc
 from openhands.controller.agent import Agent
 from openhands.controller.state.state import State
 from openhands.core.config import AgentConfig
@@ -87,49 +83,11 @@
         super().__init__(llm, config)
         self.reset()
 
-<<<<<<< HEAD
-        self.function_calling_active = self.config.function_calling
-        if self.function_calling_active and not self.llm.is_function_calling_active():
-            logger.warning(
-                f'Function calling not supported for model {self.llm.config.model}. '
-                'Disabling function calling.'
-            )
-            self.function_calling_active = False
-
-        if self.function_calling_active:
-            self.tools = codeact_function_calling.get_tools(
-                codeact_enable_browsing=self.config.codeact_enable_browsing,
-                codeact_enable_jupyter=self.config.codeact_enable_jupyter,
-                codeact_enable_llm_editor=self.config.codeact_enable_llm_editor,
-            )
-            logger.debug(
-                f'TOOLS loaded for CodeActAgent: {json.dumps(self.tools, indent=2)}'
-            )
-            self.prompt_manager = PromptManager(
-                microagent_dir=os.path.join(os.path.dirname(__file__), 'micro')
-                if self.config.use_microagents
-                else None,
-                prompt_dir=os.path.join(os.path.dirname(__file__), 'prompts', 'tools'),
-                disabled_microagents=self.config.disabled_microagents,
-            )
-        else:
-            self.action_parser = CodeActResponseParser()
-            self.prompt_manager = PromptManager(
-                microagent_dir=os.path.join(os.path.dirname(__file__), 'micro')
-                if self.config.use_microagents
-                else None,
-                prompt_dir=os.path.join(
-                    os.path.dirname(__file__), 'prompts', 'default'
-                ),
-                agent_skills_docs=AgentSkillsRequirement.documentation,
-                disabled_microagents=self.config.disabled_microagents,
-=======
         self.mock_function_calling = False
         if not self.llm.is_function_calling_active():
             logger.info(
                 f'Function calling not enabled for model {self.llm.config.model}. '
                 'Mocking function calling via prompting.'
->>>>>>> 07f0d1cc
             )
             self.mock_function_calling = True
 
@@ -195,25 +153,15 @@
                 FileEditAction,
                 BrowseInteractiveAction,
             ),
-<<<<<<< HEAD
         ) or (
             isinstance(action, (AgentFinishAction, CmdRunAction))
             and action.source == 'agent'
         ):
-            if self.function_calling_active:
-                tool_metadata = action.tool_call_metadata
-                assert tool_metadata is not None, (
-                    'Tool call metadata should NOT be None when function calling is enabled. Action: '
-                    + str(action)
-                )
-=======
-        ) or (isinstance(action, AgentFinishAction) and action.source == 'agent'):
             tool_metadata = action.tool_call_metadata
             assert tool_metadata is not None, (
                 'Tool call metadata should NOT be None when function calling is enabled. Action: '
                 + str(action)
             )
->>>>>>> 07f0d1cc
 
             llm_response: ModelResponse = tool_metadata.model_response
             assistant_msg = llm_response.choices[0].message
@@ -282,13 +230,8 @@
         message: Message
         max_message_chars = self.llm.config.max_message_chars
         if isinstance(obs, CmdOutputObservation):
-<<<<<<< HEAD
-            text = obs_prefix + truncate_content(
-                obs.content + '\n' + obs.interpreter_details, max_message_chars
-=======
             text = truncate_content(
                 obs.content + obs.interpreter_details, max_message_chars
->>>>>>> 07f0d1cc
             )
             text += f'\n[Command finished with exit code {obs.exit_code}]'
             message = Message(role='user', content=[TextContent(text=text)])
