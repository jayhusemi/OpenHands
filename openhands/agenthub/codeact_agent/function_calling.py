"""This file contains the function calling implementation for different actions.

This is similar to the functionality of `CodeActResponseParser`.
"""

import json

from browsergym.core.action.highlevel import HighLevelActionSet
from litellm import (
    ChatCompletionToolParam,
    ChatCompletionToolParamFunctionChunk,
    ModelResponse,
)

from openhands.core.exceptions import FunctionCallNotExistsError
from openhands.core.logger import openhands_logger as logger
from openhands.events.action import (
    Action,
    AgentDelegateAction,
    AgentFinishAction,
    BrowseInteractiveAction,
    BrowseURLAction,
    CmdRunAction,
    FileEditAction,
    IPythonRunCellAction,
    MessageAction,
)
from openhands.events.tool import ToolCallMetadata

_BASH_DESCRIPTION = """Execute a bash command in the terminal.
* Long running commands: For commands that may run indefinitely, it should be run in the background and the output should be redirected to a file, e.g. command = `python3 app.py > server.log 2>&1 &`.
* Interactive: If a bash command returns exit code `-1`, this means the process is not yet finished. The assistant must then send a second call to terminal with an empty `command` (which will retrieve any additional logs), or it can send additional text (set `command` to the text) to STDIN of the running process, or it can send command=`ctrl+c` to interrupt the process.
* Timeout: If a command execution result says "Command timed out. Sending SIGINT to the process", the assistant should retry running the command in the background.
"""

CmdRunTool = ChatCompletionToolParam(
    type='function',
    function=ChatCompletionToolParamFunctionChunk(
        name='execute_bash',
        description=_BASH_DESCRIPTION,
        parameters={
            'type': 'object',
            'properties': {
                'command': {
                    'type': 'string',
                    'description': 'The bash command to execute. Can be empty to view additional logs when previous exit code is `-1`. Can be `ctrl+c` to interrupt the currently running process.',
                },
            },
            'required': ['command'],
        },
    ),
)

_IPYTHON_DESCRIPTION = """Run a cell of Python code in an IPython environment.
* The assistant should define variables and import packages before using them.
* The variable defined in the IPython environment will not be available outside the IPython environment (e.g., in terminal).
"""

IPythonTool = ChatCompletionToolParam(
    type='function',
    function=ChatCompletionToolParamFunctionChunk(
        name='execute_ipython_cell',
        description=_IPYTHON_DESCRIPTION,
        parameters={
            'type': 'object',
            'properties': {
                'code': {
                    'type': 'string',
                    'description': 'The Python code to execute. Supports magic commands like %pip.',
                },
            },
            'required': ['code'],
        },
    ),
)

_FILE_EDIT_DESCRIPTION = """Edit a file.
* The assistant can edit files by specifying the file path and providing a draft of the new file content.
* The draft content doesn't need to be exactly the same as the existing file; the assistant may skip unchanged lines using comments like `# unchanged` to indicate unchanged sections.
* IMPORTANT: For large files (e.g., > 300 lines), specify the range of lines to edit using `start` and `end` (1-indexed, inclusive). The range should be smaller than 300 lines.
* To append to a file, set both `start` and `end` to `-1`.
* If the file doesn't exist, a new file will be created with the provided content.

**Example 1: general edit for short files**
For example, given an existing file `/path/to/file.py` that looks like this:
(this is the end of the file)
1|class MyClass:
2|    def __init__(self):
3|        self.x = 1
4|        self.y = 2
5|        self.z = 3
6|
7|print(MyClass().z)
8|print(MyClass().x)
(this is the end of the file)

The assistant wants to edit the file to look like this:
(this is the end of the file)
1|class MyClass:
2|    def __init__(self):
3|        self.x = 1
4|        self.y = 2
5|
6|print(MyClass().y)
(this is the end of the file)

The assistant may produce an edit action like this:
path="/path/to/file.txt" start=1 end=-1
content=```
class MyClass:
    def __init__(self):
        # no changes before
        self.y = 2
        # self.z is removed

# MyClass().z is removed
print(MyClass().y)
```

**Example 2: append to file for short files**
For example, given an existing file `/path/to/file.py` that looks like this:
(this is the end of the file)
1|class MyClass:
2|    def __init__(self):
3|        self.x = 1
4|        self.y = 2
5|        self.z = 3
6|
7|print(MyClass().z)
8|print(MyClass().x)
(this is the end of the file)

To append the following lines to the file:
```python
print(MyClass().y)
```

The assistant may produce an edit action like this:
path="/path/to/file.txt" start=-1 end=-1
content=```
print(MyClass().y)
```

**Example 3: edit for long files**

Given an existing file `/path/to/file.py` that looks like this:
(1000 more lines above)
1001|class MyClass:
1002|    def __init__(self):
1003|        self.x = 1
1004|        self.y = 2
1005|        self.z = 3
1006|
1007|print(MyClass().z)
1008|print(MyClass().x)
(2000 more lines below)

The assistant wants to edit the file to look like this:

(1000 more lines above)
1001|class MyClass:
1002|    def __init__(self):
1003|        self.x = 1
1004|        self.y = 2
1005|
1006|print(MyClass().y)
(2000 more lines below)

The assistant may produce an edit action like this:
path="/path/to/file.txt" start=1001 end=1008
content=```
class MyClass:
    def __init__(self):
        # no changes before
        self.y = 2
        # self.z is removed

# MyClass().z is removed
print(MyClass().y)
```
"""

LLMBasedFileEditTool = ChatCompletionToolParam(
    type='function',
    function=ChatCompletionToolParamFunctionChunk(
        name='edit_file',
        description=_FILE_EDIT_DESCRIPTION,
        parameters={
            'type': 'object',
            'properties': {
                'path': {
                    'type': 'string',
                    'description': 'The absolute path to the file to be edited.',
                },
                'new_content_draft': {
                    'type': 'string',
                    'description': 'A draft of the new content for the file being edited. Note that the assistant may skip unchanged lines.',
                },
                'start': {
                    'type': 'integer',
                    'description': 'The starting line number for the edit (1-indexed, inclusive). Default is 1.',
                },
                'end': {
                    'type': 'integer',
                    'description': 'The ending line number for the edit (1-indexed, inclusive). Default is -1 (end of file).',
                },
            },
            'required': ['path', 'content'],
        },
    ),
)

_STR_REPLACE_EDITOR_DESCRIPTION = """Custom editing tool for viewing, creating and editing files
* State is persistent across command calls and discussions with the user
* If `path` is a file, `view` displays the result of applying `cat -n`. If `path` is a directory, `view` lists non-hidden files and directories up to 2 levels deep
* The `create` command cannot be used if the specified `path` already exists as a file
* If a `command` generates a long output, it will be truncated and marked with `<response clipped>`
* The `undo_edit` command will revert the last edit made to the file at `path`

Notes for using the `str_replace` command:
* The `old_str` parameter should match EXACTLY one or more consecutive lines from the original file. Be mindful of whitespaces!
* If the `old_str` parameter is not unique in the file, the replacement will not be performed. Make sure to include enough context in `old_str` to make it unique
* The `new_str` parameter should contain the edited lines that should replace the `old_str`
"""

StrReplaceEditorTool = ChatCompletionToolParam(
    type='function',
    function=ChatCompletionToolParamFunctionChunk(
        name='str_replace_editor',
        description=_STR_REPLACE_EDITOR_DESCRIPTION,
        parameters={
            'type': 'object',
            'properties': {
                'command': {
                    'description': 'The commands to run. Allowed options are: `view`, `create`, `str_replace`, `insert`, `undo_edit`.',
                    'enum': ['view', 'create', 'str_replace', 'insert', 'undo_edit'],
                    'type': 'string',
                },
                'path': {
                    'description': 'Absolute path to file or directory, e.g. `/workspace/file.py` or `/workspace`.',
                    'type': 'string',
                },
                'file_text': {
                    'description': 'Required parameter of `create` command, with the content of the file to be created.',
                    'type': 'string',
                },
                'old_str': {
                    'description': 'Required parameter of `str_replace` command containing the string in `path` to replace.',
                    'type': 'string',
                },
                'new_str': {
                    'description': 'Optional parameter of `str_replace` command containing the new string (if not given, no string will be added). Required parameter of `insert` command containing the string to insert.',
                    'type': 'string',
                },
                'insert_line': {
                    'description': 'Required parameter of `insert` command. The `new_str` will be inserted AFTER the line `insert_line` of `path`.',
                    'type': 'integer',
                },
                'view_range': {
                    'description': 'Optional parameter of `view` command when `path` points to a file. If none is given, the full file is shown. If provided, the file will be shown in the indicated line number range, e.g. [11, 12] will show lines 11 and 12. Indexing at 1 to start. Setting `[start_line, -1]` shows all lines from `start_line` to the end of the file.',
                    'items': {'type': 'integer'},
                    'type': 'array',
                },
            },
            'required': ['command', 'path'],
        },
    ),
)


_WEB_DESCRIPTION = """Read (convert to markdown) content from a webpage. You should prefer using the `webpage_read` tool over the `browser` tool, but do use the `browser` tool if you need to interact with a webpage (e.g., click a button, fill out a form, etc.).

You may use the `webpage_read` tool to read content from a webpage, and even search the webpage content using a Google search query (e.g., url=`https://www.google.com/search?q=YOUR_QUERY`).
"""

WebReadTool = ChatCompletionToolParam(
    type='function',
    function=ChatCompletionToolParamFunctionChunk(
        name='web_read',
        description=_WEB_DESCRIPTION,
        parameters={
            'type': 'object',
            'properties': {
                'url': {
                    'type': 'string',
                    'description': 'The URL of the webpage to read. You can also use a Google search query here (e.g., `https://www.google.com/search?q=YOUR_QUERY`).',
                }
            },
            'required': ['url'],
        },
    ),
)

# from browsergym/core/action/highlevel.py
_browser_action_space = HighLevelActionSet(
    subsets=['bid', 'nav'],
    strict=False,  # less strict on the parsing of the actions
    multiaction=True,  # enable to agent to take multiple actions at once
)


_BROWSER_DESCRIPTION = """Interact with the browser using Python code. Use it ONLY when you need to interact with a webpage.

See the description of "code" parameter for more details.

Multiple actions can be provided at once, but will be executed sequentially without any feedback from the page.
More than 2-3 actions usually leads to failure or unexpected behavior. Example:
fill('a12', 'example with "quotes"')
click('a51')
click('48', button='middle', modifiers=['Shift'])
"""

_BROWSER_TOOL_DESCRIPTION = """
The following 15 functions are available. Nothing else is supported.

goto(url: str)
    Description: Navigate to a url.
    Examples:
        goto('http://www.example.com')

go_back()
    Description: Navigate to the previous page in history.
    Examples:
        go_back()

go_forward()
    Description: Navigate to the next page in history.
    Examples:
        go_forward()

noop(wait_ms: float = 1000)
    Description: Do nothing, and optionally wait for the given time (in milliseconds).
    You can use this to get the current page content and/or wait for the page to load.
    Examples:
        noop()

        noop(500)

scroll(delta_x: float, delta_y: float)
    Description: Scroll horizontally and vertically. Amounts in pixels, positive for right or down scrolling, negative for left or up scrolling. Dispatches a wheel event.
    Examples:
        scroll(0, 200)

        scroll(-50.2, -100.5)

fill(bid: str, value: str)
    Description: Fill out a form field. It focuses the element and triggers an input event with the entered text. It works for <input>, <textarea> and [contenteditable] elements.
    Examples:
        fill('237', 'example value')

        fill('45', 'multi-line\nexample')

        fill('a12', 'example with "quotes"')

select_option(bid: str, options: str | list[str])
    Description: Select one or multiple options in a <select> element. You can specify option value or label to select. Multiple options can be selected.
    Examples:
        select_option('a48', 'blue')

        select_option('c48', ['red', 'green', 'blue'])

click(bid: str, button: Literal['left', 'middle', 'right'] = 'left', modifiers: list[typing.Literal['Alt', 'Control', 'ControlOrMeta', 'Meta', 'Shift']] = [])
    Description: Click an element.
    Examples:
        click('a51')

        click('b22', button='right')

        click('48', button='middle', modifiers=['Shift'])

dblclick(bid: str, button: Literal['left', 'middle', 'right'] = 'left', modifiers: list[typing.Literal['Alt', 'Control', 'ControlOrMeta', 'Meta', 'Shift']] = [])
    Description: Double click an element.
    Examples:
        dblclick('12')

        dblclick('ca42', button='right')

        dblclick('178', button='middle', modifiers=['Shift'])

hover(bid: str)
    Description: Hover over an element.
    Examples:
        hover('b8')

press(bid: str, key_comb: str)
    Description: Focus the matching element and press a combination of keys. It accepts the logical key names that are emitted in the keyboardEvent.key property of the keyboard events: Backquote, Minus, Equal, Backslash, Backspace, Tab, Delete, Escape, ArrowDown, End, Enter, Home, Insert, PageDown, PageUp, ArrowRight, ArrowUp, F1 - F12, Digit0 - Digit9, KeyA - KeyZ, etc. You can alternatively specify a single character you'd like to produce such as "a" or "#". Following modification shortcuts are also supported: Shift, Control, Alt, Meta, ShiftLeft, ControlOrMeta. ControlOrMeta resolves to Control on Windows and Linux and to Meta on macOS.
    Examples:
        press('88', 'Backspace')

        press('a26', 'ControlOrMeta+a')

        press('a61', 'Meta+Shift+t')

focus(bid: str)
    Description: Focus the matching element.
    Examples:
        focus('b455')

clear(bid: str)
    Description: Clear the input field.
    Examples:
        clear('996')

drag_and_drop(from_bid: str, to_bid: str)
    Description: Perform a drag & drop. Hover the element that will be dragged. Press left mouse button. Move mouse to the element that will receive the drop. Release left mouse button.
    Examples:
        drag_and_drop('56', '498')

upload_file(bid: str, file: str | list[str])
    Description: Click an element and wait for a "filechooser" event, then select one or multiple input files for upload. Relative file paths are resolved relative to the current working directory. An empty list clears the selected files.
    Examples:
        upload_file('572', '/home/user/my_receipt.pdf')

        upload_file('63', ['/home/bob/Documents/image.jpg', '/home/bob/Documents/file.zip'])
"""


for _, action in _browser_action_space.action_set.items():
    assert (
        action.signature in _BROWSER_TOOL_DESCRIPTION
    ), f'Browser description mismatch. Please double check if the BrowserGym updated their action space.\n\nAction: {action.signature}'
    assert (
        action.description in _BROWSER_TOOL_DESCRIPTION
    ), f'Browser description mismatch. Please double check if the BrowserGym updated their action space.\n\nAction: {action.description}'

BrowserTool = ChatCompletionToolParam(
    type='function',
    function=ChatCompletionToolParamFunctionChunk(
        name='browser',
        description=_BROWSER_DESCRIPTION,
        parameters={
            'type': 'object',
            'properties': {
                'code': {
                    'type': 'string',
                    'description': (
                        'The Python code that interacts with the browser.\n'
                        + _BROWSER_TOOL_DESCRIPTION
                    ),
                }
            },
            'required': ['code'],
        },
    ),
)

_GUI_USE_TOOL_DESCRIPTION = """Use a mouse and keyboard to interact with a computer, and take screenshots.
* This is an interface to a desktop GUI. You do not have access to a terminal or applications menu. You must click on desktop icons to start applications.
* Some applications may take time to start or process actions, so you may need to wait and take successive screenshots to see the results of your actions. E.g. if you click on Firefox and a window doesn't open, try taking another screenshot.
* The screen's resolution is {{ display_width_px }}x{{ display_height_px }}.
* The display number is {{ display_number }}
* Whenever you intend to move the cursor to click on an element like an icon, you should consult a screenshot to determine the coordinates of the element before moving the cursor.
* If you tried clicking on a program or link but it failed to load, even after waiting, try adjusting your cursor position so that the tip of the cursor visually falls on the element that you want to click.
* Make sure to click any buttons, links, icons, etc with the cursor tip in the center of the element. Don't click boxes on their edges unless asked.
"""

GUIUseTool = ChatCompletionToolParam(
    type='function',
    function=ChatCompletionToolParamFunctionChunk(
        name='gui_use',
        description=_GUI_USE_TOOL_DESCRIPTION,
        parameters={
            'type': 'object',
            'properties': {
                'action': {
                    'description': """The action to perform. The available actions are:
* `key`: Press a key or key-combination on the keyboard.
  - This supports xdotool's `key` syntax.
  - Examples: "a", "Return", "alt+Tab", "ctrl+s", "Up", "KP_0" (for the numpad 0 key).
* `type`: Type a string of text on the keyboard.
* `cursor_position`: Get the current (x, y) pixel coordinate of the cursor on the screen.
* `mouse_move`: Move the cursor to a specified (x, y) pixel coordinate on the screen.
* `left_click`: Click the left mouse button.
* `left_click_drag`: Click and drag the cursor to a specified (x, y) pixel coordinate on the screen.
* `right_click`: Click the right mouse button.
* `middle_click`: Click the middle mouse button.
* `double_click`: Double-click the left mouse button.
* `screenshot`: Take a screenshot of the screen.""",
                    'enum': [
                        'key',
                        'type',
                        'mouse_move',
                        'left_click',
                        'left_click_drag',
                        'right_click',
                        'middle_click',
                        'double_click',
                        'screenshot',
                        'cursor_position',
                    ],
                    'type': 'string',
                },
                'coordinate': {
                    'description': '(x, y): The x (pixels from the left edge) and y (pixels from the top edge) coordinates to move the mouse to. Required only by `action=mouse_move` and `action=left_click_drag`.',
                    'type': 'array',
                },
                'text': {
                    'description': 'Required only by `action=type` and `action=key`.',
                    'type': 'string',
                },
            },
            'required': ['action'],
        },
    ),
)

_FINISH_DESCRIPTION = """Finish the interaction when the task is complete OR if the assistant cannot proceed further with the task."""

FinishTool = ChatCompletionToolParam(
    type='function',
    function=ChatCompletionToolParamFunctionChunk(
        name='finish',
        description=_FINISH_DESCRIPTION,
    ),
)


def combine_thought(action: Action, thought: str) -> Action:
    if not hasattr(action, 'thought'):
        return action
    if thought:
        action.thought = thought
    return action


def response_to_actions(response: ModelResponse) -> list[Action]:
    actions: list[Action] = []
    assert len(response.choices) == 1, 'Only one choice is supported for now'
    assistant_msg = response.choices[0].message
    if assistant_msg.tool_calls:
        # Check if there's assistant_msg.content. If so, add it to the thought
        thought = ''
        if isinstance(assistant_msg.content, str):
            thought = assistant_msg.content
        elif isinstance(assistant_msg.content, list):
            for msg in assistant_msg.content:
                if msg['type'] == 'text':
                    thought += msg['text']

        # Process each tool call to OpenHands action
        for i, tool_call in enumerate(assistant_msg.tool_calls):
            action: Action
            try:
                arguments = json.loads(tool_call.function.arguments)
            except json.decoder.JSONDecodeError as e:
                raise RuntimeError(
                    f'Failed to parse tool call arguments: {tool_call.function.arguments}'
                ) from e
            if tool_call.function.name == 'execute_bash':
                action = CmdRunAction(**arguments)
            elif tool_call.function.name == 'execute_ipython_cell':
                action = IPythonRunCellAction(**arguments)
            elif tool_call.function.name == 'delegate_to_browsing_agent':
                action = AgentDelegateAction(
                    agent='BrowsingAgent',
                    inputs=arguments,
                )
            elif tool_call.function.name == 'finish':
                action = AgentFinishAction()
            elif tool_call.function.name == 'edit_file':
                action = FileEditAction(**arguments)
            elif tool_call.function.name == 'str_replace_editor':
                # We implement this in agent_skills, which can be used via Jupyter
                # convert tool_call.function.arguments to kwargs that can be passed to file_editor
                code = f'print(file_editor(**{arguments}))'
                logger.debug(
                    f'TOOL CALL: str_replace_editor -> file_editor with code: {code}'
                )
                action = IPythonRunCellAction(code=code, include_extra=False)
            elif tool_call.function.name == 'browser':
                action = BrowseInteractiveAction(browser_actions=arguments['code'])
<<<<<<< HEAD
            elif tool_call.function.name == 'gui_use':
                browser_action = 'gui_use'
                action = BrowseInteractiveAction(
                    browser_actions=browser_action, extra_args=arguments
                )
=======
            elif tool_call.function.name == 'web_read':
                action = BrowseURLAction(url=arguments['url'])
>>>>>>> 8f750de7
            else:
                raise FunctionCallNotExistsError(
                    f'Tool {tool_call.function.name} is not registered. (arguments: {arguments}). Please check the tool name and retry with an existing tool.'
                )

            # We only add thought to the first action
            if i == 0:
                action = combine_thought(action, thought)
            # Add metadata for tool calling
            action.tool_call_metadata = ToolCallMetadata(
                tool_call_id=tool_call.id,
                function_name=tool_call.function.name,
                model_response=response,
                total_calls_in_response=len(assistant_msg.tool_calls),
            )
            actions.append(action)
    else:
        actions.append(
            MessageAction(content=assistant_msg.content, wait_for_response=True)
        )

    assert len(actions) >= 1
    return actions


def get_tools(
    codeact_enable_browsing: bool = False,
    codeact_enable_llm_editor: bool = False,
    codeact_enable_jupyter: bool = False,
) -> list[ChatCompletionToolParam]:
    tools = [CmdRunTool, FinishTool]
    if codeact_enable_browsing:
<<<<<<< HEAD
        # tools.append(BrowserTool)
        tools.append(GUIUseTool)
=======
        tools.append(WebReadTool)
        tools.append(BrowserTool)
>>>>>>> 8f750de7
    if codeact_enable_jupyter:
        tools.append(IPythonTool)
    if codeact_enable_llm_editor:
        tools.append(LLMBasedFileEditTool)
    else:
        tools.append(StrReplaceEditorTool)
    return tools<|MERGE_RESOLUTION|>--- conflicted
+++ resolved
@@ -569,16 +569,13 @@
                 action = IPythonRunCellAction(code=code, include_extra=False)
             elif tool_call.function.name == 'browser':
                 action = BrowseInteractiveAction(browser_actions=arguments['code'])
-<<<<<<< HEAD
+            elif tool_call.function.name == 'web_read':
+                action = BrowseURLAction(url=arguments['url'])
             elif tool_call.function.name == 'gui_use':
                 browser_action = 'gui_use'
                 action = BrowseInteractiveAction(
                     browser_actions=browser_action, extra_args=arguments
                 )
-=======
-            elif tool_call.function.name == 'web_read':
-                action = BrowseURLAction(url=arguments['url'])
->>>>>>> 8f750de7
             else:
                 raise FunctionCallNotExistsError(
                     f'Tool {tool_call.function.name} is not registered. (arguments: {arguments}). Please check the tool name and retry with an existing tool.'
@@ -611,13 +608,9 @@
 ) -> list[ChatCompletionToolParam]:
     tools = [CmdRunTool, FinishTool]
     if codeact_enable_browsing:
-<<<<<<< HEAD
+        tools.append(WebReadTool)
         # tools.append(BrowserTool)
         tools.append(GUIUseTool)
-=======
-        tools.append(WebReadTool)
-        tools.append(BrowserTool)
->>>>>>> 8f750de7
     if codeact_enable_jupyter:
         tools.append(IPythonTool)
     if codeact_enable_llm_editor:
