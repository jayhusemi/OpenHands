import asyncio
import traceback
from typing import Type

from openhands.controller.agent import Agent
from openhands.controller.state.state import State, TrafficControlState
from openhands.controller.stuck import StuckDetector
from openhands.core.config import AgentConfig, LLMConfig
from openhands.core.exceptions import (
    LLMMalformedActionError,
    LLMNoActionError,
    LLMResponseError,
)
from openhands.core.logger import openhands_logger as logger
from openhands.core.schema import AgentState
from openhands.events import EventSource, EventStream, EventStreamSubscriber
from openhands.events.action import (
    Action,
    ActionConfirmationStatus,
    AddTaskAction,
    AgentDelegateAction,
    AgentFinishAction,
    AgentRejectAction,
    ChangeAgentStateAction,
    CmdRunAction,
    IPythonRunCellAction,
    MessageAction,
    ModifyTaskAction,
    NullAction,
)
from openhands.events.event import Event
from openhands.events.observation import (
    AgentDelegateObservation,
    AgentStateChangedObservation,
    CmdOutputObservation,
    ErrorObservation,
    Observation,
)
from openhands.llm.llm import LLM
from openhands.runtime.utils.shutdown_listener import should_continue

# note: RESUME is only available on web GUI
TRAFFIC_CONTROL_REMINDER = (
    "Please click on resume button if you'd like to continue, or start a new task."
)


class AgentController:
    id: str
    agent: Agent
    max_iterations: int
    event_stream: EventStream
    state: State
    confirmation_mode: bool
    agent_to_llm_config: dict[str, LLMConfig]
    agent_configs: dict[str, AgentConfig]
    agent_task: asyncio.Task | None = None
    parent: 'AgentController | None' = None
    delegate: 'AgentController | None' = None
    _pending_action: Action | None = None

    def __init__(
        self,
        agent: Agent,
        event_stream: EventStream,
        max_iterations: int,
        max_budget_per_task: float | None = None,
        agent_to_llm_config: dict[str, LLMConfig] | None = None,
        agent_configs: dict[str, AgentConfig] | None = None,
        sid: str = 'default',
        confirmation_mode: bool = False,
        initial_state: State | None = None,
        is_delegate: bool = False,
        headless_mode: bool = True,
    ):
        """Initializes a new instance of the AgentController class.

        Args:
            agent: The agent instance to control.
            event_stream: The event stream to publish events to.
            max_iterations: The maximum number of iterations the agent can run.
            max_budget_per_task: The maximum budget (in USD) allowed per task, beyond which the agent will stop.
            agent_to_llm_config: A dictionary mapping agent names to LLM configurations in the case that
                we delegate to a different agent.
            agent_configs: A dictionary mapping agent names to agent configurations in the case that
                we delegate to a different agent.
            sid: The session ID of the agent.
            initial_state: The initial state of the controller.
            is_delegate: Whether this controller is a delegate.
            headless_mode: Whether the agent is run in headless mode.
        """
        self._step_lock = asyncio.Lock()
        self.id = sid
        self.agent = agent
        self.headless_mode = headless_mode

        # subscribe to the event stream
        self.event_stream = event_stream
        self.event_stream.subscribe(
            EventStreamSubscriber.AGENT_CONTROLLER, self.on_event, append=is_delegate
        )

        # state from the previous session, state from a parent agent, or a fresh state
        self.set_initial_state(
            state=initial_state,
            max_iterations=max_iterations,
            confirmation_mode=confirmation_mode,
        )
        self.max_budget_per_task = max_budget_per_task
        self.agent_to_llm_config = agent_to_llm_config if agent_to_llm_config else {}
        self.agent_configs = agent_configs if agent_configs else {}
        self._initial_max_iterations = max_iterations
        self._initial_max_budget_per_task = max_budget_per_task

        # stuck helper
        self._stuck_detector = StuckDetector(self.state)

        if not is_delegate:
            self.agent_task = asyncio.create_task(self._start_step_loop())

    async def close(self):
        """Closes the agent controller, canceling any ongoing tasks and unsubscribing from the event stream."""
        if self.agent_task is not None:
            self.agent_task.cancel()
        await self.set_agent_state_to(AgentState.STOPPED)
        self.event_stream.unsubscribe(EventStreamSubscriber.AGENT_CONTROLLER)

    def update_state_before_step(self):
        self.state.iteration += 1
        self.state.local_iteration += 1

    async def update_state_after_step(self):
        # update metrics especially for cost
        self.state.local_metrics = self.agent.llm.metrics
        if 'llm_completions' not in self.state.extra_data:
            self.state.extra_data['llm_completions'] = []
        self.state.extra_data['llm_completions'].extend(self.agent.llm.llm_completions)
        self.agent.llm.llm_completions.clear()

    async def report_error(self, message: str, exception: Exception | None = None):
        """Reports an error to the user and sends the exception to the LLM next step, in the hope it can self-correct.

        This method should be called for a particular type of errors, which have:
        - a user-friendly message, which will be shown in the chat box. This should not be a raw exception message.
        - an ErrorObservation that can be sent to the LLM by the agent, with the exception message, so it can self-correct next time.
        """
        self.state.last_error = message
        if exception:
            self.state.last_error += f': {exception}'
        self.event_stream.add_event(ErrorObservation(message), EventSource.AGENT)

    async def _start_step_loop(self):
        """The main loop for the agent's step-by-step execution."""

        logger.info(f'[Agent Controller {self.id}] Starting step loop...')
        while should_continue():
            try:
                await self._step()
            except asyncio.CancelledError:
                logger.info('AgentController task was cancelled')
                break
            except Exception as e:
                traceback.print_exc()
                logger.error(f'Error while running the agent: {e}')
                logger.error(traceback.format_exc())
                await self.report_error(
                    'There was an unexpected error while running the agent', exception=e
                )
                await self.set_agent_state_to(AgentState.ERROR)
                break

            await asyncio.sleep(0.1)

    async def on_event(self, event_stream: EventStream, event: Event) -> None:
        """Callback from the event stream. Notifies the controller of incoming events.

        Args:
            event_stream (EventStream): The event stream that the event is received from.
            event (Event): The incoming event to process.
        """
        if isinstance(event, Action):
            await self._handle_action(event)
        elif isinstance(event, Observation):
            await self._handle_observation(event)

    async def _handle_action(self, action: Action):
        """Handles actions from the event stream.

        Args:
            action (Action): The action to handle.
        """
        if isinstance(action, ChangeAgentStateAction):
            await self.set_agent_state_to(action.agent_state)  # type: ignore
        elif isinstance(action, MessageAction):
            await self._handle_message_action(action)
        elif isinstance(action, AgentDelegateAction):
            await self.start_delegate(action)
        elif isinstance(action, AddTaskAction):
            self.state.root_task.add_subtask(
                action.parent, action.goal, action.subtasks
            )
        elif isinstance(action, ModifyTaskAction):
            self.state.root_task.set_subtask_state(action.task_id, action.state)
        elif isinstance(action, AgentFinishAction):
            self.state.outputs = action.outputs
            self.state.metrics.merge(self.state.local_metrics)
            await self.set_agent_state_to(AgentState.FINISHED)
        elif isinstance(action, AgentRejectAction):
            self.state.outputs = action.outputs
            self.state.metrics.merge(self.state.local_metrics)
            await self.set_agent_state_to(AgentState.REJECTED)
<<<<<<< HEAD
        elif isinstance(event, Observation):
            if (
                self._pending_action
                and hasattr(self._pending_action, 'is_confirmed')
                and self._pending_action.is_confirmed
                == ActionConfirmationStatus.AWAITING_CONFIRMATION
            ):
                return None
            if self._pending_action and self._pending_action.id == event.cause:
                self._pending_action = None
                if self.state.agent_state == AgentState.USER_CONFIRMED:
                    await self.set_agent_state_to(AgentState.RUNNING)
                if self.state.agent_state == AgentState.USER_REJECTED:
                    await self.set_agent_state_to(AgentState.AWAITING_USER_INPUT)
                logger.info(event, extra={'msg_type': 'OBSERVATION'})
            elif isinstance(event, CmdOutputObservation):
                logger.info(event, extra={'msg_type': 'OBSERVATION'})
            elif isinstance(event, AgentDelegateObservation):
                self.state.history.on_event(event_stream, event)
                logger.info(event, extra={'msg_type': 'OBSERVATION'})
            elif isinstance(event, ErrorObservation):
                logger.info(event, extra={'msg_type': 'OBSERVATION'})
                if self.state.agent_state == AgentState.ERROR:
                    self.state.metrics.merge(self.state.local_metrics)
=======

    async def _handle_observation(self, observation: Observation):
        """Handles observation from the event stream.

        Args:
            observation (observation): The observation to handle.
        """
        if (
            self._pending_action
            and hasattr(self._pending_action, 'is_confirmed')
            and self._pending_action.is_confirmed
            == ActionConfirmationStatus.AWAITING_CONFIRMATION
        ):
            return

        logger.info(observation, extra={'msg_type': 'OBSERVATION'})
        if self._pending_action and self._pending_action.id == observation.cause:
            self._pending_action = None
            if self.state.agent_state == AgentState.USER_CONFIRMED:
                await self.set_agent_state_to(AgentState.RUNNING)
            if self.state.agent_state == AgentState.USER_REJECTED:
                await self.set_agent_state_to(AgentState.AWAITING_USER_INPUT)
            return

        if isinstance(observation, CmdOutputObservation):
            return
        elif isinstance(observation, AgentDelegateObservation):
            self.state.history.on_event(observation)
        elif isinstance(observation, ErrorObservation):
            if self.state.agent_state == AgentState.ERROR:
                self.state.metrics.merge(self.state.local_metrics)

    async def _handle_message_action(self, action: MessageAction):
        """Handles message actions from the event stream.

        Args:
            action (MessageAction): The message action to handle.
        """
        if action.source == EventSource.USER:
            logger.info(
                action, extra={'msg_type': 'ACTION', 'event_source': EventSource.USER}
            )
            if self.get_agent_state() != AgentState.RUNNING:
                await self.set_agent_state_to(AgentState.RUNNING)
        elif action.source == EventSource.AGENT and action.wait_for_response:
            await self.set_agent_state_to(AgentState.AWAITING_USER_INPUT)
>>>>>>> 3f6aa0d1

    def reset_task(self):
        """Resets the agent's task."""

        self.almost_stuck = 0
        self.agent.reset()

    async def set_agent_state_to(self, new_state: AgentState):
        """Updates the agent's state and handles side effects. Can emit events to the event stream.

        Args:
            new_state (AgentState): The new state to set for the agent.
        """
        logger.debug(
            f'[Agent Controller {self.id}] Setting agent({self.agent.name}) state from {self.state.agent_state} to {new_state}'
        )

        if new_state == self.state.agent_state:
            return

        if new_state == AgentState.STOPPED or new_state == AgentState.ERROR:
            self.reset_task()
        elif (
            new_state == AgentState.RUNNING
            and self.state.agent_state == AgentState.PAUSED
            and self.state.traffic_control_state == TrafficControlState.THROTTLING
        ):
            # user intends to interrupt traffic control and let the task resume temporarily
            self.state.traffic_control_state = TrafficControlState.PAUSED
            # User has chosen to deliberately continue - lets double the max iterations
            if (
                self.state.iteration is not None
                and self.state.max_iterations is not None
                and self._initial_max_iterations is not None
            ):
                if self.state.iteration >= self.state.max_iterations:
                    self.state.max_iterations += self._initial_max_iterations

            if (
                self.state.metrics.accumulated_cost is not None
                and self.max_budget_per_task is not None
                and self._initial_max_budget_per_task is not None
            ):
                if self.state.metrics.accumulated_cost >= self.max_budget_per_task:
                    self.max_budget_per_task += self._initial_max_budget_per_task
        elif self._pending_action is not None and (
            new_state == AgentState.USER_CONFIRMED
            or new_state == AgentState.USER_REJECTED
        ):
            if hasattr(self._pending_action, 'thought'):
                self._pending_action.thought = ''  # type: ignore[union-attr]
            if new_state == AgentState.USER_CONFIRMED:
                self._pending_action.is_confirmed = ActionConfirmationStatus.CONFIRMED  # type: ignore[attr-defined]
            else:
                self._pending_action.is_confirmed = ActionConfirmationStatus.REJECTED  # type: ignore[attr-defined]
            self.event_stream.add_event(self._pending_action, EventSource.AGENT)

        self.state.agent_state = new_state
        self.event_stream.add_event(
            AgentStateChangedObservation('', self.state.agent_state), EventSource.AGENT
        )

        if new_state == AgentState.INIT and self.state.resume_state:
            await self.set_agent_state_to(self.state.resume_state)
            self.state.resume_state = None

    def get_agent_state(self):
        """Returns the current state of the agent.

        Returns:
            AgentState: The current state of the agent.
        """
        return self.state.agent_state

    async def start_delegate(self, action: AgentDelegateAction):
        """Start a delegate agent to handle a subtask.

        OpenHands is a multi-agentic system. A `task` is a conversation between
        OpenHands (the whole system) and the user, which might involve one or more inputs
        from the user. It starts with an initial input (typically a task statement) from
        the user, and ends with either an `AgentFinishAction` initiated by the agent, a
        stop initiated by the user, or an error.

        A `subtask` is a conversation between an agent and the user, or another agent. If a `task`
        is conducted by a single agent, then it's also a `subtask`. Otherwise, a `task` consists of
        multiple `subtasks`, each executed by one agent.

        Args:
            action (AgentDelegateAction): The action containing information about the delegate agent to start.
        """
        agent_cls: Type[Agent] = Agent.get_cls(action.agent)
        agent_config = self.agent_configs.get(action.agent, self.agent.config)
        llm_config = self.agent_to_llm_config.get(action.agent, self.agent.llm.config)
        llm = LLM(config=llm_config)
        delegate_agent = agent_cls(llm=llm, config=agent_config)
        state = State(
            inputs=action.inputs or {},
            local_iteration=0,
            iteration=self.state.iteration,
            max_iterations=self.state.max_iterations,
            delegate_level=self.state.delegate_level + 1,
            # global metrics should be shared between parent and child
            metrics=self.state.metrics,
        )
        logger.info(
            f'[Agent Controller {self.id}]: start delegate, creating agent {delegate_agent.name} using LLM {llm}'
        )
        self.delegate = AgentController(
            sid=self.id + '-delegate',
            agent=delegate_agent,
            event_stream=self.event_stream,
            max_iterations=self.state.max_iterations,
            max_budget_per_task=self.max_budget_per_task,
            agent_to_llm_config=self.agent_to_llm_config,
            agent_configs=self.agent_configs,
            initial_state=state,
            is_delegate=True,
            headless_mode=self.headless_mode,
        )
        await self.delegate.set_agent_state_to(AgentState.RUNNING)

    async def _step(self) -> None:
        """Executes a single step of the parent or delegate agent. Detects stuck agents and limits on the number of iterations and the task budget."""
        if self.get_agent_state() != AgentState.RUNNING:
            await asyncio.sleep(1)
            return

        if self._pending_action:
            await asyncio.sleep(1)
            return

        if self.delegate is not None:
            assert self.delegate != self
            if self.delegate.get_agent_state() == AgentState.PAUSED:
                await asyncio.sleep(1)
            else:
                await self._delegate_step()
            return

        logger.info(
            f'{self.agent.name} LEVEL {self.state.delegate_level} LOCAL STEP {self.state.local_iteration} GLOBAL STEP {self.state.iteration}',
            extra={'msg_type': 'STEP'},
        )

        # check if agent hit the resources limit
        stop_step = False
        if self.state.iteration >= self.state.max_iterations:
            stop_step = await self._handle_traffic_control(
                'iteration', self.state.iteration, self.state.max_iterations
            )
        if self.max_budget_per_task is not None:
            current_cost = self.state.metrics.accumulated_cost
            if current_cost > self.max_budget_per_task:
                stop_step = await self._handle_traffic_control(
                    'budget', current_cost, self.max_budget_per_task
                )
        if stop_step:
            return

        self.update_state_before_step()
        action: Action = NullAction()
        try:
            action = self.agent.step(self.state)
            if action is None:
                raise LLMNoActionError('No action was returned')
        except (LLMMalformedActionError, LLMNoActionError, LLMResponseError) as e:
            # report to the user
            # and send the underlying exception to the LLM for self-correction
            await self.report_error(str(e))
            return

        if action.runnable:
            if self.state.confirmation_mode and (
                type(action) is CmdRunAction or type(action) is IPythonRunCellAction
            ):
                action.is_confirmed = ActionConfirmationStatus.AWAITING_CONFIRMATION
            self._pending_action = action

        if not isinstance(action, NullAction):
            if (
                hasattr(action, 'is_confirmed')
                and action.is_confirmed
                == ActionConfirmationStatus.AWAITING_CONFIRMATION
            ):
                await self.set_agent_state_to(AgentState.AWAITING_USER_CONFIRMATION)
            self.event_stream.add_event(action, EventSource.AGENT)

        await self.update_state_after_step()
        logger.info(action, extra={'msg_type': 'ACTION'})

        if self._is_stuck():
            await self.report_error('Agent got stuck in a loop')
            await self.set_agent_state_to(AgentState.ERROR)

    async def _delegate_step(self):
        """Executes a single step of the delegate agent."""
        logger.debug(f'[Agent Controller {self.id}] Delegate not none, awaiting...')
        await self.delegate._step()  # type: ignore[union-attr]
        logger.debug(f'[Agent Controller {self.id}] Delegate step done')
        assert self.delegate is not None
        delegate_state = self.delegate.get_agent_state()
        logger.debug(f'[Agent Controller {self.id}] Delegate state: {delegate_state}')
        if delegate_state == AgentState.ERROR:
            # update iteration that shall be shared across agents
            self.state.iteration = self.delegate.state.iteration

            # close the delegate upon error
            await self.delegate.close()
            self.delegate = None
            self.delegateAction = None

            await self.report_error('Delegator agent encountered an error')
        elif delegate_state in (AgentState.FINISHED, AgentState.REJECTED):
            logger.info(
                f'[Agent Controller {self.id}] Delegate agent has finished execution'
            )
            # retrieve delegate result
            outputs = self.delegate.state.outputs if self.delegate.state else {}

            # update iteration that shall be shared across agents
            self.state.iteration = self.delegate.state.iteration

            # close delegate controller: we must close the delegate controller before adding new events
            await self.delegate.close()

            # update delegate result observation
            # TODO: replace this with AI-generated summary (#2395)
            formatted_output = ', '.join(
                f'{key}: {value}' for key, value in outputs.items()
            )
            content = (
                f'{self.delegate.agent.name} finishes task with {formatted_output}'
            )
            obs: Observation = AgentDelegateObservation(
                outputs=outputs, content=content
            )

            # clean up delegate status
            self.delegate = None
            self.delegateAction = None
            self.event_stream.add_event(obs, EventSource.AGENT)
        return

    async def _handle_traffic_control(
        self, limit_type: str, current_value: float, max_value: float
    ):
        """Handles agent state after hitting the traffic control limit.

        Args:
            limit_type (str): The type of limit that was hit.
            current_value (float): The current value of the limit.
            max_value (float): The maximum value of the limit.
        """
        stop_step = False
        if self.state.traffic_control_state == TrafficControlState.PAUSED:
            logger.info('Hitting traffic control, temporarily resume upon user request')
            self.state.traffic_control_state = TrafficControlState.NORMAL
        else:
            self.state.traffic_control_state = TrafficControlState.THROTTLING
            if self.headless_mode:
                # set to ERROR state if running in headless mode
                # since user cannot resume on the web interface
                await self.report_error(
                    f'Agent reached maximum {limit_type} in headless mode, task stopped. '
                    f'Current {limit_type}: {current_value:.2f}, max {limit_type}: {max_value:.2f}'
                )
                await self.set_agent_state_to(AgentState.ERROR)
            else:
                await self.report_error(
                    f'Agent reached maximum {limit_type}, task paused. '
                    f'Current {limit_type}: {current_value:.2f}, max {limit_type}: {max_value:.2f}. '
                    f'{TRAFFIC_CONTROL_REMINDER}'
                )
                await self.set_agent_state_to(AgentState.PAUSED)
            stop_step = True
        return stop_step

    def get_state(self):
        """Returns the current running state object.

        Returns:
            State: The current state object.
        """
        return self.state

    def set_initial_state(
        self,
        state: State | None,
        max_iterations: int,
        confirmation_mode: bool = False,
    ):
        """Sets the initial state for the agent, either from the previous session, or from a parent agent, or by creating a new one.

        Args:
            state: The state to initialize with, or None to create a new state.
            max_iterations: The maximum number of iterations allowed for the task.
            confirmation_mode: Whether to enable confirmation mode.
        """
        # state from the previous session, state from a parent agent, or a new state
        # note that this is called twice when restoring a previous session, first with state=None
        if state is None:
            self.state = State(
                inputs={},
                max_iterations=max_iterations,
                confirmation_mode=confirmation_mode,
            )
        else:
            self.state = state

        # when restored from a previous session, the State object will have history, start_id, and end_id
        # connect it to the event stream
        self.state.history.set_event_stream(self.event_stream)

        # if start_id was not set in State, we're starting fresh, at the top of the stream
        start_id = self.state.start_id
        if start_id == -1:
            start_id = self.event_stream.get_latest_event_id() + 1
        else:
            logger.debug(f'AgentController {self.id} restoring from event {start_id}')

        # make sure history is in sync
        self.state.start_id = start_id
        self.state.history.start_id = start_id

        # if there was an end_id saved in State, set it in history
        # currently not used, later useful for delegates
        if self.state.end_id > -1:
            self.state.history.end_id = self.state.end_id

    def _is_stuck(self):
        """Checks if the agent or its delegate is stuck in a loop.

        Returns:
            bool: True if the agent is stuck, False otherwise.
        """
        # check if delegate stuck
        if self.delegate and self.delegate._is_stuck():
            return True

        return self._stuck_detector.is_stuck()

    def __repr__(self):
        return (
            f'AgentController(id={self.id}, agent={self.agent!r}, '
            f'event_stream={self.event_stream!r}, '
            f'state={self.state!r}, agent_task={self.agent_task!r}, '
            f'delegate={self.delegate!r}, _pending_action={self._pending_action!r})'
        )<|MERGE_RESOLUTION|>--- conflicted
+++ resolved
@@ -209,32 +209,6 @@
             self.state.outputs = action.outputs
             self.state.metrics.merge(self.state.local_metrics)
             await self.set_agent_state_to(AgentState.REJECTED)
-<<<<<<< HEAD
-        elif isinstance(event, Observation):
-            if (
-                self._pending_action
-                and hasattr(self._pending_action, 'is_confirmed')
-                and self._pending_action.is_confirmed
-                == ActionConfirmationStatus.AWAITING_CONFIRMATION
-            ):
-                return None
-            if self._pending_action and self._pending_action.id == event.cause:
-                self._pending_action = None
-                if self.state.agent_state == AgentState.USER_CONFIRMED:
-                    await self.set_agent_state_to(AgentState.RUNNING)
-                if self.state.agent_state == AgentState.USER_REJECTED:
-                    await self.set_agent_state_to(AgentState.AWAITING_USER_INPUT)
-                logger.info(event, extra={'msg_type': 'OBSERVATION'})
-            elif isinstance(event, CmdOutputObservation):
-                logger.info(event, extra={'msg_type': 'OBSERVATION'})
-            elif isinstance(event, AgentDelegateObservation):
-                self.state.history.on_event(event_stream, event)
-                logger.info(event, extra={'msg_type': 'OBSERVATION'})
-            elif isinstance(event, ErrorObservation):
-                logger.info(event, extra={'msg_type': 'OBSERVATION'})
-                if self.state.agent_state == AgentState.ERROR:
-                    self.state.metrics.merge(self.state.local_metrics)
-=======
 
     async def _handle_observation(self, observation: Observation):
         """Handles observation from the event stream.
@@ -262,7 +236,7 @@
         if isinstance(observation, CmdOutputObservation):
             return
         elif isinstance(observation, AgentDelegateObservation):
-            self.state.history.on_event(observation)
+            self.state.history.on_event(self.event_stream, observation)
         elif isinstance(observation, ErrorObservation):
             if self.state.agent_state == AgentState.ERROR:
                 self.state.metrics.merge(self.state.local_metrics)
@@ -281,7 +255,6 @@
                 await self.set_agent_state_to(AgentState.RUNNING)
         elif action.source == EventSource.AGENT and action.wait_for_response:
             await self.set_agent_state_to(AgentState.AWAITING_USER_INPUT)
->>>>>>> 3f6aa0d1
 
     def reset_task(self):
         """Resets the agent's task."""
