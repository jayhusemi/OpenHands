import os
from dataclasses import dataclass, fields
from typing import Optional

from openhands.core.config.config_utils import get_field_info

LLM_SENSITIVE_FIELDS = ['api_key', 'aws_access_key_id', 'aws_secret_access_key']


@dataclass
class LLMConfig:
    """Configuration for the LLM model.

    Attributes:
        model: The model to use.
        api_key: The API key to use.
        base_url: The base URL for the API. This is necessary for local LLMs. It is also used for Azure embeddings.
        api_version: The version of the API.
        embedding_model: The embedding model to use.
        embedding_base_url: The base URL for the embedding API.
        embedding_deployment_name: The name of the deployment for the embedding API. This is used for Azure OpenAI.
        aws_access_key_id: The AWS access key ID.
        aws_secret_access_key: The AWS secret access key.
        aws_region_name: The AWS region name.
        num_retries: The number of retries to attempt.
        retry_multiplier: The multiplier for the exponential backoff.
        retry_min_wait: The minimum time to wait between retries, in seconds. This is exponential backoff minimum. For models with very low limits, this can be set to 15-20.
        retry_max_wait: The maximum time to wait between retries, in seconds. This is exponential backoff maximum.
        timeout: The timeout for the API.
        max_message_chars: The approximate max number of characters in the content of an event included in the prompt to the LLM. Larger observations are truncated.
        temperature: The temperature for the API.
        top_p: The top p for the API.
        custom_llm_provider: The custom LLM provider to use. This is undocumented in openhands, and normally not used. It is documented on the litellm side.
        max_input_tokens: The maximum number of input tokens. Note that this is currently unused, and the value at runtime is actually the total tokens in OpenAI (e.g. 128,000 tokens for GPT-4).
        max_output_tokens: The maximum number of output tokens. This is sent to the LLM.
        input_cost_per_token: The cost per input token. This will available in logs for the user to check.
        output_cost_per_token: The cost per output token. This will available in logs for the user to check.
        ollama_base_url: The base URL for the OLLAMA API.
        drop_params: Drop any unmapped (unsupported) params without causing an exception.
        disable_vision: If model is vision capable, this option allows to disable image processing (useful for cost reduction).
        caching_prompt: Use the prompt caching feature if provided by the LLM and supported by the provider.
        log_completions: Whether to log LLM completions to the state.
<<<<<<< HEAD
        max_conversation_window: The maximum number of messages to include in the conversation window (context), after which old messages are truncated or summarized.
        conversation_top_k: The number of top results to retrieve from the conversation history.
        message_summary_warning_level: The fraction of the conversation window for warning about context overflow (e.g. 0.75 for 75% of the tokens).
        custom_tokenizer: tokenizer to use for computing token size. Not necessary for Open AI, Anthropic. LiteLLM will check HuggingFace for this (e.g. 'deepseek-ai/deepseek-V2.5')
=======
        draft_editor: A more efficient LLM to use for file editing. Introduced in [PR 3985](https://github.com/All-Hands-AI/OpenHands/pull/3985).
>>>>>>> 1df7aaa0
    """

    model: str = 'gpt-4o'
    api_key: str | None = None
    base_url: str | None = None
    api_version: str | None = None
    embedding_model: str = 'local'
    embedding_base_url: str | None = None
    embedding_deployment_name: str | None = None
    aws_access_key_id: str | None = None
    aws_secret_access_key: str | None = None
    aws_region_name: str | None = None
    openrouter_site_url: str = 'https://docs.all-hands.dev/'
    openrouter_app_name: str = 'OpenHands'
    num_retries: int = 8
    retry_multiplier: float = 2
    retry_min_wait: int = 15
    retry_max_wait: int = 120
    timeout: int | None = None
    max_message_chars: int = 10_000  # maximum number of characters in an observation's content when sent to the llm
    temperature: float = 0.0
    top_p: float = 1.0
    custom_llm_provider: str | None = None
    max_input_tokens: int | None = None
    max_output_tokens: int | None = None
    input_cost_per_token: float | None = None
    output_cost_per_token: float | None = None
    ollama_base_url: str | None = None
    drop_params: bool = True
    disable_vision: bool | None = None
    caching_prompt: bool = True
    log_completions: bool = False
<<<<<<< HEAD
    max_conversation_window: int = 10
    conversation_top_k: int = 5
    message_summary_warning_level: float = 0.75
    custom_tokenizer: str | None = None
=======
    draft_editor: Optional['LLMConfig'] = None
>>>>>>> 1df7aaa0

    def defaults_to_dict(self) -> dict:
        """Serialize fields to a dict for the frontend, including type hints, defaults, and whether it's optional."""
        result = {}
        for f in fields(self):
            result[f.name] = get_field_info(f)
        return result

    def __post_init__(self):
        """
        Post-initialization hook to assign OpenRouter-related variables to environment variables.
        This ensures that these values are accessible to litellm at runtime.
        """

        # Assign OpenRouter-specific variables to environment variables
        if self.openrouter_site_url:
            os.environ['OR_SITE_URL'] = self.openrouter_site_url
        if self.openrouter_app_name:
            os.environ['OR_APP_NAME'] = self.openrouter_app_name

    def __str__(self):
        attr_str = []
        for f in fields(self):
            attr_name = f.name
            attr_value = getattr(self, f.name)

            if attr_name in LLM_SENSITIVE_FIELDS:
                attr_value = '******' if attr_value else None

            attr_str.append(f'{attr_name}={repr(attr_value)}')

        return f"LLMConfig({', '.join(attr_str)})"

    def __repr__(self):
        return self.__str__()

    def to_safe_dict(self):
        """Return a dict with the sensitive fields replaced with ******."""
        ret = self.__dict__.copy()
        for k, v in ret.items():
            if k in LLM_SENSITIVE_FIELDS:
                ret[k] = '******' if v else None
            elif isinstance(v, LLMConfig):
                ret[k] = v.to_safe_dict()
        return ret

    @classmethod
    def from_dict(cls, llm_config_dict: dict) -> 'LLMConfig':
        """Create an LLMConfig object from a dictionary.

        This function is used to create an LLMConfig object from a dictionary,
        with the exception of the 'draft_editor' key, which is a nested LLMConfig object.
        """
        args = {k: v for k, v in llm_config_dict.items() if not isinstance(v, dict)}
        if 'draft_editor' in llm_config_dict:
            draft_editor_config = LLMConfig(**llm_config_dict['draft_editor'])
            args['draft_editor'] = draft_editor_config
        return cls(**args)<|MERGE_RESOLUTION|>--- conflicted
+++ resolved
@@ -40,14 +40,11 @@
         disable_vision: If model is vision capable, this option allows to disable image processing (useful for cost reduction).
         caching_prompt: Use the prompt caching feature if provided by the LLM and supported by the provider.
         log_completions: Whether to log LLM completions to the state.
-<<<<<<< HEAD
+        draft_editor: A more efficient LLM to use for file editing. Introduced in [PR 3985](https://github.com/All-Hands-AI/OpenHands/pull/3985).
         max_conversation_window: The maximum number of messages to include in the conversation window (context), after which old messages are truncated or summarized.
         conversation_top_k: The number of top results to retrieve from the conversation history.
         message_summary_warning_level: The fraction of the conversation window for warning about context overflow (e.g. 0.75 for 75% of the tokens).
         custom_tokenizer: tokenizer to use for computing token size. Not necessary for Open AI, Anthropic. LiteLLM will check HuggingFace for this (e.g. 'deepseek-ai/deepseek-V2.5')
-=======
-        draft_editor: A more efficient LLM to use for file editing. Introduced in [PR 3985](https://github.com/All-Hands-AI/OpenHands/pull/3985).
->>>>>>> 1df7aaa0
     """
 
     model: str = 'gpt-4o'
@@ -80,14 +77,11 @@
     disable_vision: bool | None = None
     caching_prompt: bool = True
     log_completions: bool = False
-<<<<<<< HEAD
+    draft_editor: Optional['LLMConfig'] = None
     max_conversation_window: int = 10
     conversation_top_k: int = 5
     message_summary_warning_level: float = 0.75
     custom_tokenizer: str | None = None
-=======
-    draft_editor: Optional['LLMConfig'] = None
->>>>>>> 1df7aaa0
 
     def defaults_to_dict(self) -> dict:
         """Serialize fields to a dict for the frontend, including type hints, defaults, and whether it's optional."""
