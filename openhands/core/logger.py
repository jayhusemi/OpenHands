import logging
import os
import re
import sys
import traceback
from datetime import datetime
from typing import Literal, Mapping

from termcolor import colored

LOG_LEVEL = os.getenv('LOG_LEVEL', 'INFO').upper()
DEBUG = os.getenv('DEBUG', 'False').lower() in ['true', '1', 'yes']
if DEBUG:
    LOG_LEVEL = 'DEBUG'

LOG_TO_FILE = os.getenv('LOG_TO_FILE', 'False').lower() in ['true', '1', 'yes']
DISABLE_COLOR_PRINTING = False

ColorType = Literal[
    'red',
    'green',
    'yellow',
    'blue',
    'magenta',
    'cyan',
    'light_grey',
    'dark_grey',
    'light_red',
    'light_green',
    'light_yellow',
    'light_blue',
    'light_magenta',
    'light_cyan',
    'white',
]

LOG_COLORS: Mapping[str, ColorType] = {
    'ACTION': 'green',
    'USER_ACTION': 'light_red',
    'OBSERVATION': 'yellow',
    'USER_OBSERVATION': 'light_green',
    'DETAIL': 'cyan',
    'ERROR': 'red',
    'PLAN': 'light_magenta',
}


class ColoredFormatter(logging.Formatter):
    def format(self, record):
        msg_type = record.__dict__.get('msg_type')
        event_source = record.__dict__.get('event_source')
        if event_source:
            new_msg_type = f'{event_source.upper()}_{msg_type}'
            if new_msg_type in LOG_COLORS:
                msg_type = new_msg_type
        if msg_type in LOG_COLORS and not DISABLE_COLOR_PRINTING:
            msg_type_color = colored(msg_type, LOG_COLORS[msg_type])
            msg = colored(record.msg, LOG_COLORS[msg_type])
            time_str = colored(
                self.formatTime(record, self.datefmt), LOG_COLORS[msg_type]
            )
            name_str = colored(record.name, LOG_COLORS[msg_type])
            level_str = colored(record.levelname, LOG_COLORS[msg_type])
            if msg_type in ['ERROR'] or DEBUG:
                return f'{time_str} - {name_str}:{level_str}: {record.filename}:{record.lineno}\n{msg_type_color}\n{msg}'
            return f'{time_str} - {msg_type_color}\n{msg}'
        elif msg_type == 'STEP':
            msg = '\n\n==============\n' + record.msg + '\n'
            return f'{msg}'
        return super().format(record)


console_formatter = ColoredFormatter(
    '\033[92m%(asctime)s - %(name)s:%(levelname)s\033[0m: %(filename)s:%(lineno)s - %(message)s',
    datefmt='%H:%M:%S',
)

file_formatter = logging.Formatter(
    '%(asctime)s - %(name)s:%(levelname)s: %(filename)s:%(lineno)s - %(message)s',
    datefmt='%H:%M:%S',
)
llm_formatter = logging.Formatter('%(message)s')


class SensitiveDataFilter(logging.Filter):
    def filter(self, record):
        # start with attributes
        sensitive_patterns = [
            'api_key',
            'aws_access_key_id',
            'aws_secret_access_key',
            'e2b_api_key',
            'github_token',
            'jwt_secret',
        ]

        # add env var names
        env_vars = [attr.upper() for attr in sensitive_patterns]
        sensitive_patterns.extend(env_vars)

        # and some special cases
        sensitive_patterns.append('JWT_SECRET')
        sensitive_patterns.append('LLM_API_KEY')
        sensitive_patterns.append('GITHUB_TOKEN')
        sensitive_patterns.append('SANDBOX_ENV_GITHUB_TOKEN')

        # this also formats the message with % args
        msg = record.getMessage()
        record.args = ()

        for attr in sensitive_patterns:
            pattern = rf"{attr}='?([\w-]+)'?"
            msg = re.sub(pattern, f"{attr}='******'", msg)

        # passed with msg
        record.msg = msg
        return True


def get_console_handler():
    """Returns a console handler for logging."""
    console_handler = logging.StreamHandler()
    console_handler.setLevel(logging.getLevelName(LOG_LEVEL))
    console_handler.setFormatter(console_formatter)
    return console_handler


def get_file_handler(log_dir):
    """Returns a file handler for logging."""
    os.makedirs(log_dir, exist_ok=True)
    timestamp = datetime.now().strftime('%Y-%m-%d')
    file_name = f'openhands_{timestamp}.log'
    file_handler = logging.FileHandler(os.path.join(log_dir, file_name))
    file_handler.setLevel(logging.getLevelName(LOG_LEVEL))
    file_handler.setFormatter(file_formatter)
    return file_handler


# Set up logging
logging.basicConfig(level=logging.ERROR)


def log_uncaught_exceptions(ex_cls, ex, tb):
    """Logs uncaught exceptions along with the traceback.

    Args:
        ex_cls (type): The type of the exception.
        ex (Exception): The exception instance.
        tb (traceback): The traceback object.

    Returns:
        None
    """
    logging.error(''.join(traceback.format_tb(tb)))
    logging.error('{0}: {1}'.format(ex_cls, ex))


sys.excepthook = log_uncaught_exceptions

openhands_logger = logging.getLogger('openhands')
openhands_logger.setLevel(logging.getLevelName(LOG_LEVEL))
LOG_DIR = os.path.join(
    # parent dir of openhands/core (i.e., root of the repo)
    os.path.dirname(os.path.dirname(os.path.dirname(os.path.abspath(__file__)))),
    'logs',
)

<<<<<<< HEAD
if DEBUG:
    openhands_logger.setLevel(logging.DEBUG)

if LOG_TO_FILE or DEBUG:
=======
if LOG_TO_FILE:
>>>>>>> f1882ba8
    # default log to project root
    openhands_logger.debug('Logging to file is enabled. Logging to %s', LOG_DIR)
    openhands_logger.addHandler(get_file_handler(LOG_DIR))

openhands_logger.addHandler(get_console_handler())
openhands_logger.addFilter(SensitiveDataFilter(openhands_logger.name))
openhands_logger.propagate = False
openhands_logger.debug('Logging initialized')

if LOG_TO_FILE or DEBUG:
    openhands_logger.info('Logging to file is enabled. Logging to %s', LOG_DIR)
    if DEBUG:
        openhands_logger.info('DEBUG mode enabled')

# Exclude LiteLLM from logging output
logging.getLogger('LiteLLM').disabled = True
logging.getLogger('LiteLLM Router').disabled = True
logging.getLogger('LiteLLM Proxy').disabled = True


class LlmFileHandler(logging.FileHandler):
    """# LLM prompt and response logging"""

    def __init__(self, filename, mode='a', encoding='utf-8', delay=False):
        """Initializes an instance of LlmFileHandler.

        Args:
            filename (str): The name of the log file.
            mode (str, optional): The file mode. Defaults to 'a'.
            encoding (str, optional): The file encoding. Defaults to None.
            delay (bool, optional): Whether to delay file opening. Defaults to False.
        """
        self.filename = filename
        self.message_counter = 1
        if DEBUG:
            self.session = datetime.now().strftime('%y-%m-%d_%H-%M')
        else:
            self.session = 'default'
        self.log_directory = os.path.join(LOG_DIR, 'llm', self.session)
        os.makedirs(self.log_directory, exist_ok=True)
        if not DEBUG:
            # Clear the log directory if not in debug mode
            for file in os.listdir(self.log_directory):
                file_path = os.path.join(self.log_directory, file)
                try:
                    os.unlink(file_path)
                except Exception as e:
                    openhands_logger.error(
                        'Failed to delete %s. Reason: %s', file_path, e
                    )
        filename = f'{self.filename}_{self.message_counter:03}.log'
        self.baseFilename = os.path.join(self.log_directory, filename)
        super().__init__(self.baseFilename, mode, encoding, delay)

    def emit(self, record):
        """Emits a log record.

        Args:
            record (logging.LogRecord): The log record to emit.
        """
        filename = f'{self.filename}_{self.message_counter:03}.log'
        self.baseFilename = os.path.join(self.log_directory, filename)
        self.stream = self._open()
        super().emit(record)
        self.stream.close()
        openhands_logger.debug('Logging to %s', self.baseFilename)
        self.message_counter += 1


def _get_llm_file_handler(name, log_level=logging.DEBUG):
    # The 'delay' parameter, when set to True, postpones the opening of the log file
    # until the first log message is emitted.
    llm_file_handler = LlmFileHandler(name, delay=True)
    llm_file_handler.setFormatter(llm_formatter)
    llm_file_handler.setLevel(log_level)
    return llm_file_handler


def _setup_llm_logger(name, log_level=logging.DEBUG):
    logger = logging.getLogger(name)
    logger.propagate = False
    logger.setLevel(log_level)
    if LOG_TO_FILE:
        logger.addHandler(_get_llm_file_handler(name, log_level))
    return logger


llm_prompt_logger = _setup_llm_logger('prompt', logging.DEBUG)
llm_response_logger = _setup_llm_logger('response', logging.DEBUG)<|MERGE_RESOLUTION|>--- conflicted
+++ resolved
@@ -165,14 +165,10 @@
     'logs',
 )
 
-<<<<<<< HEAD
 if DEBUG:
     openhands_logger.setLevel(logging.DEBUG)
 
 if LOG_TO_FILE or DEBUG:
-=======
-if LOG_TO_FILE:
->>>>>>> f1882ba8
     # default log to project root
     openhands_logger.debug('Logging to file is enabled. Logging to %s', LOG_DIR)
     openhands_logger.addHandler(get_file_handler(LOG_DIR))
