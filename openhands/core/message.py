--- conflicted
+++ resolved
@@ -49,15 +49,10 @@
 
 
 class Message(BaseModel):
-<<<<<<< HEAD
     # NOTE: this is not the same as EventSource
-    # These are the roles in the assistants' APIs
-    role: Literal['user', 'system', 'assistant']
-    content: list[TextContent | ImageContent] = Field(default=list)
-=======
+    # These are the roles in the LLM's APIs
     role: Literal['user', 'system', 'assistant', 'tool']
     content: list[TextContent | ImageContent] = Field(default_factory=list)
->>>>>>> ae131711
     cache_enabled: bool = False
     vision_enabled: bool = False
     # function calling
