--- conflicted
+++ resolved
@@ -5,7 +5,6 @@
 from openhands.linter.base import BaseLinter, LinterException, LintResult
 from openhands.linter.languages.python import PythonLinter
 from openhands.linter.languages.treesitter import TreesitterBasicLinter
-from openhands.utils.diff import get_diff, parse_diff
 
 
 class DefaultLinter(BaseLinter):
@@ -48,24 +47,6 @@
         Returns:
             A list of lint errors that are introduced by the diff.
         """
-<<<<<<< HEAD
-        updated_lint_error: list[LintResult] = self.lint(updated_file_path)
-
-        with open(original_file_path, 'r') as f:
-            original_file_content = f.read()
-        with open(updated_file_path, 'r') as f:
-            updated_file_content = f.read()
-        diff = get_diff(original_file_content, updated_file_content)
-        changes = parse_diff(diff)
-
-        # Select errors that are introduced by the new diff
-        selected_errors = []
-        for change in changes:
-            new_lineno = change.new
-            for error in updated_lint_error:
-                if error.line == new_lineno:
-                    selected_errors.append(error)
-=======
         # 1. Lint the original and updated file
         original_lint_errors: list[LintResult] = self.lint(original_file_path)
         updated_lint_errors: list[LintResult] = self.lint(updated_file_path)
@@ -138,5 +119,4 @@
 
         # 6. Sort errors by line and column
         selected_errors.sort(key=lambda x: (x.line, x.column))
->>>>>>> e3918101
         return selected_errors