import asyncio
import copy
import time
import warnings
from functools import partial
<<<<<<< HEAD
from typing import Any, Union
=======
>>>>>>> e0608af0

from openhands.core.config import LLMConfig
from openhands.runtime.utils.shutdown_listener import should_continue

with warnings.catch_warnings():
    warnings.simplefilter('ignore')
    import litellm
from litellm import completion as litellm_completion
from litellm import completion_cost as litellm_completion_cost
from litellm.exceptions import (
    APIConnectionError,
    ContentPolicyViolationError,
    InternalServerError,
    NotFoundError,
    OpenAIError,
    RateLimitError,
    ServiceUnavailableError,
)
from litellm.types.utils import CostPerToken
from tenacity import (
    retry,
    retry_if_exception_type,
    retry_if_not_exception_type,
    stop_after_attempt,
    wait_exponential,
)

from openhands.core.exceptions import (
    LLMResponseError,
    OperationCancelled,
    UserCancelledError,
)
from openhands.core.logger import llm_prompt_logger, llm_response_logger
from openhands.core.logger import openhands_logger as logger
from openhands.core.message import Message
from openhands.core.metrics import Metrics
from openhands.runtime.utils.shutdown_listener import should_exit

__all__ = ['LLM']

message_separator = '\n\n----------\n\n'

cache_prompting_supported_models = [
    'claude-3-5-sonnet-20240620',
    'claude-3-haiku-20240307',
]


class LLM:
    """The LLM class represents a Language Model instance.

    Attributes:
        config: an LLMConfig object specifying the configuration of the LLM.
    """

    def __init__(
        self,
        config: LLMConfig,
        metrics: Metrics | None = None,
    ):
        """Initializes the LLM. If LLMConfig is passed, its values will be the fallback.

        Passing simple parameters always overrides config.

        Args:
            config: The LLM configuration
        """
        self.metrics = metrics if metrics is not None else Metrics()
        self.cost_metric_supported = True
        self.config = copy.deepcopy(config)

        # list of LLM completions (for logging purposes). Each completion is a dict with the following keys:
        # - 'messages': list of messages
        # - 'response': response from the LLM
        self.llm_completions: list[dict[str, Any]] = []

        # Set up config attributes with default values to prevent AttributeError
        LLMConfig.set_missing_attributes(self.config)

        # litellm actually uses base Exception here for unknown model
        self.model_info = None
        try:
            if self.config.model.startswith('openrouter'):
                self.model_info = litellm.get_model_info(self.config.model)
            else:
                self.model_info = litellm.get_model_info(
                    self.config.model.split(':')[0]
                )
        # noinspection PyBroadException
        except Exception as e:
            logger.warning(f'Could not get model info for {config.model}:\n{e}')

        # Tuple of exceptions to retry on
        self.retry_exceptions = (
            APIConnectionError,
            ContentPolicyViolationError,
            InternalServerError,
            OpenAIError,
            RateLimitError,
        )

        # Set the max tokens in an LM-specific way if not set
        if self.config.max_input_tokens is None:
            if (
                self.model_info is not None
                and 'max_input_tokens' in self.model_info
                and isinstance(self.model_info['max_input_tokens'], int)
            ):
                self.config.max_input_tokens = self.model_info['max_input_tokens']
            else:
                # Safe fallback for any potentially viable model
                self.config.max_input_tokens = 4096

        if self.config.max_output_tokens is None:
            # Safe default for any potentially viable model
            self.config.max_output_tokens = 4096
            if self.model_info is not None:
                # max_output_tokens has precedence over max_tokens, if either exists.
                # litellm has models with both, one or none of these 2 parameters!
                if 'max_output_tokens' in self.model_info and isinstance(
                    self.model_info['max_output_tokens'], int
                ):
                    self.config.max_output_tokens = self.model_info['max_output_tokens']
                elif 'max_tokens' in self.model_info and isinstance(
                    self.model_info['max_tokens'], int
                ):
                    self.config.max_output_tokens = self.model_info['max_tokens']

        if self.config.drop_params:
            litellm.drop_params = self.config.drop_params

        # This only seems to work with Google as the provider, not with OpenRouter!
        gemini_safety_settings = (
            [
                {
                    'category': 'HARM_CATEGORY_HARASSMENT',
                    'threshold': 'BLOCK_NONE',
                },
                {
                    'category': 'HARM_CATEGORY_HATE_SPEECH',
                    'threshold': 'BLOCK_NONE',
                },
                {
                    'category': 'HARM_CATEGORY_SEXUALLY_EXPLICIT',
                    'threshold': 'BLOCK_NONE',
                },
                {
                    'category': 'HARM_CATEGORY_DANGEROUS_CONTENT',
                    'threshold': 'BLOCK_NONE',
                },
            ]
            if self.config.model.lower().startswith('gemini')
            else None
        )

        self._completion = partial(
            litellm_completion,
            model=self.config.model,
            api_key=self.config.api_key,
            base_url=self.config.base_url,
            api_version=self.config.api_version,
            custom_llm_provider=self.config.custom_llm_provider,
            max_tokens=self.config.max_output_tokens,
            timeout=self.config.timeout,
            temperature=self.config.temperature,
            top_p=self.config.top_p,
            **(
                {'safety_settings': gemini_safety_settings}
                if gemini_safety_settings is not None
                else {}
            ),
        )

        if self.vision_is_active():
            logger.debug('LLM: model has vision enabled')

        completion_unwrapped = self._completion

        def log_retry_attempt(retry_state):
            """With before_sleep, this is called before `custom_completion_wait` and
            ONLY if the retry is triggered by an exception."""
            if should_exit():
                raise OperationCancelled(
                    'Operation cancelled.'
                )  # exits the @retry loop
            exception = retry_state.outcome.exception()
            logger.error(
                f'{exception}. Attempt #{retry_state.attempt_number} | You can customize retry values in the configuration.',
                exc_info=False,
            )

        def custom_completion_wait(retry_state):
            """Custom wait function for litellm completion."""
            if not retry_state:
                return 0
            exception = retry_state.outcome.exception() if retry_state.outcome else None
            if exception is None:
                return 0

            min_wait_time = self.config.retry_min_wait
            max_wait_time = self.config.retry_max_wait

            # for rate limit errors, wait 1 minute by default, max 4 minutes between retries
            exception_type = type(exception).__name__
            logger.error(f'\nexception_type: {exception_type}\n')

            if exception_type == 'RateLimitError':
                min_wait_time = 60
                max_wait_time = 240
            elif exception_type == 'BadRequestError' and exception.response:
                # this should give us the burried, actual error message from
                # the LLM model.
                logger.error(f'\n\nBadRequestError: {exception.response}\n\n')

            # Return the wait time using exponential backoff
            exponential_wait = wait_exponential(
                multiplier=self.config.retry_multiplier,
                min=min_wait_time,
                max=max_wait_time,
            )

            # Call the exponential wait function with retry_state to get the actual wait time
            return exponential_wait(retry_state)

        @retry(
            before_sleep=log_retry_attempt,
            stop=stop_after_attempt(self.config.num_retries),
            reraise=True,
            retry=(
                retry_if_exception_type(self.retry_exceptions)
                & retry_if_not_exception_type(OperationCancelled)
            ),
            wait=custom_completion_wait,
        )
        def wrapper(*args, **kwargs):
            """Wrapper for the litellm completion function. Logs the input and output of the completion function."""
            # some callers might just send the messages directly
            if 'messages' in kwargs:
                messages = kwargs['messages']
            else:
                messages = args[1] if len(args) > 1 else []

            # this serves to prevent empty messages and logging the messages
            debug_message = self._get_debug_message(messages)

            if self.is_caching_prompt_active():
                # Anthropic-specific prompt caching
                if 'claude-3' in self.config.model:
                    kwargs['extra_headers'] = {
                        'anthropic-beta': 'prompt-caching-2024-07-31',
                    }

            # skip if messages is empty (thus debug_message is empty)
            if debug_message:
                llm_prompt_logger.debug(debug_message)
                resp = completion_unwrapped(*args, **kwargs)
            else:
                logger.debug('No completion messages!')
                resp = {'choices': [{'message': {'content': ''}}]}

            if self.config.log_completions:
                self.llm_completions.append(
                    {
                        'messages': messages,
                        'response': resp,
                        'timestamp': time.time(),
                        'cost': self.completion_cost(resp),
                    }
                )

            # log the response
            message_back = resp['choices'][0]['message']['content']
            if message_back:
                llm_response_logger.debug(message_back)

                # post-process to log costs
                self._post_completion(resp)

            return resp

        self._completion = wrapper  # type: ignore

        # Async version
        self._async_completion = partial(
            self._call_acompletion,
            model=self.config.model,
            api_key=self.config.api_key,
            base_url=self.config.base_url,
            api_version=self.config.api_version,
            custom_llm_provider=self.config.custom_llm_provider,
            max_tokens=self.config.max_output_tokens,
            timeout=self.config.timeout,
            temperature=self.config.temperature,
            top_p=self.config.top_p,
            drop_params=True,
            **(
                {'safety_settings': gemini_safety_settings}
                if gemini_safety_settings is not None
                else {}
            ),
        )

        async_completion_unwrapped = self._async_completion

        @retry(
            before_sleep=log_retry_attempt,
            stop=stop_after_attempt(self.config.num_retries),
            reraise=True,
            retry=(
                retry_if_exception_type(self.retry_exceptions)
                & retry_if_not_exception_type(OperationCancelled)
            ),
            wait=custom_completion_wait,
        )
        async def async_completion_wrapper(*args, **kwargs):
            """Async wrapper for the litellm acompletion function."""
            # some callers might just send the messages directly
            if 'messages' in kwargs:
                messages = kwargs['messages']
            else:
                messages = args[1] if len(args) > 1 else []

            # this serves to prevent empty messages and logging the messages
            debug_message = self._get_debug_message(messages)

            async def check_stopped():
                while should_continue():
                    if (
                        hasattr(self.config, 'on_cancel_requested_fn')
                        and self.config.on_cancel_requested_fn is not None
                        and await self.config.on_cancel_requested_fn()
                    ):
                        raise UserCancelledError('LLM request cancelled by user')
                    await asyncio.sleep(0.1)

            stop_check_task = asyncio.create_task(check_stopped())

            try:
                # Directly call and await litellm_acompletion
                if debug_message:
                    llm_prompt_logger.debug(debug_message)
                    resp = await async_completion_unwrapped(*args, **kwargs)
                else:
                    logger.debug('No completion messages!')
                    resp = {'choices': [{'message': {'content': ''}}]}

                # skip if messages is empty (thus debug_message is empty)
                if debug_message:
                    message_back = resp['choices'][0]['message']['content']
                    llm_response_logger.debug(message_back)
                else:
                    resp = {'choices': [{'message': {'content': ''}}]}
                self._post_completion(resp)

                # We do not support streaming in this method, thus return resp
                return resp

            except UserCancelledError:
                logger.info('LLM request cancelled by user.')
                raise
            except (
                APIConnectionError,
                ContentPolicyViolationError,
                InternalServerError,
                NotFoundError,
                OpenAIError,
                RateLimitError,
                ServiceUnavailableError,
            ) as e:
                logger.error(f'Completion Error occurred:\n{e}')
                raise

            finally:
                await asyncio.sleep(0.1)
                stop_check_task.cancel()
                try:
                    await stop_check_task
                except asyncio.CancelledError:
                    pass

        @retry(
            before_sleep=log_retry_attempt,
            stop=stop_after_attempt(self.config.num_retries),
            reraise=True,
            retry=(
                retry_if_exception_type(self.retry_exceptions)
                & retry_if_not_exception_type(OperationCancelled)
            ),
            wait=custom_completion_wait,
        )
        async def async_acompletion_stream_wrapper(*args, **kwargs):
            """Async wrapper for the litellm acompletion with streaming function."""
            # some callers might just send the messages directly
            if 'messages' in kwargs:
                messages = kwargs['messages']
            else:
                messages = args[1] if len(args) > 1 else []

            # log the prompt
            debug_message = ''
            for message in messages:
                debug_message += message_separator + message['content']
            llm_prompt_logger.debug(debug_message)

            try:
                # Directly call and await litellm_acompletion
                resp = await async_completion_unwrapped(*args, **kwargs)

                # For streaming we iterate over the chunks
                async for chunk in resp:
                    # Check for cancellation before yielding the chunk
                    if (
                        hasattr(self.config, 'on_cancel_requested_fn')
                        and self.config.on_cancel_requested_fn is not None
                        and await self.config.on_cancel_requested_fn()
                    ):
                        raise UserCancelledError(
                            'LLM request cancelled due to CANCELLED state'
                        )
                    # with streaming, it is "delta", not "message"!
                    message_back = chunk['choices'][0]['delta']['content']
                    llm_response_logger.debug(message_back)
                    self._post_completion(chunk)

                    yield chunk

            except UserCancelledError:
                logger.info('LLM request cancelled by user.')
                raise
            except (
                APIConnectionError,
                ContentPolicyViolationError,
                InternalServerError,
                NotFoundError,
                OpenAIError,
                RateLimitError,
                ServiceUnavailableError,
            ) as e:
                logger.error(f'Completion Error occurred:\n{e}')
                raise

            finally:
                if kwargs.get('stream', False):
                    await asyncio.sleep(0.1)

        self._async_completion = async_completion_wrapper  # type: ignore
        self._async_streaming_completion = async_acompletion_stream_wrapper  # type: ignore

    def _get_debug_message(self, messages):
        if not messages:
            return ''

        messages = messages if isinstance(messages, list) else [messages]
        return message_separator.join(
            self._format_message_content(msg) for msg in messages if msg['content']
        )

    def _format_message_content(self, message):
        content = message['content']
        if isinstance(content, list):
            return self._format_list_content(content)
        return str(content)

    def _format_list_content(self, content_list):
        return '\n'.join(
            self._format_content_element(element) for element in content_list
        )

    def _format_content_element(self, element):
        if isinstance(element, dict):
            if 'text' in element:
                return element['text']
            if (
                self.vision_is_active()
                and 'image_url' in element
                and 'url' in element['image_url']
            ):
                return element['image_url']['url']
        return str(element)

    async def _call_acompletion(self, *args, **kwargs):
        """This is a wrapper for the litellm acompletion function which
        makes it mockable for testing.
        """
        return await litellm.acompletion(*args, **kwargs)

    @property
    def completion(self):
        """Decorator for the litellm completion function.

        Check the complete documentation at https://litellm.vercel.app/docs/completion
        """
        try:
            return self._completion
        except Exception as e:
            raise LLMResponseError(e)

    @property
    def async_completion(self):
        """Decorator for the async litellm acompletion function.

        Check the complete documentation at https://litellm.vercel.app/docs/providers/ollama#example-usage---streaming--acompletion
        """
        try:
            return self._async_completion
        except Exception as e:
            raise LLMResponseError(e)

    @property
    def async_streaming_completion(self):
        """Decorator for the async litellm acompletion function with streaming.

        Check the complete documentation at https://litellm.vercel.app/docs/providers/ollama#example-usage---streaming--acompletion
        """
        try:
            return self._async_streaming_completion
        except Exception as e:
            raise LLMResponseError(e)

    def vision_is_active(self):
        return not self.config.disable_vision and self._supports_vision()

    def _supports_vision(self):
        """Acquire from litellm if model is vision capable.

        Returns:
            bool: True if model is vision capable. If model is not supported by litellm, it will return False.
        """
        try:
            return litellm.supports_vision(self.config.model)
        except Exception:
            return False

    def is_caching_prompt_active(self) -> bool:
        """Check if prompt caching is enabled and supported for current model.

        Returns:
            boolean: True if prompt caching is active for the given model.
        """
        return self.config.caching_prompt is True and any(
            model in self.config.model for model in cache_prompting_supported_models
        )

    def _post_completion(self, response) -> None:
        """Post-process the completion response."""
        try:
            cur_cost = self.completion_cost(response)
        except Exception:
            cur_cost = 0

        stats = ''
        if self.cost_metric_supported:
            stats = 'Cost: %.2f USD | Accumulated Cost: %.2f USD\n' % (
                cur_cost,
                self.metrics.accumulated_cost,
            )

        usage = response.get('usage')

        if usage:
            input_tokens = usage.get('prompt_tokens')
            output_tokens = usage.get('completion_tokens')

            if input_tokens:
                stats += 'Input tokens: ' + str(input_tokens)

            if output_tokens:
                stats += (
                    (' | ' if input_tokens else '')
                    + 'Output tokens: '
                    + str(output_tokens)
                    + '\n'
                )

            model_extra = usage.get('model_extra', {})

            cache_creation_input_tokens = model_extra.get('cache_creation_input_tokens')
            if cache_creation_input_tokens:
                stats += (
                    'Input tokens (cache write): '
                    + str(cache_creation_input_tokens)
                    + '\n'
                )

            cache_read_input_tokens = model_extra.get('cache_read_input_tokens')
            if cache_read_input_tokens:
                stats += (
                    'Input tokens (cache read): ' + str(cache_read_input_tokens) + '\n'
                )

        if stats:
            logger.info(stats)

    def get_token_count(self, messages):
        """Get the number of tokens in a list of messages.

        Args:
            messages (list): A list of messages.

        Returns:
            int: The number of tokens.
        """
        try:
            return litellm.token_counter(model=self.config.model, messages=messages)
        except Exception:
            # TODO: this is to limit logspam in case token count is not supported
            return 0

    def is_local(self):
        """Determines if the system is using a locally running LLM.

        Returns:
            boolean: True if executing a local model.
        """
        if self.config.base_url is not None:
            for substring in ['localhost', '127.0.0.1' '0.0.0.0']:
                if substring in self.config.base_url:
                    return True
        elif self.config.model is not None:
            if self.config.model.startswith('ollama'):
                return True
        return False

    def completion_cost(self, response):
        """Calculate the cost of a completion response based on the model.  Local models are treated as free.
        Add the current cost into total cost in metrics.

        Args:
            response: A response from a model invocation.

        Returns:
            number: The cost of the response.
        """
        if not self.cost_metric_supported:
            return 0.0

        extra_kwargs = {}
        if (
            self.config.input_cost_per_token is not None
            and self.config.output_cost_per_token is not None
        ):
            cost_per_token = CostPerToken(
                input_cost_per_token=self.config.input_cost_per_token,
                output_cost_per_token=self.config.output_cost_per_token,
            )
            logger.info(f'Using custom cost per token: {cost_per_token}')
            extra_kwargs['custom_cost_per_token'] = cost_per_token

        if not self.is_local():
            try:
                cost = litellm_completion_cost(
                    completion_response=response, **extra_kwargs
                )
                self.metrics.add_cost(cost)
                return cost
            except Exception:
                self.cost_metric_supported = False
                logger.warning('Cost calculation not supported for this model.')
        return 0.0

    def __str__(self):
        if self.config.api_version:
            return f'LLM(model={self.config.model}, api_version={self.config.api_version}, base_url={self.config.base_url})'
        elif self.config.base_url:
            return f'LLM(model={self.config.model}, base_url={self.config.base_url})'
        return f'LLM(model={self.config.model})'

    def __repr__(self):
        return str(self)

    def reset(self):
        self.metrics = Metrics()
        self.llm_completions = []

    def format_messages_for_llm(self, messages: Message | list[Message]) -> list[dict]:
        if isinstance(messages, Message):
            return [messages.model_dump()]
        return [message.model_dump() for message in messages]<|MERGE_RESOLUTION|>--- conflicted
+++ resolved
@@ -3,10 +3,6 @@
 import time
 import warnings
 from functools import partial
-<<<<<<< HEAD
-from typing import Any, Union
-=======
->>>>>>> e0608af0
 
 from openhands.core.config import LLMConfig
 from openhands.runtime.utils.shutdown_listener import should_continue
