--- conflicted
+++ resolved
@@ -111,11 +111,6 @@
                 self.model_info = litellm.get_model_info(
                     self.config.model.split(':')[0]
                 )
-<<<<<<< HEAD
-        # noinspection PyBroadException
-        except Exception as e:
-            logger.debug(f'Could not get model info for {config.model}:\n{e}')
-=======
             # noinspection PyBroadException
             except Exception:
                 pass
@@ -127,8 +122,7 @@
             # noinspection PyBroadException
             except Exception:
                 pass
-        logger.info(f'Model info: {self.model_info}')
->>>>>>> ae131711
+        logger.debug(f'Model info: {self.model_info}')
 
         if self.config.log_completions:
             if self.config.log_completions_folder is None:
@@ -448,19 +442,11 @@
                 cost = litellm_completion_cost(
                     completion_response=response, **extra_kwargs
                 )
-<<<<<<< HEAD
-                self.metrics.add_cost(cost)
-                return cost
-            except Exception:
-                self.cost_metric_supported = False
-                logger.debug('Cost calculation not supported for this model.')
-=======
             self.metrics.add_cost(cost)
             return cost
         except Exception:
             self.cost_metric_supported = False
-            logger.warning('Cost calculation not supported for this model.')
->>>>>>> ae131711
+            logger.debug('Cost calculation not supported for this model.')
         return 0.0
 
     def __str__(self):
