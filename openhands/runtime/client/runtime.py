--- conflicted
+++ resolved
@@ -171,10 +171,8 @@
         # will initialize both the event stream and the env vars
         super().__init__(config, event_stream, sid, plugins, env_vars)
 
-<<<<<<< HEAD
         logger.info('Waiting for runtime container to be alive...')
-=======
->>>>>>> 45066f19
+
         self._wait_until_alive()
 
         logger.info(
