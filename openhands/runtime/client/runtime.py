import os
import tempfile
import threading
import time
import uuid
from zipfile import ZipFile

import docker
import requests
import tenacity

from openhands.core.config import AppConfig
from openhands.core.logger import openhands_logger as logger
from openhands.events import EventStream
from openhands.events.action import (
    ActionConfirmationStatus,
    BrowseInteractiveAction,
    BrowseURLAction,
    CmdRunAction,
    FileReadAction,
    FileWriteAction,
    IPythonRunCellAction,
)
from openhands.events.action.action import Action
from openhands.events.observation import (
    ErrorObservation,
    NullObservation,
    Observation,
    UserRejectObservation,
)
from openhands.events.serialization import event_to_dict, observation_from_dict
from openhands.events.serialization.action import ACTION_TYPE_TO_CLASS
from openhands.runtime.builder import DockerRuntimeBuilder
from openhands.runtime.plugins import PluginRequirement
from openhands.runtime.runtime import Runtime
from openhands.runtime.utils import find_available_tcp_port
from openhands.runtime.utils.runtime_build import build_runtime_image


class LogBuffer:
    """
    Synchronous buffer for Docker container logs.

    This class provides a thread-safe way to collect, store, and retrieve logs
    from a Docker container. It uses a list to store log lines and provides methods
    for appending, retrieving, and clearing logs.
    """

    def __init__(self, container: docker.models.containers.Container):
        self.client_ready = False
        self.init_msg = 'Runtime client initialized.'

        self.buffer: list[str] = []
        self.lock = threading.Lock()
        self.log_generator = container.logs(stream=True, follow=True)
        self.log_stream_thread = threading.Thread(target=self.stream_logs)
        self.log_stream_thread.daemon = True
        self.log_stream_thread.start()
        self._stop_event = threading.Event()

    def append(self, log_line: str):
        with self.lock:
            self.buffer.append(log_line)

    def get_and_clear(self) -> list[str]:
        with self.lock:
            logs = list(self.buffer)
            self.buffer.clear()
            return logs

    def stream_logs(self):
        """
        Stream logs from the Docker container in a separate thread.

        This method runs in its own thread to handle the blocking
        operation of reading log lines from the Docker SDK's synchronous generator.
        """
        try:
            for log_line in self.log_generator:
                if self._stop_event.is_set():
                    break
                if log_line:
                    decoded_line = log_line.decode('utf-8').rstrip()
                    self.append(decoded_line)
                    if self.init_msg in decoded_line:
                        self.client_ready = True
        except Exception as e:
            logger.error(f'Error streaming docker logs: {e}')

    def __del__(self):
        if self.log_stream_thread.is_alive():
            logger.warn(
                "LogBuffer was not properly closed. Use 'log_buffer.close()' for clean shutdown."
            )
            self.close(timeout=5)

    def close(self, timeout: float = 10.0):
        self._stop_event.set()
        self.log_stream_thread.join(timeout)


class EventStreamRuntime(Runtime):
    """This runtime will subscribe the event stream.
    When receive an event, it will send the event to runtime-client which run inside the docker environment.
    """

    container_name_prefix = 'openhands-sandbox-'

    def __init__(
        self,
        config: AppConfig,
        event_stream: EventStream,
        sid: str = 'default',
        plugins: list[PluginRequirement] | None = None,
        env_vars: dict[str, str] | None = None,
    ):
        self.config = config
        self._port = find_available_tcp_port()
        self.api_url = f'http://{self.config.sandbox.api_hostname}:{self._port}'
        self.session = requests.Session()

        self.instance_id = (
            sid + '_' + str(uuid.uuid4()) if sid is not None else str(uuid.uuid4())
        )
        self.docker_client: docker.DockerClient = self._init_docker_client()
        self.base_container_image = self.config.sandbox.base_container_image
        self.runtime_container_image = self.config.sandbox.runtime_container_image
        self.container_name = self.container_name_prefix + self.instance_id

        self.container = None
        self.action_semaphore = threading.Semaphore(1)  # Ensure one action at a time

        self.runtime_builder = DockerRuntimeBuilder(self.docker_client)
        logger.debug(f'EventStreamRuntime `{sid}`')

        # Buffer for container logs
        self.log_buffer: LogBuffer | None = None

        if self.config.sandbox.runtime_extra_deps:
            logger.info(
                f'Installing extra user-provided dependencies in the runtime image: {self.config.sandbox.runtime_extra_deps}'
            )

        if self.runtime_container_image is None:
            if self.base_container_image is None:
                raise ValueError(
                    'Neither runtime container image nor base container image is set'
                )
            self.runtime_container_image = build_runtime_image(
                self.base_container_image,
                self.runtime_builder,
                extra_deps=self.config.sandbox.runtime_extra_deps,
            )
        self.container = self._init_container(
            self.sandbox_workspace_dir,
            mount_dir=self.config.workspace_mount_path,
            plugins=plugins,
        )
        # will initialize both the event stream and the env vars
        super().__init__(config, event_stream, sid, plugins, env_vars)

        logger.info(
            f'Container initialized with plugins: {[plugin.name for plugin in self.plugins]}'
        )
        logger.info(f'Container initialized with env vars: {env_vars}')

    @staticmethod
    def _init_docker_client() -> docker.DockerClient:
        try:
            return docker.from_env()
        except Exception as ex:
            logger.error(
                'Launch docker client failed. Please make sure you have installed docker and started docker desktop/daemon.'
            )
            raise ex

    @tenacity.retry(
        stop=tenacity.stop_after_attempt(5),
        wait=tenacity.wait_exponential(multiplier=1, min=4, max=60),
    )
    def _init_container(
        self,
        sandbox_workspace_dir: str,
        mount_dir: str | None = None,
        plugins: list[PluginRequirement] | None = None,
    ):
        try:
            logger.info(
                f'Starting container with image: {self.runtime_container_image} and name: {self.container_name}'
            )
            plugin_arg = ''
            if plugins is not None and len(plugins) > 0:
                plugin_arg = (
                    f'--plugins {" ".join([plugin.name for plugin in plugins])} '
                )

            network_mode: str | None = None
            port_mapping: dict[str, int] | None = None
            if self.config.sandbox.use_host_network:
                network_mode = 'host'
                logger.warn(
                    'Using host network mode. If you are using MacOS, please make sure you have the latest version of Docker Desktop and enabled host network feature: https://docs.docker.com/network/drivers/host/#docker-desktop'
                )
            else:
                port_mapping = {f'{self._port}/tcp': self._port}

            if mount_dir is not None:
                volumes = {mount_dir: {'bind': sandbox_workspace_dir, 'mode': 'rw'}}
                logger.info(f'Mount dir: {sandbox_workspace_dir}')
            else:
                logger.warn(
                    'Mount dir is not set, will not mount the workspace directory to the container.'
                )
                volumes = None

            if self.config.sandbox.browsergym_eval_env is not None:
                browsergym_arg = (
                    f'--browsergym-eval-env {self.config.sandbox.browsergym_eval_env}'
                )
            else:
                browsergym_arg = ''
            container = self.docker_client.containers.run(
                self.runtime_container_image,
                command=(
                    f'/openhands/miniforge3/bin/mamba run --no-capture-output -n base '
                    'PYTHONUNBUFFERED=1 poetry run '
                    f'python -u -m openhands.runtime.client.client {self._port} '
                    f'--working-dir {sandbox_workspace_dir} '
                    f'{plugin_arg}'
                    f'--username {"openhands" if self.config.run_as_openhands else "root"} '
                    f'--user-id {self.config.sandbox.user_id} '
                    f'{browsergym_arg}'
                ),
                network_mode=network_mode,
                ports=port_mapping,
                working_dir='/openhands/code/',
                name=self.container_name,
                detach=True,
                environment={'DEBUG': 'true'} if self.config.debug else None,
                volumes=volumes,
            )
            self.log_buffer = LogBuffer(container)
            logger.info(f'Container started. Server url: {self.api_url}')
            return container
        except Exception as e:
            logger.error('Failed to start container')
            logger.exception(e)
            self.close(close_client=False)
            raise e

    @tenacity.retry(
        stop=tenacity.stop_after_attempt(10),
        wait=tenacity.wait_exponential(multiplier=2, min=10, max=60),
        reraise=(ConnectionRefusedError,),
    )
    def _wait_until_alive(self):
        logger.debug('Getting container logs...')

        # Print and clear the log buffer
        assert (
            self.log_buffer is not None
        ), 'Log buffer is expected to be initialized when container is started'

        # Always process logs, regardless of client_ready status
        logs = self.log_buffer.get_and_clear()
        if logs:
            formatted_logs = '\n'.join([f'    |{log}' for log in logs])
            logger.info(
                '\n'
                + '-' * 35
                + 'Container logs:'
                + '-' * 35
                + f'\n{formatted_logs}'
                + '\n'
                + '-' * 80
            )

        if not self.log_buffer.client_ready:
            attempts = 0
<<<<<<< HEAD
            while not self.startup_done and attempts < 5:
=======
            while not self.log_buffer.client_ready and attempts < 5:
>>>>>>> 386688da
                attempts += 1
                time.sleep(1)
                logs = self.log_buffer.get_and_clear()
                if logs:
                    formatted_logs = '\n'.join([f'    |{log}' for log in logs])
                    logger.info(
                        '\n'
                        + '-' * 35
                        + 'Container logs:'
                        + '-' * 35
                        + f'\n{formatted_logs}'
                        + '\n'
                        + '-' * 80
                    )

        response = self.session.get(f'{self.api_url}/alive')
        if response.status_code == 200:
            return
        else:
            msg = f'Action execution API is not alive. Response: {response}'
            logger.error(msg)
            raise RuntimeError(msg)

    @property
    def sandbox_workspace_dir(self):
        return self.config.workspace_mount_path_in_sandbox

    def close(self, close_client: bool = True):
        if self.log_buffer:
            self.log_buffer.close()

        if self.session:
            self.session.close()

        containers = self.docker_client.containers.list(all=True)
        for container in containers:
            try:
                if container.name.startswith(self.container_name_prefix):
                    logs = container.logs(tail=1000).decode('utf-8')
                    logger.debug(
                        f'==== Container logs ====\n{logs}\n==== End of container logs ===='
                    )
                    container.remove(force=True)
            except docker.errors.NotFound:
                pass
        if close_client:
            self.docker_client.close()

    def run_action(self, action: Action) -> Observation:
        # set timeout to default if not set
        if action.timeout is None:
            action.timeout = self.config.sandbox.timeout

        with self.action_semaphore:
            if not action.runnable:
                return NullObservation('')
            if (
                hasattr(action, 'is_confirmed')
                and action.is_confirmed
                == ActionConfirmationStatus.AWAITING_CONFIRMATION
            ):
                return NullObservation('')
            action_type = action.action  # type: ignore[attr-defined]
            if action_type not in ACTION_TYPE_TO_CLASS:
                return ErrorObservation(f'Action {action_type} does not exist.')
            if not hasattr(self, action_type):
                return ErrorObservation(
                    f'Action {action_type} is not supported in the current runtime.'
                )
            if (
                hasattr(action, 'is_confirmed')
                and action.is_confirmed == ActionConfirmationStatus.REJECTED
            ):
                return UserRejectObservation(
                    'Action has been rejected by the user! Waiting for further user input.'
                )

            logger.info('Awaiting session')
            self._wait_until_alive()

            assert action.timeout is not None

            try:
                response = self.session.post(
                    f'{self.api_url}/execute_action',
                    json={'action': event_to_dict(action)},
                    timeout=action.timeout,
                )
                if response.status_code == 200:
                    output = response.json()
                    obs = observation_from_dict(output)
                    obs._cause = action.id  # type: ignore[attr-defined]
                    return obs
                else:
                    error_message = response.text
                    logger.error(f'Error from server: {error_message}')
                    obs = ErrorObservation(f'Command execution failed: {error_message}')
            except requests.Timeout:
                logger.error('No response received within the timeout period.')
                obs = ErrorObservation('Command execution timed out')
            except Exception as e:
                logger.error(f'Error during command execution: {e}')
                obs = ErrorObservation(f'Command execution failed: {str(e)}')
            return obs

    def run(self, action: CmdRunAction) -> Observation:
        return self.run_action(action)

    def run_ipython(self, action: IPythonRunCellAction) -> Observation:
        return self.run_action(action)

    def read(self, action: FileReadAction) -> Observation:
        return self.run_action(action)

    def write(self, action: FileWriteAction) -> Observation:
        return self.run_action(action)

    def browse(self, action: BrowseURLAction) -> Observation:
        return self.run_action(action)

    def browse_interactive(self, action: BrowseInteractiveAction) -> Observation:
        return self.run_action(action)

    # ====================================================================
    # Implement these methods (for file operations) in the subclass
    # ====================================================================

    def copy_to(
        self, host_src: str, sandbox_dest: str, recursive: bool = False
    ) -> None:
        if not os.path.exists(host_src):
            raise FileNotFoundError(f'Source file {host_src} does not exist')

        self._wait_until_alive()
        try:
            if recursive:
                # For recursive copy, create a zip file
                with tempfile.NamedTemporaryFile(
                    suffix='.zip', delete=False
                ) as temp_zip:
                    temp_zip_path = temp_zip.name

                with ZipFile(temp_zip_path, 'w') as zipf:
                    for root, _, files in os.walk(host_src):
                        for file in files:
                            file_path = os.path.join(root, file)
                            arcname = os.path.relpath(
                                file_path, os.path.dirname(host_src)
                            )
                            zipf.write(file_path, arcname)

                upload_data = {'file': open(temp_zip_path, 'rb')}
            else:
                # For single file copy
                upload_data = {'file': open(host_src, 'rb')}

            params = {'destination': sandbox_dest, 'recursive': str(recursive).lower()}

            response = self.session.post(
                f'{self.api_url}/upload_file', files=upload_data, params=params
            )
            if response.status_code == 200:
                return
            else:
                error_message = response.text
                raise Exception(f'Copy operation failed: {error_message}')

        except requests.Timeout:
            raise TimeoutError('Copy operation timed out')
        except Exception as e:
            raise RuntimeError(f'Copy operation failed: {str(e)}')
        finally:
            if recursive:
                os.unlink(temp_zip_path)
            logger.info(f'Copy completed: host:{host_src} -> runtime:{sandbox_dest}')

    def list_files(self, path: str | None = None) -> list[str]:
        """List files in the sandbox.

        If path is None, list files in the sandbox's initial working directory (e.g., /workspace).
        """
        self._wait_until_alive()
        try:
            data = {}
            if path is not None:
                data['path'] = path

            response = self.session.post(f'{self.api_url}/list_files', json=data)
            if response.status_code == 200:
                response_json = response.json()
                assert isinstance(response_json, list)
                return response_json
            else:
                error_message = response.text
                raise Exception(f'List files operation failed: {error_message}')
        except requests.Timeout:
            raise TimeoutError('List files operation timed out')
        except Exception as e:
            raise RuntimeError(f'List files operation failed: {str(e)}')<|MERGE_RESOLUTION|>--- conflicted
+++ resolved
@@ -277,11 +277,7 @@
 
         if not self.log_buffer.client_ready:
             attempts = 0
-<<<<<<< HEAD
-            while not self.startup_done and attempts < 5:
-=======
             while not self.log_buffer.client_ready and attempts < 5:
->>>>>>> 386688da
                 attempts += 1
                 time.sleep(1)
                 logs = self.log_buffer.get_and_clear()
