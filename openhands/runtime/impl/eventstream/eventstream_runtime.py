--- conflicted
+++ resolved
@@ -248,13 +248,9 @@
             'debug',
             f'Container initialized with plugins: {[plugin.name for plugin in self.plugins]}. VSCode URL: {self.vscode_url}',
         )
-<<<<<<< HEAD
-        self.send_status_message(' ')
-        self._runtime_initialized = True
-=======
         if not self.attach_to_existing:
             self.send_status_message(' ')
->>>>>>> 0cfb132a
+        self._runtime_initialized = True
 
     @staticmethod
     @lru_cache(maxsize=1)
