--- conflicted
+++ resolved
@@ -104,13 +104,9 @@
         # Linting successful. No issues found.
         return None, None
     first_error_line = lint_error[0].line if len(lint_error) > 0 else None
-<<<<<<< HEAD
-    error_text = '\n'.join([f'Line {err.line}: {err.text}' for err in lint_error])
-=======
     error_text = 'ERRORS:\n' + '\n'.join(
         [f'{file_path}:{err.line}:{err.column}: {err.message}' for err in lint_error]
     )
->>>>>>> 477fd2fc
     return error_text, first_error_line
 
 
