--- conflicted
+++ resolved
@@ -35,12 +35,7 @@
     is_404_error,
     send_request_with_retry,
 )
-<<<<<<< HEAD
 from openhands.utils.async_utils import sync_from_async
-from openhands.utils.tenacity_stop import stop_if_should_exit
-=======
-from openhands.runtime.utils.runtime_build import build_runtime_image
->>>>>>> 640ce0f6
 
 
 class RemoteRuntime(Runtime):
