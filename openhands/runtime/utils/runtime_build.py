--- conflicted
+++ resolved
@@ -42,14 +42,10 @@
 
     # run "python -m build -s" on project_root to create project tarball
     result = subprocess.run(
-<<<<<<< HEAD
-        'python -m build -s ' + project_root.replace(' ', r'\ '), shell=True
-=======
         'python -m build -s ' + project_root.replace(' ', r'\ '),
         shell=True,
         stdout=subprocess.PIPE,
         stderr=subprocess.PIPE,
->>>>>>> 356d9b34
     )
     logger.info(result.stdout.decode())
     err_logs = result.stderr.decode()
