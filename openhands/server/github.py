--- conflicted
+++ resolved
@@ -114,34 +114,11 @@
     Returns:
         github handle of the user
     """
-<<<<<<< HEAD
-    logger.info('Fetching GitHub user info from token')
+    logger.debug('Fetching GitHub user info from token')
     try:
         g = Github(token)
         user = await call_sync_from_async(g.get_user)
         login = user.login
-=======
-    logger.debug('Fetching GitHub user info from token')
-    headers = {
-        'Accept': 'application/vnd.github+json',
-        'Authorization': f'Bearer {token}',
-    }
-    async with httpx.AsyncClient(
-        timeout=httpx.Timeout(connect=5.0, read=5.0, write=5.0, pool=5.0)
-    ) as client:
-        try:
-            response = await client.get('https://api.github.com/user', headers=headers)
-        except httpx.RequestError as e:
-            logger.error(f'Error making request to GitHub API: {str(e)}')
-            logger.error(e)
-            raise
-
-        logger.info('Received response from GitHub API')
-        logger.debug(f'Response status code: {response.status_code}')
-        response.raise_for_status()
-        user_data = response.json()
-        login = user_data.get('login')
->>>>>>> a45aba51
         logger.info(f'Successfully retrieved GitHub user: {login}')
         return login
     except GithubException as e:
