import asyncio
import io
import os
import re
import tempfile
import uuid
import warnings
from contextlib import asynccontextmanager

import requests
from pathspec import PathSpec
from pathspec.patterns import GitWildMatchPattern

from openhands.security.options import SecurityAnalyzers
from openhands.server.data_models.feedback import FeedbackDataModel, store_feedback
from openhands.storage import get_file_store
from openhands.utils.async_utils import call_sync_from_async

with warnings.catch_warnings():
    warnings.simplefilter('ignore')
    import litellm

from dotenv import load_dotenv
from fastapi import (
    FastAPI,
    HTTPException,
    Request,
    UploadFile,
    WebSocket,
    status,
)
from fastapi.middleware.cors import CORSMiddleware
from fastapi.responses import JSONResponse, StreamingResponse
from fastapi.security import HTTPBearer
from fastapi.staticfiles import StaticFiles
from pydantic import BaseModel

import openhands.agenthub  # noqa F401 (we import this to get the agents registered)
from openhands.controller.agent import Agent
from openhands.core.config import LLMConfig, load_app_config
from openhands.core.logger import openhands_logger as logger
from openhands.events.action import (
    ChangeAgentStateAction,
    FileReadAction,
    FileWriteAction,
    NullAction,
)
from openhands.events.observation import (
    AgentStateChangedObservation,
    ErrorObservation,
    FileReadObservation,
    FileWriteObservation,
    NullObservation,
)
from openhands.events.serialization import event_to_dict
from openhands.llm import bedrock
from openhands.runtime.base import Runtime
from openhands.server.auth import get_sid_from_token, sign_token
from openhands.server.session import SessionManager

load_dotenv()

config = load_app_config()
file_store = get_file_store(config.file_store, config.file_store_path)
session_manager = SessionManager(config, file_store)


@asynccontextmanager
async def lifespan(app: FastAPI):
    global session_manager
    async with session_manager:
        yield


app = FastAPI(lifespan=lifespan)
app.add_middleware(
    CORSMiddleware,
    allow_origins=['http://localhost:3001', 'http://127.0.0.1:3001'],
    allow_credentials=True,
    allow_methods=['*'],
    allow_headers=['*'],
)

security_scheme = HTTPBearer()


def load_file_upload_config() -> tuple[int, bool, list[str]]:
    """Load file upload configuration from the config object.

    This function retrieves the file upload settings from the global config object.
    It handles the following settings:
    - Maximum file size for uploads
    - Whether to restrict file types
    - List of allowed file extensions

    It also performs sanity checks on the values to ensure they are valid and safe.

    Returns:
        tuple: A tuple containing:
            - max_file_size_mb (int): Maximum file size in MB. 0 means no limit.
            - restrict_file_types (bool): Whether file type restrictions are enabled.
            - allowed_extensions (set): Set of allowed file extensions.
    """
    # Retrieve values from config
    max_file_size_mb = config.file_uploads_max_file_size_mb
    restrict_file_types = config.file_uploads_restrict_file_types
    allowed_extensions = config.file_uploads_allowed_extensions

    # Sanity check for max_file_size_mb
    if not isinstance(max_file_size_mb, int) or max_file_size_mb < 0:
        logger.warning(
            f'Invalid max_file_size_mb: {max_file_size_mb}. Setting to 0 (no limit).'
        )
        max_file_size_mb = 0

    # Sanity check for allowed_extensions
    if not isinstance(allowed_extensions, (list, set)) or not allowed_extensions:
        logger.warning(
            f'Invalid allowed_extensions: {allowed_extensions}. Setting to [".*"].'
        )
        allowed_extensions = ['.*']
    else:
        # Ensure all extensions start with a dot and are lowercase
        allowed_extensions = [
            ext.lower() if ext.startswith('.') else f'.{ext.lower()}'
            for ext in allowed_extensions
        ]

    # If restrictions are disabled, allow all
    if not restrict_file_types:
        allowed_extensions = ['.*']

    logger.debug(
        f'File upload config: max_size={max_file_size_mb}MB, '
        f'restrict_types={restrict_file_types}, '
        f'allowed_extensions={allowed_extensions}'
    )

    return max_file_size_mb, restrict_file_types, allowed_extensions


# Load configuration
MAX_FILE_SIZE_MB, RESTRICT_FILE_TYPES, ALLOWED_EXTENSIONS = load_file_upload_config()


def is_extension_allowed(filename):
    """Check if the file extension is allowed based on the current configuration.

    This function supports wildcards and files without extensions.
    The check is case-insensitive for extensions.

    Args:
        filename (str): The name of the file to check.

    Returns:
        bool: True if the file extension is allowed, False otherwise.
    """
    if not RESTRICT_FILE_TYPES:
        return True

    file_ext = os.path.splitext(filename)[1].lower()  # Convert to lowercase
    return (
        '.*' in ALLOWED_EXTENSIONS
        or file_ext in (ext.lower() for ext in ALLOWED_EXTENSIONS)
        or (file_ext == '' and '.' in ALLOWED_EXTENSIONS)
    )


@app.middleware('http')
async def attach_session(request: Request, call_next):
    """Middleware to attach session information to the request.

    This middleware checks for the Authorization header, validates the token,
    and attaches the corresponding session to the request state.

    Args:
        request (Request): The incoming request object.
        call_next (Callable): The next middleware or route handler in the chain.

    Returns:
        Response: The response from the next middleware or route handler.
    """
    if request.url.path.startswith('/api/options/') or not request.url.path.startswith(
        '/api/'
    ):
        response = await call_next(request)
        return response

    # Bypass authentication for OPTIONS requests (preflight)
    if request.method == 'OPTIONS':
        response = await call_next(request)
        return response

    # For all other methods, validate the Authorization header
    if not request.headers.get('Authorization'):
        logger.warning('Missing Authorization header')
        return JSONResponse(
            status_code=status.HTTP_401_UNAUTHORIZED,
            content={'error': 'Missing Authorization header'},
        )

    auth_token = request.headers.get('Authorization')
    if 'Bearer' in auth_token:
        auth_token = auth_token.split('Bearer')[1].strip()

    request.state.sid = get_sid_from_token(auth_token, config.jwt_secret)
    if request.state.sid == '':
        logger.warning('Invalid token')
        return JSONResponse(
            status_code=status.HTTP_401_UNAUTHORIZED,
            content={'error': 'Invalid token'},
        )

<<<<<<< HEAD
    request.state.conversation = await session_manager.attach_to_conversation(
        request.state.sid
=======
    request.state.conversation = await call_sync_from_async(
        session_manager.attach_to_conversation, request.state.sid
>>>>>>> e878741a
    )
    if request.state.conversation is None:
        return JSONResponse(
            status_code=status.HTTP_404_NOT_FOUND,
            content={'error': 'Session not found'},
        )

    response = await call_next(request)
    return response


@app.websocket('/ws')
async def websocket_endpoint(websocket: WebSocket):
    """WebSocket endpoint for receiving events from the client (i.e., the browser).
    Once connected, the client can send various actions:
    - Initialize the agent:
    session management, and event streaming.
        ```json
        {"action": "initialize", "args": {"LLM_MODEL": "ollama/llama3", "AGENT": "CodeActAgent", "LANGUAGE": "en", "LLM_API_KEY": "ollama"}}

    Args:
        ```
        websocket (WebSocket): The WebSocket connection object.
    - Start a new development task:
        ```json
        {"action": "start", "args": {"task": "write a bash script that prints hello"}}
        ```
    - Send a message:
        ```json
        {"action": "message", "args": {"content": "Hello, how are you?", "images_urls": ["base64_url1", "base64_url2"]}}
        ```
    - Write contents to a file:
        ```json
        {"action": "write", "args": {"path": "./greetings.txt", "content": "Hello, OpenHands?"}}
        ```
    - Read the contents of a file:
        ```json
        {"action": "read", "args": {"path": "./greetings.txt"}}
        ```
    - Run a command:
        ```json
        {"action": "run", "args": {"command": "ls -l", "thought": "", "is_confirmed": "confirmed"}}
        ```
    - Run an IPython command:
        ```json
        {"action": "run_ipython", "args": {"command": "print('Hello, IPython!')"}}
        ```
    - Open a web page:
        ```json
        {"action": "browse", "args": {"url": "https://arxiv.org/html/2402.01030v2"}}
        ```
    - Add a task to the root_task:
        ```json
        {"action": "add_task", "args": {"task": "Implement feature X"}}
        ```
    - Update a task in the root_task:
        ```json
        {"action": "modify_task", "args": {"id": "0", "state": "in_progress", "thought": ""}}
        ```
    - Change the agent's state:
        ```json
        {"action": "change_agent_state", "args": {"state": "paused"}}
        ```
    - Finish the task:
        ```json
        {"action": "finish", "args": {}}
        ```
    """
    await asyncio.wait_for(websocket.accept(), 10)

    if websocket.query_params.get('token'):
        token = websocket.query_params.get('token')
        sid = get_sid_from_token(token, config.jwt_secret)

        if sid == '':
            await websocket.send_json({'error': 'Invalid token', 'error_code': 401})
            await websocket.close()
            return
    else:
        sid = str(uuid.uuid4())
        token = sign_token({'sid': sid}, config.jwt_secret)

    session = session_manager.add_or_restart_session(sid, websocket)
    await websocket.send_json({'token': token, 'status': 'ok'})

    latest_event_id = -1
    if websocket.query_params.get('latest_event_id'):
        latest_event_id = int(websocket.query_params.get('latest_event_id'))
    for event in session.agent_session.event_stream.get_events(
        start_id=latest_event_id + 1
    ):
        if isinstance(
            event,
            (
                NullAction,
                NullObservation,
                ChangeAgentStateAction,
                AgentStateChangedObservation,
            ),
        ):
            continue
        await websocket.send_json(event_to_dict(event))

    await session.loop_recv()


@app.get('/api/options/models')
async def get_litellm_models() -> list[str]:
    """
    Get all models supported by LiteLLM.

    This function combines models from litellm and Bedrock, removing any
    error-prone Bedrock models.

    To get the models:
    ```sh
    curl http://localhost:3000/api/litellm-models
    ```

    Returns:
        list: A sorted list of unique model names.
    """
    litellm_model_list = litellm.model_list + list(litellm.model_cost.keys())
    litellm_model_list_without_bedrock = bedrock.remove_error_modelId(
        litellm_model_list
    )
    # TODO: for bedrock, this is using the default config
    llm_config: LLMConfig = config.get_llm_config()
    bedrock_model_list = []
    if (
        llm_config.aws_region_name
        and llm_config.aws_access_key_id
        and llm_config.aws_secret_access_key
    ):
        bedrock_model_list = bedrock.list_foundation_models(
            llm_config.aws_region_name,
            llm_config.aws_access_key_id,
            llm_config.aws_secret_access_key,
        )
    model_list = litellm_model_list_without_bedrock + bedrock_model_list
    for llm_config in config.llms.values():
        ollama_base_url = llm_config.ollama_base_url
        if llm_config.model.startswith('ollama'):
            if not ollama_base_url:
                ollama_base_url = llm_config.base_url
        if ollama_base_url:
            ollama_url = ollama_base_url.strip('/') + '/api/tags'
            try:
                ollama_models_list = requests.get(ollama_url, timeout=3).json()[
                    'models'
                ]
                for model in ollama_models_list:
                    model_list.append('ollama/' + model['name'])
                break
            except requests.exceptions.RequestException as e:
                logger.error(f'Error getting OLLAMA models: {e}', exc_info=True)

    return list(sorted(set(model_list)))


@app.get('/api/options/agents')
async def get_agents():
    """Get all agents supported by LiteLLM.

    To get the agents:
    ```sh
    curl http://localhost:3000/api/agents
    ```

    Returns:
        list: A sorted list of agent names.
    """
    agents = sorted(Agent.list_agents())
    return agents


@app.get('/api/options/security-analyzers')
async def get_security_analyzers():
    """Get all supported security analyzers.

    To get the security analyzers:
    ```sh
    curl http://localhost:3000/api/security-analyzers
    ```

    Returns:
        list: A sorted list of security analyzer names.
    """
    return sorted(SecurityAnalyzers.keys())


FILES_TO_IGNORE = [
    '.git/',
    '.DS_Store',
    'node_modules/',
    '__pycache__/',
]


@app.get('/api/list-files')
async def list_files(request: Request, path: str | None = None):
    """List files in the specified path.

    This function retrieves a list of files from the agent's runtime file store,
    excluding certain system and hidden files/directories.

    To list files:
    ```sh
    curl http://localhost:3000/api/list-files
    ```

    Args:
        request (Request): The incoming request object.
        path (str, optional): The path to list files from. Defaults to None.

    Returns:
        list: A list of file names in the specified path.

    Raises:
        HTTPException: If there's an error listing the files.
    """
    if not request.state.conversation.runtime:
        return JSONResponse(
            status_code=status.HTTP_404_NOT_FOUND,
            content={'error': 'Runtime not yet initialized'},
        )

    runtime: Runtime = request.state.conversation.runtime
    file_list = await asyncio.create_task(
        call_sync_from_async(runtime.list_files, path)
    )
    if path:
        file_list = [os.path.join(path, f) for f in file_list]

    file_list = [f for f in file_list if f not in FILES_TO_IGNORE]

    def filter_for_gitignore(file_list, base_path):
        gitignore_path = os.path.join(base_path, '.gitignore')
        try:
            read_action = FileReadAction(gitignore_path)
            observation = runtime.run_action(read_action)
            spec = PathSpec.from_lines(
                GitWildMatchPattern, observation.content.splitlines()
            )
        except Exception as e:
            print(e)
            return file_list
        file_list = [entry for entry in file_list if not spec.match_file(entry)]
        return file_list

    file_list = filter_for_gitignore(file_list, '')

    return file_list


@app.get('/api/select-file')
async def select_file(file: str, request: Request):
    """Retrieve the content of a specified file.

    To select a file:
    ```sh
    curl http://localhost:3000/api/select-file?file=<file_path>
    ```

    Args:
        file (str): The path of the file to be retrieved.
            Expect path to be absolute inside the runtime.
        request (Request): The incoming request object.

    Returns:
        dict: A dictionary containing the file content.

    Raises:
        HTTPException: If there's an error opening the file.
    """
    runtime: Runtime = request.state.conversation.runtime

    file = os.path.join(runtime.config.workspace_mount_path_in_sandbox, file)
    read_action = FileReadAction(file)
    observation = await call_sync_from_async(runtime.run_action, read_action)

    if isinstance(observation, FileReadObservation):
        content = observation.content
        return {'code': content}
    elif isinstance(observation, ErrorObservation):
        logger.error(f'Error opening file {file}: {observation}', exc_info=False)
        return JSONResponse(
            status_code=status.HTTP_500_INTERNAL_SERVER_ERROR,
            content={'error': f'Error opening file: {observation}'},
        )


def sanitize_filename(filename):
    """Sanitize the filename to prevent directory traversal"""
    # Remove any directory components
    filename = os.path.basename(filename)
    # Remove any non-alphanumeric characters except for .-_
    filename = re.sub(r'[^\w\-_\.]', '', filename)
    # Limit the filename length
    max_length = 255
    if len(filename) > max_length:
        name, ext = os.path.splitext(filename)
        filename = name[: max_length - len(ext)] + ext
    return filename


@app.post('/api/upload-files')
async def upload_file(request: Request, files: list[UploadFile]):
    """Upload a list of files to the workspace.

    To upload a files:
    ```sh
    curl -X POST -F "file=@<file_path1>" -F "file=@<file_path2>" http://localhost:3000/api/upload-files
    ```

    Args:
        request (Request): The incoming request object.
        files (list[UploadFile]): A list of files to be uploaded.

    Returns:
        dict: A message indicating the success of the upload operation.

    Raises:
        HTTPException: If there's an error saving the files.
    """
    try:
        uploaded_files = []
        skipped_files = []
        for file in files:
            safe_filename = sanitize_filename(file.filename)
            file_contents = await file.read()

            if (
                MAX_FILE_SIZE_MB > 0
                and len(file_contents) > MAX_FILE_SIZE_MB * 1024 * 1024
            ):
                skipped_files.append(
                    {
                        'name': safe_filename,
                        'reason': f'Exceeds maximum size limit of {MAX_FILE_SIZE_MB}MB',
                    }
                )
                continue

            if not is_extension_allowed(safe_filename):
                skipped_files.append(
                    {'name': safe_filename, 'reason': 'File type not allowed'}
                )
                continue

            # copy the file to the runtime
            with tempfile.TemporaryDirectory() as tmp_dir:
                tmp_file_path = os.path.join(tmp_dir, safe_filename)
                with open(tmp_file_path, 'wb') as tmp_file:
                    tmp_file.write(file_contents)
                    tmp_file.flush()

                runtime: Runtime = request.state.conversation.runtime
                runtime.copy_to(
                    tmp_file_path, runtime.config.workspace_mount_path_in_sandbox
                )
            uploaded_files.append(safe_filename)

        response_content = {
            'message': 'File upload process completed',
            'uploaded_files': uploaded_files,
            'skipped_files': skipped_files,
        }

        if not uploaded_files and skipped_files:
            return JSONResponse(
                status_code=status.HTTP_400_BAD_REQUEST,
                content={
                    **response_content,
                    'error': 'No files were uploaded successfully',
                },
            )

        return JSONResponse(status_code=status.HTTP_200_OK, content=response_content)

    except Exception as e:
        logger.error(f'Error during file upload: {e}', exc_info=True)
        return JSONResponse(
            status_code=status.HTTP_500_INTERNAL_SERVER_ERROR,
            content={
                'error': f'Error during file upload: {str(e)}',
                'uploaded_files': [],
                'skipped_files': [],
            },
        )


@app.post('/api/submit-feedback')
async def submit_feedback(request: Request, feedback: FeedbackDataModel):
    """Submit user feedback.

    This function stores the provided feedback data.

    To submit feedback:
    ```sh
    curl -X POST -F "email=test@example.com" -F "token=abc" -F "feedback=positive" -F "permissions=private" -F "trajectory={}" http://localhost:3000/api/submit-feedback
    ```

    Args:
        request (Request): The incoming request object.
        feedback (FeedbackDataModel): The feedback data to be stored.

    Returns:
        dict: The stored feedback data.

    Raises:
        HTTPException: If there's an error submitting the feedback.
    """
    # Assuming the storage service is already configured in the backend
    # and there is a function to handle the storage.
    try:
        feedback_data = store_feedback(feedback)
        return JSONResponse(status_code=200, content=feedback_data)
    except Exception as e:
        logger.error(f'Error submitting feedback: {e}')
        return JSONResponse(
            status_code=500, content={'error': 'Failed to submit feedback'}
        )


@app.get('/api/defaults')
async def appconfig_defaults():
    """Retrieve the default configuration settings.

    To get the default configurations:
    ```sh
    curl http://localhost:3000/api/defaults
    ```

    Returns:
        dict: The default configuration settings.
    """
    return config.defaults_dict


@app.post('/api/save-file')
async def save_file(request: Request):
    """Save a file to the agent's runtime file store.

    This endpoint allows saving a file when the agent is in a paused, finished,
    or awaiting user input state. It checks the agent's state before proceeding
    with the file save operation.

    Args:
        request (Request): The incoming FastAPI request object.

    Returns:
        JSONResponse: A JSON response indicating the success of the operation.

    Raises:
        HTTPException:
            - 403 error if the agent is not in an allowed state for editing.
            - 400 error if the file path or content is missing.
            - 500 error if there's an unexpected error during the save operation.
    """
    try:
        # Extract file path and content from the request
        data = await request.json()
        file_path = data.get('filePath')
        content = data.get('content')

        # Validate the presence of required data
        if not file_path or content is None:
            raise HTTPException(status_code=400, detail='Missing filePath or content')

        # Save the file to the agent's runtime file store
        runtime: Runtime = request.state.conversation.runtime
        file_path = os.path.join(
            runtime.config.workspace_mount_path_in_sandbox, file_path
        )
        write_action = FileWriteAction(file_path, content)
        observation = await call_sync_from_async(runtime.run_action, write_action)

        if isinstance(observation, FileWriteObservation):
            return JSONResponse(
                status_code=200, content={'message': 'File saved successfully'}
            )
        elif isinstance(observation, ErrorObservation):
            return JSONResponse(
                status_code=500,
                content={'error': f'Failed to save file: {observation}'},
            )
        else:
            return JSONResponse(
                status_code=500,
                content={'error': f'Unexpected observation: {observation}'},
            )
    except Exception as e:
        # Log the error and return a 500 response
        logger.error(f'Error saving file: {e}', exc_info=True)
        raise HTTPException(status_code=500, detail=f'Error saving file: {e}')


@app.route('/api/security/{path:path}', methods=['GET', 'POST', 'PUT', 'DELETE'])
async def security_api(request: Request):
    """Catch-all route for security analyzer API requests.

    Each request is handled directly to the security analyzer.

    Args:
        request (Request): The incoming FastAPI request object.

    Returns:
        Any: The response from the security analyzer.

    Raises:
        HTTPException: If the security analyzer is not initialized.
    """
    if not request.state.conversation.security_analyzer:
        raise HTTPException(status_code=404, detail='Security analyzer not initialized')

    return await request.state.conversation.security_analyzer.handle_api_request(
        request
    )


@app.get('/api/zip-directory')
async def zip_current_workspace(request: Request):
    try:
        logger.info('Zipping workspace')
        runtime: Runtime = request.state.conversation.runtime

        path = runtime.config.workspace_mount_path_in_sandbox
        zip_file_bytes = await call_sync_from_async(runtime.copy_from, path)
        zip_stream = io.BytesIO(zip_file_bytes)  # Wrap to behave like a file stream
        response = StreamingResponse(
            zip_stream,
            media_type='application/x-zip-compressed',
            headers={'Content-Disposition': 'attachment; filename=workspace.zip'},
        )

        return response
    except Exception as e:
        logger.error(f'Error zipping workspace: {e}', exc_info=True)
        raise HTTPException(
            status_code=500,
            detail='Failed to zip workspace',
        )


class AuthCode(BaseModel):
    code: str


@app.post('/github/callback')
def github_callback(auth_code: AuthCode):
    # Prepare data for the token exchange request
    data = {
        'client_id': os.getenv('GITHUB_CLIENT_ID'),
        'client_secret': os.getenv('GITHUB_CLIENT_SECRET'),
        'code': auth_code.code,
    }

    logger.info(f'Exchanging code for token: {data}')

    headers = {'Accept': 'application/json'}
    response = requests.post(
        'https://github.com/login/oauth/access_token', data=data, headers=headers
    )

    if response.status_code != 200:
        return JSONResponse(
            status_code=status.HTTP_400_BAD_REQUEST,
            content={'error': 'Failed to exchange code for token'},
        )

    token_response = response.json()

    if 'access_token' not in token_response:
        return JSONResponse(
            status_code=status.HTTP_400_BAD_REQUEST,
            content={'error': 'No access token in response'},
        )

    return JSONResponse(
        status_code=status.HTTP_200_OK,
        content={'access_token': token_response['access_token']},
    )


class User(BaseModel):
    login: str  # GitHub login handle


@app.post('/authenticate')
def authenticate(user: User | None = None):
    waitlist = os.getenv('GITHUB_USER_LIST_FILE')

    # Only check if waitlist is provided
    if waitlist is not None:
        try:
            with open(waitlist, 'r') as f:
                users = f.read().splitlines()
                if user is None or user.login not in users:
                    return JSONResponse(
                        status_code=status.HTTP_403_FORBIDDEN,
                        content={'error': 'User not on waitlist'},
                    )
        except FileNotFoundError:
            return JSONResponse(
                status_code=status.HTTP_500_INTERNAL_SERVER_ERROR,
                content={'error': 'Waitlist file not found'},
            )

    return JSONResponse(
        status_code=status.HTTP_200_OK, content={'message': 'User authenticated'}
    )


app.mount('/', StaticFiles(directory='./frontend/build', html=True), name='dist')<|MERGE_RESOLUTION|>--- conflicted
+++ resolved
@@ -211,13 +211,8 @@
             content={'error': 'Invalid token'},
         )
 
-<<<<<<< HEAD
-    request.state.conversation = await session_manager.attach_to_conversation(
-        request.state.sid
-=======
     request.state.conversation = await call_sync_from_async(
         session_manager.attach_to_conversation, request.state.sid
->>>>>>> e878741a
     )
     if request.state.conversation is None:
         return JSONResponse(
