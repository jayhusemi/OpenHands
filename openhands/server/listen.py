--- conflicted
+++ resolved
@@ -439,15 +439,9 @@
             status_code=status.HTTP_404_NOT_FOUND,
             content={'error': 'Runtime not yet initialized'},
         )
-<<<<<<< HEAD
+
     runtime: Runtime = request.state.conversation.runtime
-    file_list = await asyncio.get_event_loop().run_in_executor(
-        None, runtime.list_files, path
-    )
-=======
-    runtime: Runtime = request.state.session.agent_session.runtime
     file_list = await sync_from_async(runtime.list_files, path)
->>>>>>> 640ce0f6
     if path:
         file_list = [os.path.join(path, f) for f in file_list]
 
