--- conflicted
+++ resolved
@@ -378,34 +378,20 @@
 async def search_events(
     request: Request,
     query: str | None = None,
-<<<<<<< HEAD
-    page: int = 1,
-    page_size: int = 20,
-=======
     start_id: int = 0,
     limit: int = 20,
->>>>>>> 09f22729
     event_type: str | None = None,
     source: str | None = None,
     start_date: str | None = None,
     end_date: str | None = None,
 ):
-<<<<<<< HEAD
-    """Search through the event stream with pagination and filtering.
-=======
     """Search through the event stream with filtering and pagination.
->>>>>>> 09f22729
 
     Args:
         request (Request): The incoming request object
         query (str, optional): Text to search for in event content
-<<<<<<< HEAD
-        page (int): Page number (1-based). Defaults to 1
-        page_size (int): Number of events per page. Defaults to 20, max 100
-=======
         start_id (int): Starting ID in the event stream. Defaults to 0
         limit (int): Maximum number of events to return. Must be between 1 and 100. Defaults to 20
->>>>>>> 09f22729
         event_type (str, optional): Filter by event type (e.g., "FileReadAction")
         source (str, optional): Filter by event source
         start_date (str, optional): Filter events after this date (ISO format)
@@ -413,81 +399,18 @@
 
     Returns:
         dict: Dictionary containing:
-<<<<<<< HEAD
-            - events: List of events for the current page
-            - total: Total number of matching events
-            - page: Current page number
-            - total_pages: Total number of pages
-            - has_next: Whether there are more pages
-            - has_prev: Whether there are previous pages
-=======
             - events: List of matching events
             - has_more: Whether there are more matching events after this batch
 
     Raises:
         HTTPException: If conversation is not found
         ValueError: If limit is less than 1 or greater than 100
->>>>>>> 09f22729
     """
     if not request.state.conversation:
         raise HTTPException(
             status_code=status.HTTP_404_NOT_FOUND, detail='Conversation not found'
         )
 
-<<<<<<< HEAD
-    # Validate and adjust pagination parameters
-    if page < 1:
-        page = 1
-    if page_size < 1:
-        page_size = 20
-    if page_size > 100:
-        page_size = 100
-
-    # Calculate start and end IDs for pagination
-    start_id = (page - 1) * page_size
-
-    # Get events from the stream
-    event_stream = request.state.conversation.event_stream
-    matching_events: list = []
-    total_events = 0
-
-    for event in event_stream.get_events(start_id=0):  # Get all events to filter
-        # Apply filters
-        if event_type and not event.__class__.__name__ == event_type:
-            continue
-
-        if source and not event.source.name == source:
-            continue
-
-        if start_date and event.timestamp < start_date:
-            continue
-
-        if end_date and event.timestamp > end_date:
-            continue
-
-        # Text search in event content if query provided
-        if query:
-            event_dict = event_to_dict(event)
-            event_str = str(event_dict).lower()
-            if query.lower() not in event_str:
-                continue
-
-        total_events += 1
-
-        # Only keep events for current page
-        if total_events > start_id and (len(matching_events) < page_size):
-            matching_events.append(event_to_dict(event))
-
-    total_pages = (total_events + page_size - 1) // page_size
-
-    return {
-        'events': matching_events,
-        'total': total_events,
-        'page': page,
-        'total_pages': total_pages,
-        'has_next': page < total_pages,
-        'has_prev': page > 1,
-=======
     # Get matching events from the stream
     event_stream = request.state.conversation.event_stream
     matching_events = event_stream.get_matching_events(
@@ -508,7 +431,6 @@
     return {
         'events': matching_events,
         'has_more': has_more,
->>>>>>> 09f22729
     }
 
 
