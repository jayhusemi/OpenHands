--- conflicted
+++ resolved
@@ -103,9 +103,6 @@
     ):
         self.loop = asyncio.get_running_loop()
         self._create_security_analyzer(config.security.security_analyzer)
-<<<<<<< HEAD
-        await self._create_runtime(runtime_name, config, agent, status_message_callback)
-=======
         await call_sync_from_async(
             self._create_runtime,
             runtime_name=runtime_name,
@@ -113,7 +110,6 @@
             agent=agent,
             status_message_callback=status_message_callback,
         )
->>>>>>> e878741a
         self._create_controller(
             agent,
             config.security.confirmation_mode,
