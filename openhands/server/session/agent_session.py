import asyncio
from threading import Thread
from typing import Callable, Optional

from openhands.controller import AgentController
from openhands.controller.agent import Agent
from openhands.controller.state.state import State
from openhands.core.config import AgentConfig, AppConfig, LLMConfig
from openhands.core.logger import openhands_logger as logger
from openhands.core.schema.agent import AgentState
from openhands.events.action.agent import ChangeAgentStateAction
from openhands.events.event import EventSource
from openhands.events.stream import EventStream
from openhands.runtime import get_runtime_cls
from openhands.runtime.runtime import Runtime
from openhands.security import SecurityAnalyzer, options
from openhands.storage.files import FileStore


class AgentSession:
    """Represents a session with an Agent

    Attributes:
        controller: The AgentController instance for controlling the agent.
    """

    sid: str
    event_stream: EventStream
    file_store: FileStore
    controller: AgentController | None = None
    runtime: Runtime | None = None
    security_analyzer: SecurityAnalyzer | None = None
    _closed: bool = False
    loop: asyncio.AbstractEventLoop

    def __init__(self, sid: str, file_store: FileStore):
        """Initializes a new instance of the Session class

        Parameters:
        - sid: The session ID
        - file_store: Instance of the FileStore
        """

        self.sid = sid
        self.event_stream = EventStream(sid, file_store)
        self.file_store = file_store
        self.loop = asyncio.new_event_loop()

    async def start(
        self,
        runtime_name: str,
        config: AppConfig,
        agent: Agent,
        max_iterations: int,
        max_budget_per_task: float | None = None,
        agent_to_llm_config: dict[str, LLMConfig] | None = None,
        agent_configs: dict[str, AgentConfig] | None = None,
        status_message_callback: Optional[Callable] = None,
    ):
        """Starts the Agent session
        Parameters:
        - runtime_name: The name of the runtime associated with the session
        - config:
        - agent:
        - max_interations:
        - max_budget_per_task:
        - agent_to_llm_config:
        - agent_configs:
        """
        if self.controller or self.runtime:
            raise RuntimeError(
                'Session already started. You need to close this session and start a new one.'
            )

        self.thread = Thread(target=self._run, daemon=True)
        self.thread.start()

        coro = self._start(
            runtime_name,
            config,
            agent,
            max_iterations,
            max_budget_per_task,
            agent_to_llm_config,
            agent_configs,
            status_message_callback,
        )
        asyncio.run_coroutine_threadsafe(coro, self.loop)  # type: ignore

    async def _start(
        self,
        runtime_name: str,
        config: AppConfig,
        agent: Agent,
        max_iterations: int,
        max_budget_per_task: float | None = None,
        agent_to_llm_config: dict[str, LLMConfig] | None = None,
        agent_configs: dict[str, AgentConfig] | None = None,
        status_message_callback: Optional[Callable] = None,
    ):
        self._create_security_analyzer(config.security.security_analyzer)
        self._create_runtime(runtime_name, config, agent, status_message_callback)
        self._create_controller(
            agent,
            config.security.confirmation_mode,
            max_iterations,
            max_budget_per_task=max_budget_per_task,
            agent_to_llm_config=agent_to_llm_config,
            agent_configs=agent_configs,
        )
        self.event_stream.add_event(
            ChangeAgentStateAction(AgentState.INIT), EventSource.USER
        )
        if self.controller:
<<<<<<< HEAD
            self.controller.agent_task = self.controller.start_step_loop() # type: ignore
            await self.controller.agent_task # type: ignore
=======
            self.controller.agent_task = self.controller.start_step_loop()
            await self.controller.agent_task  # type: ignore
>>>>>>> 3e5c01df

    def _run(self):
        asyncio.set_event_loop(self.loop)
        self.loop.run_forever() # type: ignore

    async def close(self):
        """Closes the Agent session"""

        if self._closed:
            return
        if self.controller is not None:
            end_state = self.controller.get_state()
            end_state.save_to_session(self.sid, self.file_store)
            await self.controller.close()
        if self.runtime is not None:
            self.runtime.close()
        if self.security_analyzer is not None:
            await self.security_analyzer.close()

        self.loop.call_soon_threadsafe(self.loop.stop) # type: ignore
        self.thread.join()

        self._closed = True

    def _create_security_analyzer(self, security_analyzer: str | None):
        """Creates a SecurityAnalyzer instance that will be used to analyze the agent actions

        Parameters:
        - security_analyzer: The name of the security analyzer to use
        """

        if security_analyzer:
            logger.debug(f'Using security analyzer: {security_analyzer}')
            self.security_analyzer = options.SecurityAnalyzers.get(
                security_analyzer, SecurityAnalyzer
            )(self.event_stream)

    def _create_runtime(
        self,
        runtime_name: str,
        config: AppConfig,
        agent: Agent,
        status_message_callback: Optional[Callable] = None,
    ):
        """Creates a runtime instance

        Parameters:
        - runtime_name: The name of the runtime associated with the session
        - config:
        - agent:
        """

        if self.runtime is not None:
            raise RuntimeError('Runtime already created')

        logger.info(f'Initializing runtime `{runtime_name}` now...')
        runtime_cls = get_runtime_cls(runtime_name)

        self.runtime = runtime_cls(
            config=config,
            event_stream=self.event_stream,
            sid=self.sid,
            plugins=agent.sandbox_plugins,
            status_message_callback=status_message_callback,
        )

        if self.runtime is not None:
            logger.debug(
                f'Runtime initialized with plugins: {[plugin.name for plugin in self.runtime.plugins]}'
            )
        else:
            logger.warning('Runtime initialization failed')

    def _create_controller(
        self,
        agent: Agent,
        confirmation_mode: bool,
        max_iterations: int,
        max_budget_per_task: float | None = None,
        agent_to_llm_config: dict[str, LLMConfig] | None = None,
        agent_configs: dict[str, AgentConfig] | None = None,
    ):
        """Creates an AgentController instance

        Parameters:
        - agent:
        - confirmation_mode: Whether to use confirmation mode
        - max_iterations:
        - max_budget_per_task:
        - agent_to_llm_config:
        - agent_configs:
        """

        if self.controller is not None:
            raise RuntimeError('Controller already created')
        if self.runtime is None:
            raise RuntimeError(
                'Runtime must be initialized before the agent controller'
            )

        logger.info(
            '\n--------------------------------- OpenHands Configuration ---------------------------------\n'
            f'LLM: {agent.llm.config.model}\n'
            f'Base URL: {agent.llm.config.base_url}\n'
            f'Agent: {agent.name}\n'
            '-------------------------------------------------------------------------------------------'
        )

        self.controller = AgentController(
            sid=self.sid,
            event_stream=self.event_stream,
            agent=agent,
            max_iterations=int(max_iterations),
            max_budget_per_task=max_budget_per_task,
            agent_to_llm_config=agent_to_llm_config,
            agent_configs=agent_configs,
            confirmation_mode=confirmation_mode,
            # AgentSession is designed to communicate with the frontend, so we don't want to
            # run the agent in headless mode.
            headless_mode=False,
        )
        try:
            agent_state = State.restore_from_session(self.sid, self.file_store)
            self.controller.set_initial_state(
                agent_state, max_iterations, confirmation_mode
            )
            logger.info(f'Restored agent state from session, sid: {self.sid}')
        except Exception as e:
            logger.info(f'State could not be restored: {e}')
        logger.info('Agent controller initialized.')<|MERGE_RESOLUTION|>--- conflicted
+++ resolved
@@ -112,13 +112,8 @@
             ChangeAgentStateAction(AgentState.INIT), EventSource.USER
         )
         if self.controller:
-<<<<<<< HEAD
-            self.controller.agent_task = self.controller.start_step_loop() # type: ignore
-            await self.controller.agent_task # type: ignore
-=======
             self.controller.agent_task = self.controller.start_step_loop()
             await self.controller.agent_task  # type: ignore
->>>>>>> 3e5c01df
 
     def _run(self):
         asyncio.set_event_loop(self.loop)
