[tool.poetry]
name = "openhands-ai"
version = "0.10.0"
description = "OpenHands: Code Less, Make More"
authors = ["OpenHands"]
license = "MIT"
readme = "README.md"
repository = "https://github.com/All-Hands-AI/OpenHands"
packages = [
  { include = "openhands/**/*" }
]

[tool.poetry.dependencies]
python = "^3.12"
datasets = "*"
pandas = "*"
litellm = "*"
google-generativeai = "*" # To use litellm with Gemini Pro API
termcolor = "*"
seaborn = "*"
docker = "*"
fastapi = "*"
toml = "*"
uvicorn = "*"
types-toml = "*"
numpy = "*"
json-repair = "*"
browsergym = "0.8.1" # integrate browsergym as the browsing interface
html2text = "*"
e2b = "^0.17.1"
pexpect = "*"
jinja2 = "^3.1.3"
python-multipart = "*"
boto3 = "*"
minio = "^7.2.8"
gevent = "^24.2.1"
pyarrow = "17.0.0" # transitive dependency, pinned here to avoid conflicts
tenacity = "^8.5.0"
zope-interface = "7.0.3"
pathspec = "^0.12.1"
google-cloud-aiplatform = "*"
anthropic = {extras = ["vertex"], version = "*"}
grep-ast = "0.3.3"
tree-sitter = "0.21.3"
bashlex = "^0.18"
pyjwt = "^2.9.0"
dirhash = "*"
python-frontmatter = "^1.1.0"
python-docx = "*"
PyPDF2 = "*"
python-pptx = "*"
pylatexenc = "*"
tornado = "*"
python-dotenv = "*"
<<<<<<< HEAD
pylcs = "^0.1.1"
=======
>>>>>>> d2d55f5e
whatthepatch = "^1.0.6"
protobuf = "^4.21.6,<5.0.0" # chromadb currently fails on 5.0+
opentelemetry-api = "1.25.0"
opentelemetry-exporter-otlp-proto-grpc = "1.25.0"
modal = "^0.64.145"

[tool.poetry.group.llama-index.dependencies]
llama-index = "*"
llama-index-vector-stores-chroma = "*"
chromadb = "*"
llama-index-embeddings-huggingface = "*"
torch = "2.2.2"
llama-index-embeddings-azure-openai = "*"
llama-index-embeddings-ollama = "*"

[tool.poetry.group.dev.dependencies]
ruff = "0.6.9"
mypy = "1.12.0"
pre-commit = "4.0.1"
build = "*"

[tool.poetry.group.test.dependencies]
pytest = "*"
pytest-cov = "*"
pytest-asyncio = "*"
pytest-forked = "*"
pytest-xdist = "*"
flake8 = "*"
openai = "*"
opencv-python = "*"
pandas = "*"
reportlab = "*"

[tool.coverage.run]
concurrency = ["gevent"]

[tool.poetry.group.runtime.dependencies]
jupyterlab = "*"
notebook = "*"
jupyter_kernel_gateway = "*"
flake8 = "*"
opencv-python = "*"


[build-system]
build-backend = "poetry.core.masonry.api"
requires = [
  "poetry-core",
]

[tool.autopep8]
# autopep8 fights with mypy on line length issue
ignore = [ "E501" ]

[tool.black]
# prevent black (if installed) from changing single quotes to double quotes
skip-string-normalization = true

[tool.ruff.lint]
select = ["D"]
# ignore warnings for missing docstrings
ignore = ["D1"]

[tool.ruff.lint.pydocstyle]
convention = "google"

[tool.poetry.group.evaluation.dependencies]
streamlit = "*"
whatthepatch = "*"
retry = "*"
evaluate = "*"
swebench = { git = "https://github.com/All-Hands-AI/SWE-bench.git" }
func_timeout = "*"
sympy = "*"
gdown = "*"
matplotlib = "*"
seaborn = "*"

[tool.poetry-dynamic-versioning]
enable = true
style = "semver"

[tool.poetry.scripts]
openhands = "openhands.core.cli:main"<|MERGE_RESOLUTION|>--- conflicted
+++ resolved
@@ -52,10 +52,7 @@
 pylatexenc = "*"
 tornado = "*"
 python-dotenv = "*"
-<<<<<<< HEAD
 pylcs = "^0.1.1"
-=======
->>>>>>> d2d55f5e
 whatthepatch = "^1.0.6"
 protobuf = "^4.21.6,<5.0.0" # chromadb currently fails on 5.0+
 opentelemetry-api = "1.25.0"
@@ -92,6 +89,7 @@
 [tool.coverage.run]
 concurrency = ["gevent"]
 
+
 [tool.poetry.group.runtime.dependencies]
 jupyterlab = "*"
 notebook = "*"
@@ -122,6 +120,7 @@
 [tool.ruff.lint.pydocstyle]
 convention = "google"
 
+
 [tool.poetry.group.evaluation.dependencies]
 streamlit = "*"
 whatthepatch = "*"
