--- conflicted
+++ resolved
@@ -62,11 +62,7 @@
 opentelemetry-exporter-otlp-proto-grpc = "1.25.0"
 modal = "^0.64.145"
 runloop-api-client = "0.7.0"
-<<<<<<< HEAD
-slowapi = "^0.1.9"
 pygithub = "^2.5.0"
-=======
->>>>>>> 7df7f43e
 
 [tool.poetry.group.llama-index.dependencies]
 llama-index = "*"
@@ -98,6 +94,7 @@
 [tool.coverage.run]
 concurrency = ["gevent"]
 
+
 [tool.poetry.group.runtime.dependencies]
 jupyterlab = "*"
 notebook = "*"
@@ -128,6 +125,7 @@
 [tool.ruff.lint.pydocstyle]
 convention = "google"
 
+
 [tool.poetry.group.evaluation.dependencies]
 streamlit = "*"
 whatthepatch = "*"
