[tool.poetry]
name = "openhands-ai"
version = "0.9.8"
description = "OpenHands: Code Less, Make More"
authors = ["OpenHands"]
license = "MIT"
readme = "README.md"
repository = "https://github.com/All-Hands-AI/OpenHands"
include = ["poetry.lock"]
packages = [
  { include = "agenthub/**/*" },
  { include = "openhands/**/*" }
]

[tool.poetry.dependencies]
python = "^3.12"
datasets = "*"
pandas = "*"
litellm = "*"
google-generativeai = "*" # To use litellm with Gemini Pro API
termcolor = "*"
seaborn = "*"
docker = "*"
fastapi = "*"
toml = "*"
uvicorn = "*"
types-toml = "*"
numpy = "*"
json-repair = "*"
browsergym = "0.7.1" # integrate browsergym as the browsing interface
html2text = "*"
e2b = "^0.17.1"
pexpect = "*"
jinja2 = "^3.1.3"
python-multipart = "*"
boto3 = "*"
minio = "^7.2.8"
gevent = "^24.2.1"
pyarrow = "17.0.0" # transitive dependency, pinned here to avoid conflicts
tenacity = "^8.5.0"
zope-interface = "7.0.3"
pathspec = "^0.12.1"
google-cloud-aiplatform = "*"
anthropic = {extras = ["vertex"], version = "*"}
grep-ast = "0.3.3"
tree-sitter = "0.21.3"
bashlex = "^0.18"
pyjwt = "^2.9.0"
dirhash = "*"
python-frontmatter = "^1.1.0"
python-docx = "*"
PyPDF2 = "*"
python-pptx = "*"
pylatexenc = "*"
tornado = "*"
python-dotenv = "*"
<<<<<<< HEAD
pylcs = "^0.1.1"
whatthepatch = "^1.0.6"
=======
protobuf = "^4.21.6" # chromadb currently fails on 5.0+
>>>>>>> 641a1535

[tool.poetry.group.llama-index.dependencies]
llama-index = "*"
llama-index-vector-stores-chroma = "*"
chromadb = "*"
llama-index-embeddings-huggingface = "*"
torch = "2.2.2"
llama-index-embeddings-azure-openai = "*"
llama-index-embeddings-ollama = "*"

[tool.poetry.group.dev.dependencies]
ruff = "0.6.8"
mypy = "1.11.2"
pre-commit = "3.8.0"
build = "*"

[tool.poetry.group.test.dependencies]
pytest = "*"
pytest-cov = "*"
pytest-asyncio = "*"
pytest-forked = "*"
pytest-xdist = "*"
flake8 = "*"
openai = "*"
opencv-python = "*"
pandas = "*"
reportlab = "*"

[tool.coverage.run]
concurrency = ["gevent"]

[tool.poetry.group.runtime.dependencies]
jupyterlab = "*"
notebook = "*"
jupyter_kernel_gateway = "*"
flake8 = "*"
opencv-python = "*"


[build-system]
build-backend = "poetry.core.masonry.api"
requires = [
  "poetry-core",
]

[tool.autopep8]
# autopep8 fights with mypy on line length issue
ignore = [ "E501" ]

[tool.black]
# prevent black (if installed) from changing single quotes to double quotes
skip-string-normalization = true

[tool.ruff.lint]
select = ["D"]
# ignore warnings for missing docstrings
ignore = ["D1"]

[tool.ruff.lint.pydocstyle]
convention = "google"

[tool.poetry.group.evaluation.dependencies]
streamlit = "*"
whatthepatch = "*"
retry = "*"
evaluate = "*"
swebench = { git = "https://github.com/All-Hands-AI/SWE-bench.git" }
func_timeout = "*"
sympy = "*"
gdown = "*"
matplotlib = "*"
seaborn = "*"

[tool.poetry-dynamic-versioning]
enable = true
style = "semver"

[tool.poetry.scripts]
openhands = "openhands.core.cli:main"<|MERGE_RESOLUTION|>--- conflicted
+++ resolved
@@ -54,12 +54,9 @@
 pylatexenc = "*"
 tornado = "*"
 python-dotenv = "*"
-<<<<<<< HEAD
 pylcs = "^0.1.1"
 whatthepatch = "^1.0.6"
-=======
 protobuf = "^4.21.6" # chromadb currently fails on 5.0+
->>>>>>> 641a1535
 
 [tool.poetry.group.llama-index.dependencies]
 llama-index = "*"
@@ -91,6 +88,7 @@
 [tool.coverage.run]
 concurrency = ["gevent"]
 
+
 [tool.poetry.group.runtime.dependencies]
 jupyterlab = "*"
 notebook = "*"
@@ -121,6 +119,7 @@
 [tool.ruff.lint.pydocstyle]
 convention = "google"
 
+
 [tool.poetry.group.evaluation.dependencies]
 streamlit = "*"
 whatthepatch = "*"
