--- conflicted
+++ resolved
@@ -29,11 +29,8 @@
 jinja2 = "^3.1.3"
 python-multipart = "*"
 boto3 = "*"
-<<<<<<< HEAD
 minio = "^7.2.7"
-=======
 gevent = "^24.2.1"
->>>>>>> beb74a19
 
 [tool.poetry.group.llama-index.dependencies]
 llama-index = "*"
