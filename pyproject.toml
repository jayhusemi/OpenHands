[tool.poetry]
name = "opendevin"
version = "0.1.0"
description = "OpenDevin: Code Less, Make More"
authors = ["OpenDevin"]
license = "MIT"
readme = "README.md"
repository = "https://github.com/OpenDevin/OpenDevin"

[tool.poetry.dependencies]
python = "^3.11"
datasets = "*"
pandas = "*"
litellm = "*"
google-generativeai = "*" # To use litellm with Gemini Pro API
termcolor = "*"
seaborn = "*"
docker = "*"
fastapi = "*"
toml = "*"
uvicorn = "*"
types-toml = "*"
numpy = "*"
json-repair = "*"
playwright = "*"
e2b = "^0.14.13"
pexpect = "*"
jinja2 = "^3.1.3"

[tool.poetry.group.llama-index.dependencies]
llama-index = "*"
llama-index-vector-stores-chroma = "*"
chromadb = "*"
llama-index-embeddings-huggingface = "*"
llama-index-embeddings-azure-openai = "*"
llama-index-embeddings-ollama = "*"

[tool.poetry.group.dev.dependencies]
ruff = "0.3.7"
mypy = "1.9.0"
pre-commit = "3.7.0"

[tool.poetry.group.test.dependencies]
pytest = "*"
<<<<<<< HEAD
pytest-cov = "*"
=======
pytest-asyncio = "*"
>>>>>>> 8954855b

[tool.poetry.group.evaluation.dependencies]
torch = "2.2.2"

[build-system]
requires = ["poetry-core"]
build-backend = "poetry.core.masonry.api"

[tool.autopep8]
# autopep8 fights with mypy on line length issue
ignore = [ "E501" ]

[tool.black]
# prevent black (if installed) from changing single quotes to double quotes
skip-string-normalization = true<|MERGE_RESOLUTION|>--- conflicted
+++ resolved
@@ -42,11 +42,8 @@
 
 [tool.poetry.group.test.dependencies]
 pytest = "*"
-<<<<<<< HEAD
 pytest-cov = "*"
-=======
 pytest-asyncio = "*"
->>>>>>> 8954855b
 
 [tool.poetry.group.evaluation.dependencies]
 torch = "2.2.2"
