[tool.poetry]
name = "opendevin"
version = "0.8.0"
description = "OpenDevin: Code Less, Make More"
authors = ["OpenDevin"]
license = "MIT"
readme = "README.md"
repository = "https://github.com/OpenDevin/OpenDevin"
include = ["poetry.lock"]

[tool.poetry.dependencies]
python = "^3.11"
datasets = "*"
pandas = "*"
litellm = "*"
google-generativeai = "*" # To use litellm with Gemini Pro API
termcolor = "*"
seaborn = "*"
docker = "*"
fastapi = "*"
toml = "*"
uvicorn = "*"
types-toml = "*"
numpy = "*"
json-repair = "*"
browsergym = "0.3.4" # integrate browsergym as the browsing interface
html2text = "*"
e2b = "^0.17.1"
pexpect = "*"
jinja2 = "^3.1.3"
python-multipart = "*"
boto3 = "*"
minio = "^7.2.7"
gevent = "^24.2.1"
pyarrow = "16.1.0" # transitive dependency, pinned here to avoid conflicts
tenacity = "^8.5.0"
zope-interface = "6.4.post2"
pathspec = "^0.12.1"
google-cloud-aiplatform = "*"
grep-ast = "^0.3.2"

[tool.poetry.group.llama-index.dependencies]
llama-index = "*"
llama-index-vector-stores-chroma = "*"
chromadb = "*"
llama-index-embeddings-huggingface = "*"
torch = "2.2.2"
llama-index-embeddings-azure-openai = "*"
llama-index-embeddings-ollama = "*"

[tool.poetry.group.dev.dependencies]
ruff = "0.5.2"
mypy = "1.10.1"
pre-commit = "3.7.1"

[tool.poetry.group.test.dependencies]
pytest = "*"
pytest-cov = "*"
pytest-asyncio = "*"
pytest-forked = "*"
flake8 = "*"
openai = "*"
python-docx = "*"
PyPDF2 = "*"
pylatexenc = "*"
python-pptx = "*"
opencv-python = "*"
pandas = "*"
reportlab = "*"

[tool.coverage.run]
concurrency = ["gevent"]


<<<<<<< HEAD
[tool.poetry.group.evaluation.dependencies]
streamlit = "*"
whatthepatch = "*"
retry = "*"
evaluate = "*"
swebench = { git = "https://github.com/OpenDevin/SWE-bench.git" }



=======
>>>>>>> 7111e8ee
[tool.poetry.group.runtime.dependencies]
jupyterlab = "*"
notebook = "*"
jupyter_kernel_gateway = "*"
flake8 = "*"
python-docx = "*"
PyPDF2 = "*"
python-pptx = "*"
pylatexenc = "*"
opencv-python = "*"

[build-system]
build-backend = "poetry.core.masonry.api"
requires = [
  "poetry-core",
]

[tool.autopep8]
# autopep8 fights with mypy on line length issue
ignore = [ "E501" ]

[tool.black]
# prevent black (if installed) from changing single quotes to double quotes
skip-string-normalization = true

[tool.ruff.lint]
select = ["D"]
# ignore warnings for missing docstrings
ignore = ["D1"]

[tool.ruff.lint.pydocstyle]
convention = "google"


[tool.poetry.group.evaluation.dependencies]
streamlit = "*"
whatthepatch = "*"
retry = "*"
evaluate = "*"
swebench = { git = "https://github.com/OpenDevin/SWE-bench.git" }<|MERGE_RESOLUTION|>--- conflicted
+++ resolved
@@ -71,8 +71,6 @@
 [tool.coverage.run]
 concurrency = ["gevent"]
 
-
-<<<<<<< HEAD
 [tool.poetry.group.evaluation.dependencies]
 streamlit = "*"
 whatthepatch = "*"
@@ -80,10 +78,6 @@
 evaluate = "*"
 swebench = { git = "https://github.com/OpenDevin/SWE-bench.git" }
 
-
-
-=======
->>>>>>> 7111e8ee
 [tool.poetry.group.runtime.dependencies]
 jupyterlab = "*"
 notebook = "*"
