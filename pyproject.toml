--- conflicted
+++ resolved
@@ -52,15 +52,11 @@
 pylatexenc = "*"
 tornado = "*"
 python-dotenv = "*"
-<<<<<<< HEAD
 pylcs = "^0.1.1"
 whatthepatch = "^1.0.6"
-protobuf = ">=4.21.6,<6.0.0" # chromadb currently fails on 5.0+
-=======
 protobuf = "^4.21.6,<5.0.0" # chromadb currently fails on 5.0+
 opentelemetry-api = "1.25.0"
 opentelemetry-exporter-otlp-proto-grpc = "1.25.0"
->>>>>>> 86af6ab5
 
 [tool.poetry.group.llama-index.dependencies]
 llama-index = "*"
