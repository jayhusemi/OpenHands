[tool.poetry]
name = "openhands-ai"
version = "0.13.0"
description = "OpenHands: Code Less, Make More"
authors = ["OpenHands"]
license = "MIT"
readme = "README.md"
repository = "https://github.com/All-Hands-AI/OpenHands"
packages = [
  { include = "openhands/**/*" }
]

[tool.poetry.dependencies]
python = "^3.12"
datasets = "*"
pandas = "*"
litellm = "^1.51.1"
google-generativeai = "*" # To use litellm with Gemini Pro API
google-api-python-client = "*" # For Google Sheets API
google-auth-httplib2 = "*" # For Google Sheets authentication
google-auth-oauthlib = "*" # For Google Sheets OAuth
termcolor = "*"
seaborn = "*"
docker = "*"
fastapi = "*"
toml = "*"
uvicorn = "*"
types-toml = "*"
numpy = "*"
json-repair = "*"
browsergym = "0.10.2" # integrate browsergym as the browsing interface
html2text = "*"
e2b = "^0.17.1"
pexpect = "*"
jinja2 = "^3.1.3"
python-multipart = "*"
boto3 = "*"
minio = "^7.2.8"
gevent = "^24.2.1"
pyarrow = "17.0.0" # transitive dependency, pinned here to avoid conflicts
tenacity = "^8.5.0"
zope-interface = "7.1.1"
pathspec = "^0.12.1"
google-cloud-aiplatform = "*"
anthropic = {extras = ["vertex"], version = "*"}
grep-ast = "0.3.3"
tree-sitter = "0.21.3"
bashlex = "^0.18"
pyjwt = "^2.9.0"
dirhash = "*"
python-frontmatter = "^1.1.0"
python-docx = "*"
PyPDF2 = "*"
python-pptx = "*"
pylatexenc = "*"
tornado = "*"
python-dotenv = "*"
pylcs = "^0.1.1"
whatthepatch = "^1.0.6"
protobuf = "^4.21.6,<5.0.0" # chromadb currently fails on 5.0+
opentelemetry-api = "1.25.0"
opentelemetry-exporter-otlp-proto-grpc = "1.25.0"
modal = "^0.64.145"
runloop-api-client = "0.7.0"
<<<<<<< HEAD
libtmux = "^0.37.0"
=======
pygithub = "^2.5.0"
openhands-aci = "^0.1.0"
>>>>>>> 910b283a

[tool.poetry.group.llama-index.dependencies]
llama-index = "*"
llama-index-vector-stores-chroma = "*"
chromadb = "*"
llama-index-embeddings-huggingface = "*"
torch = "2.5.0"
llama-index-embeddings-azure-openai = "*"
llama-index-embeddings-ollama = "*"

[tool.poetry.group.dev.dependencies]
ruff = "0.7.1"
mypy = "1.13.0"
pre-commit = "4.0.1"
build = "*"

[tool.poetry.group.test.dependencies]
pytest = "*"
pytest-cov = "*"
pytest-asyncio = "*"
pytest-forked = "*"
pytest-xdist = "*"
flake8 = "*"
openai = "*"
opencv-python = "*"
pandas = "*"
reportlab = "*"

[tool.coverage.run]
concurrency = ["gevent"]


[tool.poetry.group.runtime.dependencies]
jupyterlab = "*"
notebook = "*"
jupyter_kernel_gateway = "*"
flake8 = "*"
opencv-python = "*"


[build-system]
build-backend = "poetry.core.masonry.api"
requires = [
  "poetry-core",
]

[tool.autopep8]
# autopep8 fights with mypy on line length issue
ignore = [ "E501" ]

[tool.black]
# prevent black (if installed) from changing single quotes to double quotes
skip-string-normalization = true

[tool.ruff.lint]
select = ["D"]
# ignore warnings for missing docstrings
ignore = ["D1"]

[tool.ruff.lint.pydocstyle]
convention = "google"


[tool.poetry.group.evaluation.dependencies]
streamlit = "*"
whatthepatch = "*"
retry = "*"
evaluate = "*"
swebench = { git = "https://github.com/All-Hands-AI/SWE-bench.git" }
func_timeout = "*"
sympy = "*"
gdown = "*"
matplotlib = "*"
seaborn = "*"
tabulate = "*"

[tool.poetry-dynamic-versioning]
enable = true
style = "semver"

[tool.poetry.scripts]
openhands = "openhands.core.cli:main"<|MERGE_RESOLUTION|>--- conflicted
+++ resolved
@@ -62,12 +62,9 @@
 opentelemetry-exporter-otlp-proto-grpc = "1.25.0"
 modal = "^0.64.145"
 runloop-api-client = "0.7.0"
-<<<<<<< HEAD
 libtmux = "^0.37.0"
-=======
 pygithub = "^2.5.0"
 openhands-aci = "^0.1.0"
->>>>>>> 910b283a
 
 [tool.poetry.group.llama-index.dependencies]
 llama-index = "*"
