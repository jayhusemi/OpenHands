--- conflicted
+++ resolved
@@ -50,13 +50,8 @@
 llama-index-embeddings-ollama = "*"
 
 [tool.poetry.group.dev.dependencies]
-<<<<<<< HEAD
 ruff = "0.5.4"
-mypy = "1.10.1"
-=======
-ruff = "0.5.3"
 mypy = "1.11.0"
->>>>>>> 78e700ef
 pre-commit = "3.7.1"
 
 [tool.poetry.group.test.dependencies]
