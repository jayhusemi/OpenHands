--- conflicted
+++ resolved
@@ -216,12 +216,8 @@
 
 NOW, LET'S START!
 
-<<<<<<< HEAD
+----------
+
 Write a shell script 'hello.sh' that prints 'hello'. Do not ask me for confirmation at any point.
 
-ENVIRONMENT REMINDER: You have 9 turns left to complete the task.
-=======
-----------
-
-Write a shell script 'hello.sh' that prints 'hello'. Do not ask me for confirmation at any point.
->>>>>>> 3d53d363
+ENVIRONMENT REMINDER: You have 9 turns left to complete the task.