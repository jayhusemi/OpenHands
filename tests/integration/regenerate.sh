#!/bin/bash
set -eo pipefail

WORKSPACE_MOUNT_PATH=$(pwd)/_test_workspace
WORKSPACE_BASE=$(pwd)/_test_workspace
SANDBOX_TYPE="ssh"

# FIXME: SWEAgent hangs, so it goes last
agents=("MonologueAgent" "CodeActAgent" "PlannerAgent" "SWEAgent")

# TODO: currently we only have one test: test_write_simple_script. We need to revisit
# this script when we have more than one integration test.
for agent in "${agents[@]}"; do
<<<<<<< HEAD
  if [[ -n $TARGET_AGENT && $agent != $TARGET_AGENT ]]; then
    continue
  fi
  echo -e "\n\n\n\n========Generating test data for $agent========\n\n\n\n"
  rm -rf logs
  rm -rf _test_workspace
  mkdir -p tests/integration/mock/$agent/test_write_simple_script/
  rm -rf tests/integration/mock/$agent/test_write_simple_script/*
  mkdir _test_workspace
  echo -e "/exit\n" | poetry run python ./opendevin/core/main.py \
    -i 10 \
    -t "Write a shell script 'hello.sh' that prints 'hello'. Do not ask me for confirmation at any point." \
    -c $agent \
    -d "./_test_workspace"
=======
  echo -e "\n\n\n\n========Running integration test for $agent========\n\n\n\n"
  rm -rf $WORKSPACE_BASE
>>>>>>> a60a6a40

  # Temporarily disable 'exit on error'
  set +e
  SANDBOX_TYPE=$SANDBOX_TYPE WORKSPACE_BASE=$WORKSPACE_BASE \
    WORKSPACE_MOUNT_PATH=$WORKSPACE_MOUNT_PATH AGENT=$agent \
    poetry run pytest ./tests/integration
  TEST_STATUS=$?
  # Re-enable 'exit on error'
  set -e

  if [[ $TEST_STATUS -ne 0 ]]; then
    echo -e "\n\n\n\n========Test failed, regenerating test data for $agent========\n\n\n\n"
    sleep 1
    rm -rf logs
    rm -rf $WORKSPACE_BASE
    rm -rf tests/integration/mock/$agent/test_write_simple_script/*
    mkdir $WORKSPACE_BASE
    echo -e "/exit\n" | SANDBOX_TYPE=$SANDBOX_TYPE WORKSPACE_BASE=$WORKSPACE_BASE \
      WORKSPACE_MOUNT_PATH=$WORKSPACE_MOUNT_PATH AGENT=$agent \
      poetry run python ./opendevin/core/main.py \
      -i 10 \
      -t "Write a shell script 'hello.sh' that prints 'hello'. Do not ask me for confirmation at any point." \
      -c $agent

    mv logs/llm/**/* tests/integration/mock/$agent/test_write_simple_script/
  else
    echo -e "\n\n\n\n========Integration test for $agent PASSED========\n\n\n\n"
    sleep 1
  fi
done

rm -rf logs
rm -rf _test_workspace
echo "Done!"<|MERGE_RESOLUTION|>--- conflicted
+++ resolved
@@ -11,25 +11,8 @@
 # TODO: currently we only have one test: test_write_simple_script. We need to revisit
 # this script when we have more than one integration test.
 for agent in "${agents[@]}"; do
-<<<<<<< HEAD
-  if [[ -n $TARGET_AGENT && $agent != $TARGET_AGENT ]]; then
-    continue
-  fi
-  echo -e "\n\n\n\n========Generating test data for $agent========\n\n\n\n"
-  rm -rf logs
-  rm -rf _test_workspace
-  mkdir -p tests/integration/mock/$agent/test_write_simple_script/
-  rm -rf tests/integration/mock/$agent/test_write_simple_script/*
-  mkdir _test_workspace
-  echo -e "/exit\n" | poetry run python ./opendevin/core/main.py \
-    -i 10 \
-    -t "Write a shell script 'hello.sh' that prints 'hello'. Do not ask me for confirmation at any point." \
-    -c $agent \
-    -d "./_test_workspace"
-=======
   echo -e "\n\n\n\n========Running integration test for $agent========\n\n\n\n"
   rm -rf $WORKSPACE_BASE
->>>>>>> a60a6a40
 
   # Temporarily disable 'exit on error'
   set +e
