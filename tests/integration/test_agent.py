import asyncio
import os
import shutil
import subprocess

import pytest

from opendevin.controller.state.state import State
from opendevin.core.config import AppConfig, SandboxConfig, load_from_env
from opendevin.core.main import run_controller
from opendevin.core.schema import AgentState
from opendevin.events.action import (
    AgentFinishAction,
    AgentRejectAction,
)
from opendevin.events.observation.browse import BrowserOutputObservation
from opendevin.events.observation.delegate import AgentDelegateObservation
from opendevin.runtime import get_runtime_cls

TEST_RUNTIME = os.getenv('TEST_RUNTIME')
assert TEST_RUNTIME in ['eventstream', 'server']
_ = get_runtime_cls(TEST_RUNTIME)  # make sure it does not raise an error

CONFIG = AppConfig(
    max_iterations=int(os.getenv('MAX_ITERATIONS', 15)),
    max_budget_per_task=int(os.getenv('MAX_BUDGET_PER_TASK', 15)),
    runtime=TEST_RUNTIME,
    default_agent=os.getenv('DEFAULT_AGENT'),
    workspace_base=os.getenv('WORKSPACE_BASE'),
    workspace_mount_path=os.getenv('WORKSPACE_MOUNT_PATH'),
    sandbox=SandboxConfig(
        box_type=os.getenv('SANDBOX_BOX_TYPE', 'ssh'),
        use_host_network=True,
    ),
)
load_from_env(CONFIG, os.environ)

print('\nPaths used:')
print(f'workspace_base: {CONFIG.workspace_base}')
print(f'workspace_mount_path: {CONFIG.workspace_mount_path}')
print(f'workspace_mount_path_in_sandbox: {CONFIG.workspace_mount_path_in_sandbox}')
print(f'CONFIG: {CONFIG}')


def get_number_of_prompts(test_name: str):
    mock_dir = os.path.join(
        os.environ['SCRIPT_DIR'],
        'mock',
        f'{TEST_RUNTIME}_runtime',
        os.environ['DEFAULT_AGENT'],
        test_name,
    )
    prompt_files = [file for file in os.listdir(mock_dir) if file.startswith('prompt_')]
    return len(prompt_files)


def validate_final_state(final_state: State | None, test_name: str):
    assert final_state is not None
    assert final_state.agent_state == AgentState.STOPPED
    assert final_state.last_error is None
    # number of LLM conversations should be the same as number of prompt/response
    # log files under mock/[agent]/[test_name] folder. If not, it means there are
    # redundant prompt/response log files checked into the repository.
    num_of_conversations = get_number_of_prompts(test_name)
    assert num_of_conversations > 0
    # we mock the cost of every conversation to be 1 USD
    assert final_state.metrics.accumulated_cost == num_of_conversations
    if final_state.history.has_delegation():
        assert final_state.iteration > final_state.local_iteration
    else:
        assert final_state.local_iteration == final_state.iteration
        assert final_state.iteration > 0


@pytest.mark.skipif(
    os.getenv('DEFAULT_AGENT') == 'BrowsingAgent',
    reason='BrowsingAgent is a specialized agent',
)
@pytest.mark.skipif(
    (
        os.getenv('DEFAULT_AGENT') == 'CodeActAgent'
        or os.getenv('DEFAULT_AGENT') == 'CodeActSWEAgent'
    )
    and os.getenv('SANDBOX_BOX_TYPE', '').lower() != 'ssh',
    reason='CodeActAgent/CodeActSWEAgent only supports ssh sandbox which is stateful',
)
@pytest.mark.skipif(
    os.getenv('DEFAULT_AGENT') == 'ManagerAgent',
    reason='Manager agent is not capable of finishing this in reasonable steps yet',
)
def test_write_simple_script(current_test_name: str) -> None:
    task = "Write a shell script 'hello.sh' that prints 'hello'. Do not ask me for confirmation at any point."

    final_state: State | None = asyncio.run(
        run_controller(CONFIG, task, exit_on_message=True)
    )
    validate_final_state(final_state, current_test_name)

    # Verify the script file exists
    assert CONFIG.workspace_base is not None
    script_path = os.path.join(CONFIG.workspace_base, 'hello.sh')
    assert os.path.exists(script_path), 'The file "hello.sh" does not exist'

    # Run the script and capture the output
    result = subprocess.run(['bash', script_path], capture_output=True, text=True)

    # Verify the output from the script
    assert (
        result.stdout.strip() == 'hello'
    ), f'Expected output "hello", but got "{result.stdout.strip()}"'


@pytest.mark.skipif(
    os.getenv('DEFAULT_AGENT') == 'BrowsingAgent',
    reason='BrowsingAgent is a specialized agent',
)
@pytest.mark.skipif(
    (
        os.getenv('DEFAULT_AGENT') == 'CodeActAgent'
        or os.getenv('DEFAULT_AGENT') == 'CodeActSWEAgent'
    )
    and os.getenv('SANDBOX_BOX_TYPE', '').lower() != 'ssh',
    reason='CodeActAgent/CodeActSWEAgent only supports ssh sandbox which is stateful',
)
@pytest.mark.skipif(
    os.getenv('DEFAULT_AGENT') == 'PlannerAgent',
    reason='We only keep basic tests for PlannerAgent',
)
@pytest.mark.skipif(
    os.getenv('SANDBOX_BOX_TYPE') == 'local',
    reason='local sandbox shows environment-dependent absolute path for pwd command',
)
def test_edits(current_test_name: str):
    # Copy workspace artifacts to workspace_base location
    source_dir = os.path.join(os.path.dirname(__file__), 'workspace/test_edits/')
    files = os.listdir(source_dir)
    for file in files:
        dest_file = os.path.join(CONFIG.workspace_base, file)
        if os.path.exists(dest_file):
            os.remove(dest_file)
        shutil.copy(os.path.join(source_dir, file), dest_file)

    # Execute the task
    task = 'Fix typos in bad.txt. Do not ask me for confirmation at any point.'
    final_state: State | None = asyncio.run(
        run_controller(CONFIG, task, exit_on_message=True)
    )
    validate_final_state(final_state, current_test_name)

    # Verify bad.txt has been fixed
    text = """This is a stupid typo.
Really?
No more typos!
Enjoy!
"""
<<<<<<< HEAD
    file_path = os.path.join(workspace_base, 'bad.txt')
    assert os.path.exists(file_path), f'File not found: {file_path}'

    with open(file_path, 'r') as f:
=======
    with open(os.path.join(CONFIG.workspace_base, 'bad.txt'), 'r') as f:
>>>>>>> 105f0ffe
        content = f.read()
    assert content.strip() == text.strip(), f'Unexpected content: {content}'


@pytest.mark.skipif(
    os.getenv('DEFAULT_AGENT') != 'CodeActAgent'
    and os.getenv('DEFAULT_AGENT') != 'CodeActSWEAgent',
    reason='currently only CodeActAgent and CodeActSWEAgent have IPython (Jupyter) execution by default',
)
@pytest.mark.skipif(
    os.getenv('SANDBOX_BOX_TYPE') != 'ssh',
    reason='Currently, only ssh sandbox supports stateful tasks',
)
def test_ipython(current_test_name: str):
    # Execute the task
    task = "Use Jupyter IPython to write a text file containing 'hello world' to '/workspace/test.txt'. Do not ask me for confirmation at any point."
    final_state: State | None = asyncio.run(
        run_controller(CONFIG, task, exit_on_message=True)
    )
    validate_final_state(final_state, current_test_name)

    # Verify the file exists
    file_path = os.path.join(CONFIG.workspace_base, 'test.txt')
    assert os.path.exists(file_path), 'The file "test.txt" does not exist'

    # Verify the file contains the expected content
    with open(file_path, 'r') as f:
        content = f.read()
    assert (
        content.strip() == 'hello world'
    ), f'Expected content "hello world", but got "{content.strip()}"'


@pytest.mark.skipif(
    os.getenv('DEFAULT_AGENT') != 'ManagerAgent',
    reason='Currently, only ManagerAgent supports task rejection',
)
@pytest.mark.skipif(
    os.getenv('SANDBOX_BOX_TYPE') == 'local',
    reason='FIXME: local sandbox does not capture stderr',
)
def test_simple_task_rejection(current_test_name: str):
    # Give an impossible task to do: cannot write a commit message because
    # the workspace is not a git repo
    task = 'Write a git commit message for the current staging area. Do not ask me for confirmation at any point.'
    final_state: State | None = asyncio.run(
        run_controller(CONFIG, task, exit_on_message=True)
    )
    validate_final_state(final_state, current_test_name)
    assert isinstance(final_state.history.get_last_action(), AgentRejectAction)


@pytest.mark.skipif(
    os.getenv('DEFAULT_AGENT') != 'CodeActAgent'
    and os.getenv('DEFAULT_AGENT') != 'CodeActSWEAgent',
    reason='currently only CodeActAgent and CodeActSWEAgent have IPython (Jupyter) execution by default',
)
@pytest.mark.skipif(
    os.getenv('SANDBOX_BOX_TYPE') != 'ssh',
    reason='Currently, only ssh sandbox supports stateful tasks',
)
def test_ipython_module(current_test_name: str):
    # Execute the task
    task = "Install and import pymsgbox==1.0.9 and print it's version in /workspace/test.txt. Do not ask me for confirmation at any point."
    final_state: State | None = asyncio.run(
        run_controller(CONFIG, task, exit_on_message=True)
    )
    validate_final_state(final_state, current_test_name)

    # Verify the file exists
    file_path = os.path.join(CONFIG.workspace_base, 'test.txt')
    assert os.path.exists(file_path), 'The file "test.txt" does not exist'

    # Verify the file contains the expected content
    with open(file_path, 'r') as f:
        content = f.read()
        print(content)
    assert (
        content.strip().split(' ')[-1] == '1.0.9'
    ), f'Expected content "1.0.9", but got "{content.strip()}"'


@pytest.mark.skipif(
    os.getenv('TEST_IN_CI') != 'true',
    reason='This test is only for CI',
)
@pytest.mark.skipif(
    os.getenv('DEFAULT_AGENT') != 'BrowsingAgent'
    and os.getenv('DEFAULT_AGENT') != 'CodeActAgent',
    reason='currently only BrowsingAgent and CodeActAgent are capable of searching the internet',
)
@pytest.mark.skipif(
    (
        os.getenv('DEFAULT_AGENT') == 'CodeActAgent'
        or os.getenv('DEFAULT_AGENT') == 'CodeActSWEAgent'
    )
    and os.getenv('SANDBOX_BOX_TYPE', '').lower() != 'ssh',
    reason='CodeActAgent/CodeActSWEAgent only supports ssh sandbox which is stateful',
)
def test_browse_internet(http_server, current_test_name: str):
    # Execute the task
    task = 'Browse localhost:8000, and tell me the ultimate answer to life. Do not ask me for confirmation at any point.'
    final_state: State | None = asyncio.run(
        run_controller(CONFIG, task, exit_on_message=True)
    )
    validate_final_state(final_state, current_test_name)

    # last action
    last_action = final_state.history.get_last_action()
    assert isinstance(last_action, AgentFinishAction)

    # last observation
    last_observation = final_state.history.get_last_observation()
    assert isinstance(
        last_observation, (BrowserOutputObservation, AgentDelegateObservation)
    )
    if isinstance(last_observation, BrowserOutputObservation):
        assert 'OpenDevin is all you need!' in last_observation.content
    elif isinstance(last_observation, AgentDelegateObservation):
        assert 'OpenDevin is all you need!' in last_observation.outputs['content']<|MERGE_RESOLUTION|>--- conflicted
+++ resolved
@@ -153,14 +153,7 @@
 No more typos!
 Enjoy!
 """
-<<<<<<< HEAD
-    file_path = os.path.join(workspace_base, 'bad.txt')
-    assert os.path.exists(file_path), f'File not found: {file_path}'
-
-    with open(file_path, 'r') as f:
-=======
     with open(os.path.join(CONFIG.workspace_base, 'bad.txt'), 'r') as f:
->>>>>>> 105f0ffe
         content = f.read()
     assert content.strip() == text.strip(), f'Unexpected content: {content}'
 
