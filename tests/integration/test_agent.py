import asyncio
import os
import shutil
import subprocess

import pytest

from opendevin.controller.state.state import State
from opendevin.core.main import main
from opendevin.core.schema import AgentState
from opendevin.events.action import (
    AgentFinishAction,
<<<<<<< HEAD
    AgentRejectAction,
    MessageAction,
=======
>>>>>>> c062468d
)

workspace_base = os.getenv('WORKSPACE_BASE')


@pytest.mark.skipif(
    os.getenv('AGENT') == 'BrowsingAgent',
    reason='BrowsingAgent is a specialized agent',
)
@pytest.mark.skipif(
    os.getenv('AGENT') == 'CodeActAgent' and os.getenv('SANDBOX_TYPE').lower() != 'ssh',
    reason='CodeActAgent only supports ssh sandbox which is stateful',
)
@pytest.mark.skipif(
    os.getenv('AGENT') == 'ManagerAgent',
    reason='Manager agent is not capable of finishing this in reasonable steps yet',
)
def test_write_simple_script():
    task = "Write a shell script 'hello.sh' that prints 'hello'. Do not ask me for confirmation at any point."
    final_state: State = asyncio.run(main(task, exit_on_message=True))
    assert final_state.agent_state == AgentState.STOPPED

    # Verify the script file exists
    script_path = os.path.join(workspace_base, 'hello.sh')
    assert os.path.exists(script_path), 'The file "hello.sh" does not exist'

    # Run the script and capture the output
    result = subprocess.run(['bash', script_path], capture_output=True, text=True)

    # Verify the output from the script
    assert (
        result.stdout.strip() == 'hello'
    ), f'Expected output "hello", but got "{result.stdout.strip()}"'


@pytest.mark.skipif(
    os.getenv('AGENT') == 'BrowsingAgent',
    reason='BrowsingAgent is a specialized agent',
)
@pytest.mark.skipif(
    os.getenv('AGENT') == 'CodeActAgent' and os.getenv('SANDBOX_TYPE').lower() != 'ssh',
    reason='CodeActAgent only supports ssh sandbox which is stateful',
)
@pytest.mark.skipif(
    os.getenv('AGENT') == 'MonologueAgent' or os.getenv('AGENT') == 'PlannerAgent',
    reason='We only keep basic tests for MonologueAgent and PlannerAgent',
)
@pytest.mark.skipif(
    os.getenv('SANDBOX_TYPE') == 'local',
    reason='local sandbox shows environment-dependent absolute path for pwd command',
)
def test_edits():
    # Move workspace artifacts to workspace_base location
    source_dir = os.path.join(os.path.dirname(__file__), 'workspace/test_edits/')
    files = os.listdir(source_dir)
    for file in files:
        dest_file = os.path.join(workspace_base, file)
        if os.path.exists(dest_file):
            os.remove(dest_file)
        shutil.copy(os.path.join(source_dir, file), dest_file)

    # Execute the task
    task = 'Fix typos in bad.txt. Do not ask me for confirmation at any point.'
    final_state: State = asyncio.run(main(task, exit_on_message=True))
    assert final_state.agent_state == AgentState.STOPPED

    # Verify bad.txt has been fixed
    text = """This is a stupid typo.
Really?
No more typos!
Enjoy!
"""
    with open(os.path.join(workspace_base, 'bad.txt'), 'r') as f:
        content = f.read()
    assert content.strip() == text.strip()


@pytest.mark.skipif(
    os.getenv('AGENT') != 'CodeActAgent',
    reason='currently only CodeActAgent defaults to have IPython (Jupyter) execution',
)
@pytest.mark.skipif(
    os.getenv('SANDBOX_TYPE') != 'ssh',
    reason='Currently, only ssh sandbox supports stateful tasks',
)
def test_ipython():
    # Execute the task
    task = "Use Jupyter IPython to write a text file containing 'hello world' to '/workspace/test.txt'. Do not ask me for confirmation at any point."
    final_state: State = asyncio.run(main(task, exit_on_message=True))
    assert final_state.agent_state == AgentState.STOPPED

    # Verify the file exists
    file_path = os.path.join(workspace_base, 'test.txt')
    assert os.path.exists(file_path), 'The file "test.txt" does not exist'

    # Verify the file contains the expected content
    with open(file_path, 'r') as f:
        content = f.read()
    assert (
        content.strip() == 'hello world'
    ), f'Expected content "hello world", but got "{content.strip()}"'


@pytest.mark.skipif(
    os.getenv('AGENT') != 'ManagerAgent',
    reason='Currently, only ManagerAgent supports task rejection',
)
@pytest.mark.skipif(
    os.getenv('SANDBOX_TYPE') == 'local',
    reason='FIXME: local sandbox does not capture stderr',
)
def test_simple_task_rejection():
    # Give an impossible task to do: cannot write a commit message because
    # the workspace is not a git repo
    task = 'Write a git commit message for the current staging area. Do not ask me for confirmation at any point.'
    final_state: State = asyncio.run(main(task))
    assert final_state.agent_state == AgentState.STOPPED
    assert isinstance(final_state.history[-1][0], AgentRejectAction)


@pytest.mark.skipif(
    os.getenv('AGENT') != 'CodeActAgent',
    reason='currently only CodeActAgent defaults to have IPython (Jupyter) execution',
)
@pytest.mark.skipif(
    os.getenv('SANDBOX_TYPE') != 'ssh',
    reason='Currently, only ssh sandbox supports stateful tasks',
)
def test_ipython_module():
    # Execute the task
    task = "Install and import pymsgbox==1.0.9 and print it's version in /workspace/test.txt. Do not ask me for confirmation at any point."
    final_state: State = asyncio.run(main(task, exit_on_message=True))
    assert final_state.agent_state == AgentState.STOPPED

    # Verify the file exists
    file_path = os.path.join(workspace_base, 'test.txt')
    assert os.path.exists(file_path), 'The file "test.txt" does not exist'

    # Verify the file contains the expected content
    with open(file_path, 'r') as f:
        content = f.read()
    assert (
        content.strip() == '1.0.9'
    ), f'Expected content "1.0.9", but got "{content.strip()}"'


@pytest.mark.skipif(
    os.getenv('AGENT') != 'BrowsingAgent' and os.getenv('AGENT') != 'CodeActAgent',
    reason='currently only BrowsingAgent and CodeActAgent are capable of searching the internet',
)
@pytest.mark.skipif(
    os.getenv('AGENT') == 'CodeActAgent' and os.getenv('SANDBOX_TYPE').lower() != 'ssh',
    reason='CodeActAgent only supports ssh sandbox which is stateful',
)
def test_browse_internet(http_server):
    # Execute the task
    task = 'Browse localhost:8000, and tell me the ultimate answer to life. Do not ask me for confirmation at any point.'
    final_state: State = asyncio.run(main(task, exit_on_message=True))
    assert final_state.agent_state == AgentState.STOPPED
    assert isinstance(final_state.history[-1][0], AgentFinishAction)
    assert 'OpenDevin is all you need!' in str(final_state.history)<|MERGE_RESOLUTION|>--- conflicted
+++ resolved
@@ -10,11 +10,7 @@
 from opendevin.core.schema import AgentState
 from opendevin.events.action import (
     AgentFinishAction,
-<<<<<<< HEAD
     AgentRejectAction,
-    MessageAction,
-=======
->>>>>>> c062468d
 )
 
 workspace_base = os.getenv('WORKSPACE_BASE')
