import asyncio
import os
import shutil
import subprocess

import pytest

from opendevin.controller.agent import Agent
from opendevin.controller.state.state import State
from opendevin.core.config import parse_arguments
from opendevin.core.main import run_agent_controller
from opendevin.core.schema import AgentState
from opendevin.events.action import (
    AgentFinishAction,
    AgentRejectAction,
)
from opendevin.llm.llm import LLM

workspace_base = os.getenv('WORKSPACE_BASE')
workspace_mount_path = os.getenv('WORKSPACE_MOUNT_PATH')
workspace_mount_path_in_sandbox = os.getenv('WORKSPACE_MOUNT_PATH_IN_SANDBOX')

print('\nPaths used:')
print(f'workspace_base: {workspace_base}')
print(f'workspace_mount_path: {workspace_mount_path}')
print(f'workspace_mount_path_in_sandbox: {workspace_mount_path_in_sandbox}')


@pytest.mark.skipif(
    os.getenv('AGENT') == 'BrowsingAgent',
    reason='BrowsingAgent is a specialized agent',
)
@pytest.mark.skipif(
    (os.getenv('AGENT') == 'CodeActAgent' or os.getenv('AGENT') == 'CodeActSWEAgent')
<<<<<<< HEAD
    and os.getenv('SANDBOX_BOX_TYPE').lower() != 'ssh',
=======
    and os.getenv('SANDBOX_TYPE', '').lower() != 'ssh',
>>>>>>> 1b10e2b9
    reason='CodeActAgent/CodeActSWEAgent only supports ssh sandbox which is stateful',
)
@pytest.mark.skipif(
    os.getenv('AGENT') == 'ManagerAgent',
    reason='Manager agent is not capable of finishing this in reasonable steps yet',
)
def test_write_simple_script():
    task = "Write a shell script 'hello.sh' that prints 'hello'. Do not ask me for confirmation at any point."
    args = parse_arguments()

    # Create the agent
    agent = Agent.get_cls(args.agent_cls)(llm=LLM(args.model_name))

    final_state: State | None = asyncio.run(
        run_agent_controller(agent, task, exit_on_message=True)
    )
    assert final_state.agent_state == AgentState.STOPPED
    assert final_state.last_error is None

    # Verify the script file exists
    script_path = os.path.join(workspace_base, 'hello.sh')
    assert os.path.exists(script_path), 'The file "hello.sh" does not exist'

    # Run the script and capture the output
    result = subprocess.run(['bash', script_path], capture_output=True, text=True)

    # Verify the output from the script
    assert (
        result.stdout.strip() == 'hello'
    ), f'Expected output "hello", but got "{result.stdout.strip()}"'


@pytest.mark.skipif(
    os.getenv('AGENT') == 'BrowsingAgent',
    reason='BrowsingAgent is a specialized agent',
)
@pytest.mark.skipif(
    (os.getenv('AGENT') == 'CodeActAgent' or os.getenv('AGENT') == 'CodeActSWEAgent')
<<<<<<< HEAD
    and os.getenv('SANDBOX_BOX_TYPE').lower() != 'ssh',
=======
    and os.getenv('SANDBOX_TYPE', '').lower() != 'ssh',
>>>>>>> 1b10e2b9
    reason='CodeActAgent/CodeActSWEAgent only supports ssh sandbox which is stateful',
)
@pytest.mark.skipif(
    os.getenv('AGENT') == 'MonologueAgent' or os.getenv('AGENT') == 'PlannerAgent',
    reason='We only keep basic tests for MonologueAgent and PlannerAgent',
)
@pytest.mark.skipif(
    os.getenv('SANDBOX_BOX_TYPE') == 'local',
    reason='local sandbox shows environment-dependent absolute path for pwd command',
)
def test_edits():
    args = parse_arguments()
    # Copy workspace artifacts to workspace_base location
    source_dir = os.path.join(os.path.dirname(__file__), 'workspace/test_edits/')
    files = os.listdir(source_dir)
    for file in files:
        dest_file = os.path.join(workspace_base, file)
        if os.path.exists(dest_file):
            os.remove(dest_file)
        shutil.copy(os.path.join(source_dir, file), dest_file)

    # Create the agent
    agent = Agent.get_cls(args.agent_cls)(llm=LLM(args.model_name))

    # Execute the task
    task = 'Fix typos in bad.txt. Do not ask me for confirmation at any point.'
    final_state: State | None = asyncio.run(
        run_agent_controller(agent, task, exit_on_message=True)
    )
    assert final_state.agent_state == AgentState.STOPPED
    assert final_state.last_error is None

    # Verify bad.txt has been fixed
    text = """This is a stupid typo.
Really?
No more typos!
Enjoy!
"""
    with open(os.path.join(workspace_base, 'bad.txt'), 'r') as f:
        content = f.read()
    assert content.strip() == text.strip()


@pytest.mark.skipif(
    os.getenv('AGENT') != 'CodeActAgent' and os.getenv('AGENT') != 'CodeActSWEAgent',
    reason='currently only CodeActAgent and CodeActSWEAgent have IPython (Jupyter) execution by default',
)
@pytest.mark.skipif(
    os.getenv('SANDBOX_BOX_TYPE') != 'ssh',
    reason='Currently, only ssh sandbox supports stateful tasks',
)
def test_ipython():
    args = parse_arguments()

    # Create the agent
    agent = Agent.get_cls(args.agent_cls)(llm=LLM(args.model_name))

    # Execute the task
    task = "Use Jupyter IPython to write a text file containing 'hello world' to '/workspace/test.txt'. Do not ask me for confirmation at any point."
    final_state: State | None = asyncio.run(
        run_agent_controller(agent, task, exit_on_message=True)
    )
    assert final_state.agent_state == AgentState.STOPPED
    assert final_state.last_error is None

    # Verify the file exists
    file_path = os.path.join(workspace_base, 'test.txt')
    assert os.path.exists(file_path), 'The file "test.txt" does not exist'

    # Verify the file contains the expected content
    with open(file_path, 'r') as f:
        content = f.read()
    assert (
        content.strip() == 'hello world'
    ), f'Expected content "hello world", but got "{content.strip()}"'


@pytest.mark.skipif(
    os.getenv('AGENT') != 'ManagerAgent',
    reason='Currently, only ManagerAgent supports task rejection',
)
@pytest.mark.skipif(
    os.getenv('SANDBOX_BOX_TYPE') == 'local',
    reason='FIXME: local sandbox does not capture stderr',
)
def test_simple_task_rejection():
    args = parse_arguments()

    # Create the agent
    agent = Agent.get_cls(args.agent_cls)(llm=LLM(args.model_name))

    # Give an impossible task to do: cannot write a commit message because
    # the workspace is not a git repo
    task = 'Write a git commit message for the current staging area. Do not ask me for confirmation at any point.'
    final_state: State | None = asyncio.run(run_agent_controller(agent, task))
    assert final_state.agent_state == AgentState.STOPPED
    assert final_state.last_error is None
    assert isinstance(final_state.history[-1][0], AgentRejectAction)


@pytest.mark.skipif(
    os.getenv('AGENT') != 'CodeActAgent' and os.getenv('AGENT') != 'CodeActSWEAgent',
    reason='currently only CodeActAgent and CodeActSWEAgent have IPython (Jupyter) execution by default',
)
@pytest.mark.skipif(
    os.getenv('SANDBOX_BOX_TYPE') != 'ssh',
    reason='Currently, only ssh sandbox supports stateful tasks',
)
def test_ipython_module():
    args = parse_arguments()

    # Create the agent
    agent = Agent.get_cls(args.agent_cls)(llm=LLM(args.model_name))

    # Execute the task
    task = "Install and import pymsgbox==1.0.9 and print it's version in /workspace/test.txt. Do not ask me for confirmation at any point."
    final_state: State | None = asyncio.run(
        run_agent_controller(agent, task, exit_on_message=True)
    )
    assert final_state.agent_state == AgentState.STOPPED
    assert final_state.last_error is None

    # Verify the file exists
    file_path = os.path.join(workspace_base, 'test.txt')
    assert os.path.exists(file_path), 'The file "test.txt" does not exist'

    # Verify the file contains the expected content
    with open(file_path, 'r') as f:
        content = f.read()
        print(content)
    assert (
        content.strip().split(' ')[-1] == '1.0.9'
    ), f'Expected content "1.0.9", but got "{content.strip()}"'


@pytest.mark.skipif(
    os.getenv('AGENT') != 'BrowsingAgent' and os.getenv('AGENT') != 'CodeActAgent',
    reason='currently only BrowsingAgent and CodeActAgent are capable of searching the internet',
)
@pytest.mark.skipif(
    (os.getenv('AGENT') == 'CodeActAgent' or os.getenv('AGENT') == 'CodeActSWEAgent')
<<<<<<< HEAD
    and os.getenv('SANDBOX_BOX_TYPE').lower() != 'ssh',
=======
    and os.getenv('SANDBOX_TYPE', '').lower() != 'ssh',
>>>>>>> 1b10e2b9
    reason='CodeActAgent/CodeActSWEAgent only supports ssh sandbox which is stateful',
)
def test_browse_internet(http_server):
    args = parse_arguments()

    # Create the agent
    agent = Agent.get_cls(args.agent_cls)(llm=LLM(args.model_name))

    # Execute the task
    task = 'Browse localhost:8000, and tell me the ultimate answer to life. Do not ask me for confirmation at any point.'
    final_state: State | None = asyncio.run(
        run_agent_controller(agent, task, exit_on_message=True)
    )
    assert final_state.agent_state == AgentState.STOPPED
    assert final_state.last_error is None
    assert isinstance(final_state.history[-1][0], AgentFinishAction)
    assert 'OpenDevin is all you need!' in str(final_state.history)<|MERGE_RESOLUTION|>--- conflicted
+++ resolved
@@ -32,11 +32,7 @@
 )
 @pytest.mark.skipif(
     (os.getenv('AGENT') == 'CodeActAgent' or os.getenv('AGENT') == 'CodeActSWEAgent')
-<<<<<<< HEAD
-    and os.getenv('SANDBOX_BOX_TYPE').lower() != 'ssh',
-=======
-    and os.getenv('SANDBOX_TYPE', '').lower() != 'ssh',
->>>>>>> 1b10e2b9
+    and os.getenv('SANDBOX_BOX_TYPE', '').lower() != 'ssh',
     reason='CodeActAgent/CodeActSWEAgent only supports ssh sandbox which is stateful',
 )
 @pytest.mark.skipif(
@@ -75,11 +71,7 @@
 )
 @pytest.mark.skipif(
     (os.getenv('AGENT') == 'CodeActAgent' or os.getenv('AGENT') == 'CodeActSWEAgent')
-<<<<<<< HEAD
-    and os.getenv('SANDBOX_BOX_TYPE').lower() != 'ssh',
-=======
-    and os.getenv('SANDBOX_TYPE', '').lower() != 'ssh',
->>>>>>> 1b10e2b9
+    and os.getenv('SANDBOX_BOX_TYPE', '').lower() != 'ssh',
     reason='CodeActAgent/CodeActSWEAgent only supports ssh sandbox which is stateful',
 )
 @pytest.mark.skipif(
@@ -221,11 +213,7 @@
 )
 @pytest.mark.skipif(
     (os.getenv('AGENT') == 'CodeActAgent' or os.getenv('AGENT') == 'CodeActSWEAgent')
-<<<<<<< HEAD
-    and os.getenv('SANDBOX_BOX_TYPE').lower() != 'ssh',
-=======
-    and os.getenv('SANDBOX_TYPE', '').lower() != 'ssh',
->>>>>>> 1b10e2b9
+    and os.getenv('SANDBOX_BOX_TYPE', '').lower() != 'ssh',
     reason='CodeActAgent/CodeActSWEAgent only supports ssh sandbox which is stateful',
 )
 def test_browse_internet(http_server):
