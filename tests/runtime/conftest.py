--- conflicted
+++ resolved
@@ -27,8 +27,17 @@
 
 
 @pytest.fixture
-<<<<<<< HEAD
 def temp_dir(tmp_path_factory: TempPathFactory, request) -> str:
+    """
+    Creates a unique temporary directory
+
+    Parameters:
+    - tmp_path_factory (TempPathFactory): A TempPathFactory class
+
+    Returns:
+    - str: The temporary directory path that was created
+    """
+
     unique_suffix = random.randint(10000, 99999)
     temp_dir = tmp_path_factory.mktemp(f'test_runtime_{unique_suffix}')
 
@@ -40,24 +49,6 @@
                 import shutil
 
                 shutil.rmtree(temp_dir)
-=======
-def temp_dir(tmp_path_factory: TempPathFactory) -> str:
-    """
-    Creates a unique temporary directory
-
-    Parameters:
-    - tmp_path_factory (TempPathFactory): A TempPathFactory class
-
-    Returns:
-    - str: The temporary directory path that was created
-    """
-
-    unique_suffix = random.randint(10000, 99999)
-    temp_directory = tmp_path_factory.mktemp(
-        f'test_runtime_{unique_suffix}', numbered=False
-    )
-    return str(temp_directory)
->>>>>>> f3b2085f
 
     request.addfinalizer(cleanup)
 
@@ -139,10 +130,6 @@
 def runtime(temp_dir, box_class, run_as_openhands):
     runtime = _load_runtime(temp_dir, box_class, run_as_openhands)
     yield runtime
-<<<<<<< HEAD
-=======
-    time.sleep(1)
->>>>>>> f3b2085f
 
 
 def _load_runtime(
@@ -155,7 +142,7 @@
 ) -> Runtime:
     sid = 'test'
     cli_session = 'main_test'
-    print(f'*** Test temp dir: {temp_dir}')
+    print(f'*** Test temp directory: {temp_dir}')
     # AgentSkills need to be initialized **before** Jupyter
     # otherwise Jupyter will not access the proper dependencies installed by AgentSkills
     plugins = [AgentSkillsRequirement(), JupyterRequirement()]
