--- conflicted
+++ resolved
@@ -2,14 +2,9 @@
 
 import os
 import tempfile
-<<<<<<< HEAD
 import asyncio
 import pexpect
 import time
-=======
-import time
-
->>>>>>> 7f49f1bb
 import pytest
 from conftest import _load_runtime
 
@@ -603,10 +598,6 @@
 
     runtime.close()
 
-<<<<<<< HEAD
-    await runtime.close()
-    await asyncio.sleep(1)
-
 
 @pytest.mark.asyncio
 async def test_bash_timeout(box_class):
@@ -651,9 +642,4 @@
         logger.info(obs, extra={'msg_type': 'OBSERVATION'})
 
     await runtime.close()
-    await asyncio.sleep(1)
-
-=======
-    runtime.close()
-    time.sleep(1)
->>>>>>> 7f49f1bb
+    await asyncio.sleep(1)