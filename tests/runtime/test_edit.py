"""Edit-related tests for the EventStreamRuntime."""

import os

import pytest
from conftest import (
    TEST_IN_CI,
    _close_test_runtime,
    _load_runtime,
)

from openhands.core.logger import openhands_logger as logger
from openhands.events.action import FileEditAction, FileReadAction
from openhands.events.observation import FileEditObservation
from openhands.utils.diff import get_diff

ORGINAL = """from flask import Flask
app = Flask(__name__)

@app.route('/')
def index():
    numbers = list(range(1, 11))
    return str(numbers)

if __name__ == '__main__':
    app.run(port=5000)
"""


@pytest.mark.skipif(
    TEST_IN_CI != 'True',
    reason='This test requires LLM to run.',
)
<<<<<<< HEAD
def test_edit_from_scratch(temp_dir, runtime_cls, run_as_openhands):
    runtime = _load_runtime(temp_dir, runtime_cls, run_as_openhands)
=======
def test_edit_from_scratch(temp_dir, runtime_class, run_as_openhands):
    runtime = _load_runtime(temp_dir, runtime_class, run_as_openhands)
>>>>>>> 803b9cf4
    try:
        action = FileEditAction(
            content=ORGINAL,
            start=-1,
            path=os.path.join('/workspace', 'app.py'),
        )
        logger.info(action, extra={'msg_type': 'ACTION'})
        obs = runtime.run_action(action)
        logger.info(obs, extra={'msg_type': 'OBSERVATION'})

        assert isinstance(
            obs, FileEditObservation
        ), 'The observation should be a FileEditObservation.'

        action = FileReadAction(
            path=os.path.join('/workspace', 'app.py'),
        )
        obs = runtime.run_action(action)
        logger.info(obs, extra={'msg_type': 'OBSERVATION'})
        assert obs.content.strip() == ORGINAL.strip()

    finally:
        _close_test_runtime(runtime)


EDIT = """# above stays the same
@app.route('/')
def index():
    numbers = list(range(1, 11))
    return '<table>' + ''.join([f'<tr><td>{i}</td></tr>' for i in numbers]) + '</table>'
# below stays the same
"""


@pytest.mark.skipif(
    TEST_IN_CI != 'True',
    reason='This test requires LLM to run.',
)
<<<<<<< HEAD
def test_edit(temp_dir, runtime_cls, run_as_openhands):
    runtime = _load_runtime(temp_dir, runtime_cls, run_as_openhands)
=======
def test_edit(temp_dir, runtime_class, run_as_openhands):
    runtime = _load_runtime(temp_dir, runtime_class, run_as_openhands)
>>>>>>> 803b9cf4
    try:
        action = FileEditAction(
            content=ORGINAL,
            path=os.path.join('/workspace', 'app.py'),
        )
        logger.info(action, extra={'msg_type': 'ACTION'})
        obs = runtime.run_action(action)
        logger.info(obs, extra={'msg_type': 'OBSERVATION'})

        assert isinstance(
            obs, FileEditObservation
        ), 'The observation should be a FileEditObservation.'

        action = FileReadAction(
            path=os.path.join('/workspace', 'app.py'),
        )
        obs = runtime.run_action(action)
        logger.info(obs, extra={'msg_type': 'OBSERVATION'})
        assert obs.content.strip() == ORGINAL.strip()

        action = FileEditAction(
            content=EDIT,
            path=os.path.join('/workspace', 'app.py'),
        )
        obs = runtime.run_action(action)
        logger.info(obs, extra={'msg_type': 'OBSERVATION'})
        assert (
            obs.content.strip()
            == (
                '--- /workspace/app.py\n'
                '+++ /workspace/app.py\n'
                '@@ -4,7 +4,7 @@\n'
                " @app.route('/')\n"
                ' def index():\n'
                '     numbers = list(range(1, 11))\n'
                '-    return str(numbers)\n'
                "+    return '<table>' + ''.join([f'<tr><td>{i}</td></tr>' for i in numbers]) + '</table>'\n"
                '\n'
                " if __name__ == '__main__':\n"
                '     app.run(port=5000)\n'
            ).strip()
        )
    finally:
        _close_test_runtime(runtime)


ORIGINAL_LONG = '\n'.join([f'This is line {i}' for i in range(1, 1000)])
EDIT_LONG = """
This is line 100 + 10
This is line 101 + 10
"""


@pytest.mark.skipif(
    TEST_IN_CI != 'True',
    reason='This test requires LLM to run.',
)
<<<<<<< HEAD
def test_edit_long_file(temp_dir, runtime_cls, run_as_openhands):
    runtime = _load_runtime(temp_dir, runtime_cls, run_as_openhands)
=======
def test_edit_long_file(temp_dir, runtime_class, run_as_openhands):
    runtime = _load_runtime(temp_dir, runtime_class, run_as_openhands)
>>>>>>> 803b9cf4
    try:
        action = FileEditAction(
            content=ORIGINAL_LONG,
            path=os.path.join('/workspace', 'app.py'),
            start=-1,
        )
        logger.info(action, extra={'msg_type': 'ACTION'})
        obs = runtime.run_action(action)
        logger.info(obs, extra={'msg_type': 'OBSERVATION'})

        assert isinstance(
            obs, FileEditObservation
        ), 'The observation should be a FileEditObservation.'

        action = FileReadAction(
            path=os.path.join('/workspace', 'app.py'),
        )
        obs = runtime.run_action(action)
        logger.info(obs, extra={'msg_type': 'OBSERVATION'})
        assert obs.content.strip() == ORIGINAL_LONG.strip()

        action = FileEditAction(
            content=EDIT_LONG,
            path=os.path.join('/workspace', 'app.py'),
            start=100,
            end=200,
        )
        obs = runtime.run_action(action)
        logger.info(obs, extra={'msg_type': 'OBSERVATION'})
        assert (
            obs.content.strip()
            == (
                '--- /workspace/app.py\n'
                '+++ /workspace/app.py\n'
                '@@ -97,8 +97,8 @@\n'
                ' This is line 97\n'
                ' This is line 98\n'
                ' This is line 99\n'
                '-This is line 100\n'
                '-This is line 101\n'
                '+This is line 100 + 10\n'
                '+This is line 101 + 10\n'
                ' This is line 102\n'
                ' This is line 103\n'
                ' This is line 104\n'
            ).strip()
        )
    finally:
        _close_test_runtime(runtime)


# ======================================================================================
# Test FileEditObservation (things that are displayed to the agent)
# ======================================================================================


def test_edit_obs_insert_only():
    EDIT_LONG_INSERT_ONLY = (
        '\n'.join([f'This is line {i}' for i in range(1, 100)])
        + EDIT_LONG
        + '\n'.join([f'This is line {i}' for i in range(100, 1000)])
    )

    diff = get_diff(ORIGINAL_LONG, EDIT_LONG_INSERT_ONLY, '/workspace/app.py')
    obs = FileEditObservation(
        content=diff,
        path='/workspace/app.py',
        prev_exist=True,
        old_content=ORIGINAL_LONG,
        new_content=EDIT_LONG_INSERT_ONLY,
    )
    assert (
        str(obs).strip()
        == """
[Existing file /workspace/app.py is edited with 1 changes.]
[begin of edit 1 / 1]
(content before edit)
  98|This is line 98
  99|This is line 99
 100|This is line 100
 101|This is line 101
(content after edit)
  98|This is line 98
  99|This is line 99
+100|This is line 100 + 10
+101|This is line 101 + 10
 102|This is line 100
 103|This is line 101
[end of edit 1 / 1]
""".strip()
    )


def test_edit_obs_replace():
    _new_content = (
        '\n'.join([f'This is line {i}' for i in range(1, 100)])
        + EDIT_LONG
        + '\n'.join([f'This is line {i}' for i in range(102, 1000)])
    )

    diff = get_diff(ORIGINAL_LONG, _new_content, '/workspace/app.py')
    obs = FileEditObservation(
        content=diff,
        path='/workspace/app.py',
        prev_exist=True,
        old_content=ORIGINAL_LONG,
        new_content=_new_content,
    )
    print(str(obs))
    assert (
        str(obs).strip()
        == """
[Existing file /workspace/app.py is edited with 1 changes.]
[begin of edit 1 / 1]
(content before edit)
  98|This is line 98
  99|This is line 99
-100|This is line 100
-101|This is line 101
 102|This is line 102
 103|This is line 103
(content after edit)
  98|This is line 98
  99|This is line 99
+100|This is line 100 + 10
+101|This is line 101 + 10
 102|This is line 102
 103|This is line 103
[end of edit 1 / 1]
""".strip()
    )


def test_edit_obs_replace_with_empty_line():
    _new_content = (
        '\n'.join([f'This is line {i}' for i in range(1, 100)])
        + '\n'
        + EDIT_LONG
        + '\n'.join([f'This is line {i}' for i in range(102, 1000)])
    )

    diff = get_diff(ORIGINAL_LONG, _new_content, '/workspace/app.py')
    obs = FileEditObservation(
        content=diff,
        path='/workspace/app.py',
        prev_exist=True,
        old_content=ORIGINAL_LONG,
        new_content=_new_content,
    )
    print(str(obs))
    assert (
        str(obs).strip()
        == """
[Existing file /workspace/app.py is edited with 1 changes.]
[begin of edit 1 / 1]
(content before edit)
  98|This is line 98
  99|This is line 99
-100|This is line 100
-101|This is line 101
 102|This is line 102
 103|This is line 103
(content after edit)
  98|This is line 98
  99|This is line 99
+100|
+101|This is line 100 + 10
+102|This is line 101 + 10
 103|This is line 102
 104|This is line 103
[end of edit 1 / 1]
""".strip()
    )


def test_edit_obs_multiple_edits():
    _new_content = (
        '\n'.join([f'This is line {i}' for i in range(1, 50)])
        + '\nbalabala\n'
        + '\n'.join([f'This is line {i}' for i in range(50, 100)])
        + EDIT_LONG
        + '\n'.join([f'This is line {i}' for i in range(102, 1000)])
    )

    diff = get_diff(ORIGINAL_LONG, _new_content, '/workspace/app.py')
    obs = FileEditObservation(
        content=diff,
        path='/workspace/app.py',
        prev_exist=True,
        old_content=ORIGINAL_LONG,
        new_content=_new_content,
    )
    assert (
        str(obs).strip()
        == """
[Existing file /workspace/app.py is edited with 2 changes.]
[begin of edit 1 / 2]
(content before edit)
 48|This is line 48
 49|This is line 49
 50|This is line 50
 51|This is line 51
(content after edit)
 48|This is line 48
 49|This is line 49
+50|balabala
 51|This is line 50
 52|This is line 51
[end of edit 1 / 2]
-------------------------
[begin of edit 2 / 2]
(content before edit)
  98|This is line 98
  99|This is line 99
-100|This is line 100
-101|This is line 101
 102|This is line 102
 103|This is line 103
(content after edit)
  99|This is line 98
 100|This is line 99
+101|This is line 100 + 10
+102|This is line 101 + 10
 103|This is line 102
 104|This is line 103
[end of edit 2 / 2]
""".strip()
    )


def test_edit_visualize_failed_edit():
    _new_content = (
        '\n'.join([f'This is line {i}' for i in range(1, 50)])
        + '\nbalabala\n'
        + '\n'.join([f'This is line {i}' for i in range(50, 100)])
        + EDIT_LONG
        + '\n'.join([f'This is line {i}' for i in range(102, 1000)])
    )

    diff = get_diff(ORIGINAL_LONG, _new_content, '/workspace/app.py')
    obs = FileEditObservation(
        content=diff,
        path='/workspace/app.py',
        prev_exist=True,
        old_content=ORIGINAL_LONG,
        new_content=_new_content,
    )
    assert (
        obs.visualize_diff(change_applied=False).strip()
        == """
[Changes are NOT applied to /workspace/app.py - Here's how the file looks like if changes are applied.]
[begin of ATTEMPTED edit 1 / 2]
(content before ATTEMPTED edit)
 48|This is line 48
 49|This is line 49
 50|This is line 50
 51|This is line 51
(content after ATTEMPTED edit)
 48|This is line 48
 49|This is line 49
+50|balabala
 51|This is line 50
 52|This is line 51
[end of ATTEMPTED edit 1 / 2]
-------------------------
[begin of ATTEMPTED edit 2 / 2]
(content before ATTEMPTED edit)
  98|This is line 98
  99|This is line 99
-100|This is line 100
-101|This is line 101
 102|This is line 102
 103|This is line 103
(content after ATTEMPTED edit)
  99|This is line 98
 100|This is line 99
+101|This is line 100 + 10
+102|This is line 101 + 10
 103|This is line 102
 104|This is line 103
[end of ATTEMPTED edit 2 / 2]
""".strip()
    )<|MERGE_RESOLUTION|>--- conflicted
+++ resolved
@@ -31,13 +31,8 @@
     TEST_IN_CI != 'True',
     reason='This test requires LLM to run.',
 )
-<<<<<<< HEAD
-def test_edit_from_scratch(temp_dir, runtime_cls, run_as_openhands):
-    runtime = _load_runtime(temp_dir, runtime_cls, run_as_openhands)
-=======
 def test_edit_from_scratch(temp_dir, runtime_class, run_as_openhands):
     runtime = _load_runtime(temp_dir, runtime_class, run_as_openhands)
->>>>>>> 803b9cf4
     try:
         action = FileEditAction(
             content=ORGINAL,
@@ -76,13 +71,8 @@
     TEST_IN_CI != 'True',
     reason='This test requires LLM to run.',
 )
-<<<<<<< HEAD
-def test_edit(temp_dir, runtime_cls, run_as_openhands):
-    runtime = _load_runtime(temp_dir, runtime_cls, run_as_openhands)
-=======
 def test_edit(temp_dir, runtime_class, run_as_openhands):
     runtime = _load_runtime(temp_dir, runtime_class, run_as_openhands)
->>>>>>> 803b9cf4
     try:
         action = FileEditAction(
             content=ORGINAL,
@@ -140,13 +130,8 @@
     TEST_IN_CI != 'True',
     reason='This test requires LLM to run.',
 )
-<<<<<<< HEAD
-def test_edit_long_file(temp_dir, runtime_cls, run_as_openhands):
-    runtime = _load_runtime(temp_dir, runtime_cls, run_as_openhands)
-=======
 def test_edit_long_file(temp_dir, runtime_class, run_as_openhands):
     runtime = _load_runtime(temp_dir, runtime_class, run_as_openhands)
->>>>>>> 803b9cf4
     try:
         action = FileEditAction(
             content=ORIGINAL_LONG,
