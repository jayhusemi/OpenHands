import os
import tempfile
from unittest.mock import AsyncMock, MagicMock, patch

import pytest

from openhands.core.config import LLMConfig
from openhands.events.action import CmdRunAction
<<<<<<< HEAD
from openhands.events.observation import (
    CmdOutputMetadata,
    CmdOutputObservation,
    NullObservation,
)
=======
from openhands.events.observation import CmdOutputObservation, NullObservation
>>>>>>> a531413d
from openhands.resolver.github_issue import GithubIssue, ReviewThread
from openhands.resolver.issue_definitions import IssueHandler, PRHandler
from openhands.resolver.resolve_issue import (
    complete_runtime,
    initialize_runtime,
    process_issue,
)
from openhands.resolver.resolver_output import ResolverOutput


@pytest.fixture
def mock_output_dir():
    with tempfile.TemporaryDirectory() as temp_dir:
        repo_path = os.path.join(temp_dir, 'repo')
        # Initialize a GitHub repo in "repo" and add a commit with "README.md"
        os.makedirs(repo_path)
        os.system(f'git init {repo_path}')
        readme_path = os.path.join(repo_path, 'README.md')
        with open(readme_path, 'w') as f:
            f.write('hello world')
        os.system(f'git -C {repo_path} add README.md')
        os.system(f"git -C {repo_path} commit -m 'Initial commit'")
        yield temp_dir


@pytest.fixture
def mock_subprocess():
    with patch('subprocess.check_output') as mock_check_output:
        yield mock_check_output


@pytest.fixture
def mock_os():
    with patch('os.system') as mock_system, patch('os.path.join') as mock_join:
        yield mock_system, mock_join


@pytest.fixture
def mock_prompt_template():
    return 'Issue: {{ body }}\n\nPlease fix this issue.'


@pytest.fixture
def mock_followup_prompt_template():
<<<<<<< HEAD
    return 'Issue context: {{ issues }}\n\nReview comments: {{ review_comments }}\n\nReview threads: {{ review_threads }}\n\nFiles: {{ files }}\n\nPlease fix this issue.'
=======
    return 'Issue context: {{ issues }}\n\nReview comments: {{ review_comments }}\n\nReview threads: {{ review_threads }}\n\nFiles: {{ files }}\n\nThread comments: {{ thread_context }}\n\nPlease fix this issue.'
>>>>>>> a531413d


def create_cmd_output(exit_code: int, content: str, command: str):
    return CmdOutputObservation(
        content=content,
        command=command,
        metadata=CmdOutputMetadata(exit_code=exit_code),
    )


def test_initialize_runtime():
    mock_runtime = MagicMock()
    mock_runtime.run_action.side_effect = [
        create_cmd_output(exit_code=0, content='', command='cd /workspace'),
        create_cmd_output(
<<<<<<< HEAD
            exit_code=0, content='', command='git config --global core.pager ""'
=======
            exit_code=0, content='', command_id=1, command='cd /workspace'
        ),
        create_cmd_output(
            exit_code=0,
            content='',
            command_id=2,
            command='git config --global core.pager ""',
>>>>>>> a531413d
        ),
    ]

    initialize_runtime(mock_runtime)

    assert mock_runtime.run_action.call_count == 2
    mock_runtime.run_action.assert_any_call(CmdRunAction(command='cd /workspace'))
    mock_runtime.run_action.assert_any_call(
        CmdRunAction(command='git config --global core.pager ""')
    )


def test_download_issues_from_github():
    handler = IssueHandler('owner', 'repo', 'token')

    mock_issues_response = MagicMock()
    mock_issues_response.json.side_effect = [
        [
            {'number': 1, 'title': 'Issue 1', 'body': 'This is an issue'},
            {
                'number': 2,
                'title': 'PR 1',
                'body': 'This is a pull request',
                'pull_request': {},
            },
            {'number': 3, 'title': 'Issue 2', 'body': 'This is another issue'},
        ],
        None,
    ]
    mock_issues_response.raise_for_status = MagicMock()

    mock_comments_response = MagicMock()
    mock_comments_response.json.return_value = []
    mock_comments_response.raise_for_status = MagicMock()

    def get_mock_response(url, *args, **kwargs):
        if '/comments' in url:
            return mock_comments_response
        return mock_issues_response

    with patch('requests.get', side_effect=get_mock_response):
        issues = handler.get_converted_issues()

    assert len(issues) == 2
    assert handler.issue_type == 'issue'
    assert all(isinstance(issue, GithubIssue) for issue in issues)
    assert [issue.number for issue in issues] == [1, 3]
    assert [issue.title for issue in issues] == ['Issue 1', 'Issue 2']
    assert [issue.review_comments for issue in issues] == [None, None]
    assert [issue.closing_issues for issue in issues] == [None, None]
    assert [issue.thread_ids for issue in issues] == [None, None]


def test_download_pr_from_github():
    handler = PRHandler('owner', 'repo', 'token')
    mock_pr_response = MagicMock()
    mock_pr_response.json.side_effect = [
        [
            {
                'number': 1,
                'title': 'PR 1',
                'body': 'This is a pull request',
                'head': {'ref': 'b1'},
            },
            {
                'number': 2,
                'title': 'My PR',
                'body': 'This is another pull request',
                'head': {'ref': 'b2'},
            },
            {'number': 3, 'title': 'PR 3', 'body': 'Final PR', 'head': {'ref': 'b3'}},
        ],
        None,
    ]
    mock_pr_response.raise_for_status = MagicMock()

    # Mock for PR comments response
    mock_comments_response = MagicMock()
    mock_comments_response.json.return_value = []  # No PR comments
    mock_comments_response.raise_for_status = MagicMock()

    # Mock for GraphQL request (for download_pr_metadata)
    mock_graphql_response = MagicMock()
    mock_graphql_response.json.side_effect = lambda: {
        'data': {
            'repository': {
                'pullRequest': {
                    'closingIssuesReferences': {
                        'edges': [
                            {'node': {'body': 'Issue 1 body', 'number': 1}},
                            {'node': {'body': 'Issue 2 body', 'number': 2}},
                        ]
                    },
                    'reviewThreads': {
                        'edges': [
                            {
                                'node': {
                                    'isResolved': False,
                                    'id': '1',
                                    'comments': {
                                        'nodes': [
                                            {
                                                'body': 'Unresolved comment 1',
                                                'path': '/frontend/header.tsx',
                                            },
                                            {'body': 'Follow up thread'},
                                        ]
                                    },
                                }
                            },
                            {
                                'node': {
                                    'isResolved': True,
                                    'id': '2',
                                    'comments': {
                                        'nodes': [
                                            {
                                                'body': 'Resolved comment 1',
                                                'path': '/some/file.py',
                                            }
                                        ]
                                    },
                                }
                            },
                            {
                                'node': {
                                    'isResolved': False,
                                    'id': '3',
                                    'comments': {
                                        'nodes': [
                                            {
                                                'body': 'Unresolved comment 3',
                                                'path': '/another/file.py',
                                            }
                                        ]
                                    },
                                }
                            },
                        ]
                    },
                }
            }
        }
    }

    mock_graphql_response.raise_for_status = MagicMock()

    def get_mock_response(url, *args, **kwargs):
        if '/comments' in url:
            return mock_comments_response
        return mock_pr_response

    with patch('requests.get', side_effect=get_mock_response):
        with patch('requests.post', return_value=mock_graphql_response):
            issues = handler.get_converted_issues()

    assert len(issues) == 3
    assert handler.issue_type == 'pr'
    assert all(isinstance(issue, GithubIssue) for issue in issues)
    assert [issue.number for issue in issues] == [1, 2, 3]
    assert [issue.title for issue in issues] == ['PR 1', 'My PR', 'PR 3']
    assert [issue.head_branch for issue in issues] == ['b1', 'b2', 'b3']

    assert len(issues[0].review_threads) == 2  # Only unresolved threads
    assert (
        issues[0].review_threads[0].comment
        == 'Unresolved comment 1\n---\nlatest feedback:\nFollow up thread\n'
    )
    assert issues[0].review_threads[0].files == ['/frontend/header.tsx']
    assert (
        issues[0].review_threads[1].comment
        == 'latest feedback:\nUnresolved comment 3\n'
    )
    assert issues[0].review_threads[1].files == ['/another/file.py']
    assert issues[0].closing_issues == ['Issue 1 body', 'Issue 2 body']
    assert issues[0].thread_ids == ['1', '3']


@pytest.mark.asyncio
async def test_complete_runtime():
    mock_runtime = MagicMock()
    mock_runtime.run_action.side_effect = [
        create_cmd_output(exit_code=0, content='', command='cd /workspace'),
        create_cmd_output(
<<<<<<< HEAD
            exit_code=0, content='', command='git config --global core.pager ""'
=======
            exit_code=0, content='', command_id=1, command='cd /workspace'
        ),
        create_cmd_output(
            exit_code=0,
            content='',
            command_id=2,
            command='git config --global core.pager ""',
        ),
        create_cmd_output(
            exit_code=0,
            content='',
            command_id=3,
            command='git config --global --add safe.directory /workspace',
>>>>>>> a531413d
        ),
        create_cmd_output(
            exit_code=0,
            content='',
<<<<<<< HEAD
            command='git config --global --add safe.directory /workspace',
        ),
        create_cmd_output(
            exit_code=0, content='', command='git diff base_commit_hash fix'
=======
            command_id=4,
            command='git diff base_commit_hash fix',
        ),
        create_cmd_output(
            exit_code=0, content='git diff content', command_id=5, command='git apply'
>>>>>>> a531413d
        ),
        create_cmd_output(exit_code=0, content='git diff content', command='git apply'),
    ]

    result = await complete_runtime(mock_runtime, 'base_commit_hash')

    assert result == {'git_patch': 'git diff content'}
    assert mock_runtime.run_action.call_count == 5


@pytest.mark.asyncio
async def test_process_issue(mock_output_dir, mock_prompt_template):
    # Mock dependencies
    mock_create_runtime = MagicMock()
    mock_initialize_runtime = AsyncMock()
    mock_run_controller = AsyncMock()
    mock_complete_runtime = AsyncMock()
    handler_instance = MagicMock()

    # Set up test data
    issue = GithubIssue(
        owner='test_owner',
        repo='test_repo',
        number=1,
        title='Test Issue',
        body='This is a test issue',
    )
    base_commit = 'abcdef1234567890'
    repo_instruction = 'Resolve this repo'
    max_iterations = 5
    llm_config = LLMConfig(model='test_model', api_key='test_api_key')
    runtime_container_image = 'test_image:latest'

    # Test cases for different scenarios
    test_cases = [
        {
            'name': 'successful_run',
            'run_controller_return': MagicMock(
                history=[NullObservation(content='')],
                metrics=MagicMock(
                    get=MagicMock(return_value={'test_result': 'passed'})
                ),
                last_error=None,
            ),
            'run_controller_raises': None,
            'expected_success': True,
            'expected_error': None,
            'expected_explanation': 'Issue resolved successfully',
        },
        {
            'name': 'value_error',
            'run_controller_return': None,
            'run_controller_raises': ValueError('Test value error'),
            'expected_success': False,
            'expected_error': 'Agent failed to run or crashed',
            'expected_explanation': 'Agent failed to run',
        },
        {
            'name': 'runtime_error',
            'run_controller_return': None,
            'run_controller_raises': RuntimeError('Test runtime error'),
            'expected_success': False,
            'expected_error': 'Agent failed to run or crashed',
            'expected_explanation': 'Agent failed to run',
        },
        {
            'name': 'json_decode_error',
            'run_controller_return': MagicMock(
                history=[NullObservation(content='')],
                metrics=MagicMock(
                    get=MagicMock(return_value={'test_result': 'passed'})
                ),
                last_error=None,
            ),
            'run_controller_raises': None,
            'expected_success': True,
            'expected_error': None,
            'expected_explanation': 'Non-JSON explanation',
            'is_pr': True,
            'comment_success': [
                True,
                False,
            ],  # To trigger the PR success logging code path
        },
    ]

    for test_case in test_cases:
        # Reset mocks
        mock_create_runtime.reset_mock()
        mock_initialize_runtime.reset_mock()
        mock_run_controller.reset_mock()
        mock_complete_runtime.reset_mock()
        handler_instance.reset_mock()

        # Mock return values
        mock_create_runtime.return_value = MagicMock(connect=AsyncMock())
        if test_case['run_controller_raises']:
            mock_run_controller.side_effect = test_case['run_controller_raises']
        else:
            mock_run_controller.return_value = test_case['run_controller_return']
            mock_run_controller.side_effect = None

        mock_complete_runtime.return_value = {'git_patch': 'test patch'}
        handler_instance.guess_success.return_value = (
            test_case['expected_success'],
            test_case.get('comment_success', None),
            test_case['expected_explanation'],
        )
        handler_instance.get_instruction.return_value = ('Test instruction', [])
        handler_instance.issue_type = 'pr' if test_case.get('is_pr', False) else 'issue'

        with patch(
            'openhands.resolver.resolve_issue.create_runtime', mock_create_runtime
        ), patch(
            'openhands.resolver.resolve_issue.initialize_runtime',
            mock_initialize_runtime,
        ), patch(
            'openhands.resolver.resolve_issue.run_controller', mock_run_controller
        ), patch(
            'openhands.resolver.resolve_issue.complete_runtime', mock_complete_runtime
        ), patch('openhands.resolver.resolve_issue.logger'):
            # Call the function
            result = await process_issue(
                issue,
                base_commit,
                max_iterations,
                llm_config,
                mock_output_dir,
                runtime_container_image,
                mock_prompt_template,
                handler_instance,
                repo_instruction,
                reset_logger=False,
            )

            # Assert the result
            expected_issue_type = 'pr' if test_case.get('is_pr', False) else 'issue'
            assert handler_instance.issue_type == expected_issue_type
            assert isinstance(result, ResolverOutput)
            assert result.issue == issue
            assert result.base_commit == base_commit
            assert result.git_patch == 'test patch'
            assert result.success == test_case['expected_success']
            assert result.success_explanation == test_case['expected_explanation']
            assert result.error == test_case['expected_error']

            # Assert that the mocked functions were called
            mock_create_runtime.assert_called_once()
            mock_initialize_runtime.assert_called_once()
            mock_run_controller.assert_called_once()
            mock_complete_runtime.assert_called_once()

            # Assert that guess_success was called only for successful runs
            if test_case['expected_success']:
                handler_instance.guess_success.assert_called_once()
            else:
                handler_instance.guess_success.assert_not_called()


def test_get_instruction(mock_prompt_template, mock_followup_prompt_template):
    issue = GithubIssue(
        owner='test_owner',
        repo='test_repo',
        number=123,
        title='Test Issue',
        body='This is a test issue refer to image ![First Image](https://sampleimage.com/image1.png)',
    )
    issue_handler = IssueHandler('owner', 'repo', 'token')
    instruction, images_urls = issue_handler.get_instruction(
        issue, mock_prompt_template, None
    )
    expected_instruction = 'Issue: Test Issue\n\nThis is a test issue refer to image ![First Image](https://sampleimage.com/image1.png)\n\nPlease fix this issue.'

    assert images_urls == ['https://sampleimage.com/image1.png']
    assert issue_handler.issue_type == 'issue'
    assert instruction == expected_instruction

    issue = GithubIssue(
        owner='test_owner',
        repo='test_repo',
        number=123,
        title='Test Issue',
        body='This is a test issue',
        closing_issues=['Issue 1 fix the type'],
        review_threads=[
            ReviewThread(
                comment="There is still a typo 'pthon' instead of 'python'", files=[]
            )
        ],
        thread_comments=[
            "I've left review comments, please address them",
            'This is a valid concern.',
        ],
    )

    pr_handler = PRHandler('owner', 'repo', 'token')
    instruction, images_urls = pr_handler.get_instruction(
        issue, mock_followup_prompt_template, None
    )
<<<<<<< HEAD
    expected_instruction = 'Issue context: [\n    "Issue 1 fix the type"\n]\n\nReview comments: None\n\nReview threads: [\n    "There is still a typo \'pthon\' instead of \'python\'"\n]\n\nFiles: []\n\nPlease fix this issue.'
=======
    expected_instruction = "Issue context: [\n    \"Issue 1 fix the type\"\n]\n\nReview comments: None\n\nReview threads: [\n    \"There is still a typo 'pthon' instead of 'python'\"\n]\n\nFiles: []\n\nThread comments: I've left review comments, please address them\n---\nThis is a valid concern.\n\nPlease fix this issue."
>>>>>>> a531413d

    assert images_urls == []
    assert pr_handler.issue_type == 'pr'
    assert instruction == expected_instruction


def test_file_instruction():
    issue = GithubIssue(
        owner='test_owner',
        repo='test_repo',
        number=123,
        title='Test Issue',
        body='This is a test issue ![image](https://sampleimage.com/sample.png)',
    )
    # load prompt from openhands/resolver/prompts/resolve/basic.jinja
    with open('openhands/resolver/prompts/resolve/basic.jinja', 'r') as f:
        prompt = f.read()
    # Test without thread comments
    issue_handler = IssueHandler('owner', 'repo', 'token')
    instruction, images_urls = issue_handler.get_instruction(issue, prompt, None)
    expected_instruction = """Please fix the following issue for the repository in /workspace.
An environment has been set up for you to start working. You may assume all necessary tools are installed.

# Problem Statement
Test Issue

This is a test issue ![image](https://sampleimage.com/sample.png)

IMPORTANT: You should ONLY interact with the environment provided to you AND NEVER ASK FOR HUMAN HELP.
You SHOULD INCLUDE PROPER INDENTATION in your edit commands.

When you think you have fixed the issue through code changes, please finish the interaction."""

    assert instruction == expected_instruction
    assert images_urls == ['https://sampleimage.com/sample.png']


def test_file_instruction_with_repo_instruction():
    issue = GithubIssue(
        owner='test_owner',
        repo='test_repo',
        number=123,
        title='Test Issue',
        body='This is a test issue',
    )
    # load prompt from openhands/resolver/prompts/resolve/basic.jinja
    with open('openhands/resolver/prompts/resolve/basic.jinja', 'r') as f:
        prompt = f.read()
    # load repo instruction from openhands/resolver/prompts/repo_instructions/all-hands-ai___openhands-resolver.txt
    with open(
        'openhands/resolver/prompts/repo_instructions/all-hands-ai___openhands-resolver.txt',
        'r',
    ) as f:
        repo_instruction = f.read()

    issue_handler = IssueHandler('owner', 'repo', 'token')
    instruction, image_urls = issue_handler.get_instruction(
        issue, prompt, repo_instruction
    )
    expected_instruction = """Please fix the following issue for the repository in /workspace.
An environment has been set up for you to start working. You may assume all necessary tools are installed.

# Problem Statement
Test Issue

This is a test issue

IMPORTANT: You should ONLY interact with the environment provided to you AND NEVER ASK FOR HUMAN HELP.
You SHOULD INCLUDE PROPER INDENTATION in your edit commands.

Some basic information about this repository:
This is a Python repo for openhands-resolver, a library that attempts to resolve github issues with the AI agent OpenHands.

- Setup: `poetry install --with test --with dev`
- Testing: `poetry run pytest tests/test_*.py`


When you think you have fixed the issue through code changes, please finish the interaction."""
    assert instruction == expected_instruction
    assert issue_handler.issue_type == 'issue'
    assert image_urls == []


def test_guess_success():
    mock_issue = GithubIssue(
        owner='test_owner',
        repo='test_repo',
        number=1,
        title='Test Issue',
        body='This is a test issue',
    )
<<<<<<< HEAD
    mock_history = [create_cmd_output(exit_code=0, content='', command='cd /workspace')]
=======
    mock_history = [
        create_cmd_output(
            exit_code=0, content='', command_id=1, command='cd /workspace'
        )
    ]
>>>>>>> a531413d
    mock_llm_config = LLMConfig(model='test_model', api_key='test_api_key')

    mock_completion_response = MagicMock()
    mock_completion_response.choices = [
        MagicMock(
            message=MagicMock(
                content='--- success\ntrue\n--- explanation\nIssue resolved successfully'
            )
        )
    ]
    issue_handler = IssueHandler('owner', 'repo', 'token')

    with patch('litellm.completion', MagicMock(return_value=mock_completion_response)):
        success, comment_success, explanation = issue_handler.guess_success(
            mock_issue, mock_history, mock_llm_config
        )
        assert issue_handler.issue_type == 'issue'
        assert comment_success is None
        assert success
        assert explanation == 'Issue resolved successfully'


def test_guess_success_with_thread_comments():
    mock_issue = GithubIssue(
        owner='test_owner',
        repo='test_repo',
        number=1,
        title='Test Issue',
        body='This is a test issue',
        thread_comments=[
            'First comment',
            'Second comment',
            'latest feedback:\nPlease add tests',
        ],
    )
    mock_history = [MagicMock(message='I have added tests for this case')]
    mock_llm_config = LLMConfig(model='test_model', api_key='test_api_key')

    mock_completion_response = MagicMock()
    mock_completion_response.choices = [
        MagicMock(
            message=MagicMock(
                content='--- success\ntrue\n--- explanation\nTests have been added to verify thread comments handling'
            )
        )
    ]
    issue_handler = IssueHandler('owner', 'repo', 'token')

    with patch('litellm.completion', MagicMock(return_value=mock_completion_response)):
        success, comment_success, explanation = issue_handler.guess_success(
            mock_issue, mock_history, mock_llm_config
        )
        assert issue_handler.issue_type == 'issue'
        assert comment_success is None
        assert success
        assert 'Tests have been added' in explanation


def test_instruction_with_thread_comments():
    # Create an issue with thread comments
    issue = GithubIssue(
        owner='test_owner',
        repo='test_repo',
        number=123,
        title='Test Issue',
        body='This is a test issue',
        thread_comments=[
            'First comment',
            'Second comment',
            'latest feedback:\nPlease add tests',
        ],
    )

    # Load the basic prompt template
    with open('openhands/resolver/prompts/resolve/basic.jinja', 'r') as f:
        prompt = f.read()

    issue_handler = IssueHandler('owner', 'repo', 'token')
    instruction, images_urls = issue_handler.get_instruction(issue, prompt, None)

    # Verify that thread comments are included in the instruction
    assert 'First comment' in instruction
    assert 'Second comment' in instruction
    assert 'Please add tests' in instruction
    assert 'Issue Thread Comments:' in instruction
    assert images_urls == []


def test_guess_success_failure():
    mock_issue = GithubIssue(
        owner='test_owner',
        repo='test_repo',
        number=1,
        title='Test Issue',
        body='This is a test issue',
        thread_comments=[
            'First comment',
            'Second comment',
            'latest feedback:\nPlease add tests',
        ],
    )
    mock_history = [MagicMock(message='I have added tests for this case')]
    mock_llm_config = LLMConfig(model='test_model', api_key='test_api_key')

    mock_completion_response = MagicMock()
    mock_completion_response.choices = [
        MagicMock(
            message=MagicMock(
                content='--- success\ntrue\n--- explanation\nTests have been added to verify thread comments handling'
            )
        )
    ]
    issue_handler = IssueHandler('owner', 'repo', 'token')

    with patch('litellm.completion', MagicMock(return_value=mock_completion_response)):
        success, comment_success, explanation = issue_handler.guess_success(
            mock_issue, mock_history, mock_llm_config
        )
        assert issue_handler.issue_type == 'issue'
        assert comment_success is None
        assert success
        assert 'Tests have been added' in explanation


def test_guess_success_negative_case():
    mock_issue = GithubIssue(
        owner='test_owner',
        repo='test_repo',
        number=1,
        title='Test Issue',
        body='This is a test issue',
    )
<<<<<<< HEAD
    mock_history = [create_cmd_output(exit_code=0, content='', command='cd /workspace')]
=======
    mock_history = [
        create_cmd_output(
            exit_code=0, content='', command_id=1, command='cd /workspace'
        )
    ]
>>>>>>> a531413d
    mock_llm_config = LLMConfig(model='test_model', api_key='test_api_key')

    mock_completion_response = MagicMock()
    mock_completion_response.choices = [
        MagicMock(
            message=MagicMock(
                content='--- success\nfalse\n--- explanation\nIssue not resolved'
            )
        )
    ]
    issue_handler = IssueHandler('owner', 'repo', 'token')

    with patch('litellm.completion', MagicMock(return_value=mock_completion_response)):
        success, comment_success, explanation = issue_handler.guess_success(
            mock_issue, mock_history, mock_llm_config
        )
        assert issue_handler.issue_type == 'issue'
        assert comment_success is None
        assert not success
        assert explanation == 'Issue not resolved'


def test_guess_success_invalid_output():
    mock_issue = GithubIssue(
        owner='test_owner',
        repo='test_repo',
        number=1,
        title='Test Issue',
        body='This is a test issue',
    )
<<<<<<< HEAD
    mock_history = [create_cmd_output(exit_code=0, content='', command='cd /workspace')]
=======
    mock_history = [
        create_cmd_output(
            exit_code=0, content='', command_id=1, command='cd /workspace'
        )
    ]
>>>>>>> a531413d
    mock_llm_config = LLMConfig(model='test_model', api_key='test_api_key')

    mock_completion_response = MagicMock()
    mock_completion_response.choices = [
        MagicMock(message=MagicMock(content='This is not a valid output'))
    ]
    issue_handler = IssueHandler('owner', 'repo', 'token')

    with patch('litellm.completion', MagicMock(return_value=mock_completion_response)):
        success, comment_success, explanation = issue_handler.guess_success(
            mock_issue, mock_history, mock_llm_config
        )
        assert issue_handler.issue_type == 'issue'
        assert comment_success is None
        assert not success
        assert (
            explanation
            == 'Failed to decode answer from LLM response: This is not a valid output'
        )


def test_download_pr_with_review_comments():
    handler = PRHandler('owner', 'repo', 'token')
    mock_pr_response = MagicMock()
    mock_pr_response.json.side_effect = [
        [
            {
                'number': 1,
                'title': 'PR 1',
                'body': 'This is a pull request',
                'head': {'ref': 'b1'},
            },
        ],
        None,
    ]
    mock_pr_response.raise_for_status = MagicMock()

    # Mock for PR comments response
    mock_comments_response = MagicMock()
    mock_comments_response.json.return_value = []  # No PR comments
    mock_comments_response.raise_for_status = MagicMock()

    # Mock for GraphQL request with review comments but no threads
    mock_graphql_response = MagicMock()
    mock_graphql_response.json.side_effect = lambda: {
        'data': {
            'repository': {
                'pullRequest': {
                    'closingIssuesReferences': {'edges': []},
                    'reviews': {
                        'nodes': [
                            {'body': 'Please fix this typo'},
                            {'body': 'Add more tests'},
                        ]
                    },
                }
            }
        }
    }

    mock_graphql_response.raise_for_status = MagicMock()

    def get_mock_response(url, *args, **kwargs):
        if '/comments' in url:
            return mock_comments_response
        return mock_pr_response

    with patch('requests.get', side_effect=get_mock_response):
        with patch('requests.post', return_value=mock_graphql_response):
            issues = handler.get_converted_issues()

    assert len(issues) == 1
    assert handler.issue_type == 'pr'
    assert isinstance(issues[0], GithubIssue)
    assert issues[0].number == 1
    assert issues[0].title == 'PR 1'
    assert issues[0].head_branch == 'b1'

    # Verify review comments are set but threads are empty
    assert len(issues[0].review_comments) == 2
    assert issues[0].review_comments[0] == 'Please fix this typo'
    assert issues[0].review_comments[1] == 'Add more tests'
    assert not issues[0].review_threads
    assert not issues[0].closing_issues
    assert not issues[0].thread_ids


def test_download_issue_with_specific_comment():
    handler = IssueHandler('owner', 'repo', 'token')

    # Define the specific comment_id to filter
    specific_comment_id = 101

    # Mock issue and comment responses
    mock_issue_response = MagicMock()
    mock_issue_response.json.side_effect = [
        [
            {'number': 1, 'title': 'Issue 1', 'body': 'This is an issue'},
        ],
        None,
    ]
    mock_issue_response.raise_for_status = MagicMock()

    mock_comments_response = MagicMock()
    mock_comments_response.json.return_value = [
        {
            'id': specific_comment_id,
            'body': 'Specific comment body',
            'issue_url': 'https://api.github.com/repos/owner/repo/issues/1',
        },
        {
            'id': 102,
            'body': 'Another comment body',
            'issue_url': 'https://api.github.com/repos/owner/repo/issues/2',
        },
    ]
    mock_comments_response.raise_for_status = MagicMock()

    def get_mock_response(url, *args, **kwargs):
        if '/comments' in url:
            return mock_comments_response

        return mock_issue_response

    with patch('requests.get', side_effect=get_mock_response):
        issues = handler.get_converted_issues(comment_id=specific_comment_id)

    assert len(issues) == 1
    assert issues[0].number == 1
    assert issues[0].title == 'Issue 1'
    assert issues[0].thread_comments == ['Specific comment body']


if __name__ == '__main__':
    pytest.main()<|MERGE_RESOLUTION|>--- conflicted
+++ resolved
@@ -6,15 +6,11 @@
 
 from openhands.core.config import LLMConfig
 from openhands.events.action import CmdRunAction
-<<<<<<< HEAD
 from openhands.events.observation import (
     CmdOutputMetadata,
     CmdOutputObservation,
     NullObservation,
 )
-=======
-from openhands.events.observation import CmdOutputObservation, NullObservation
->>>>>>> a531413d
 from openhands.resolver.github_issue import GithubIssue, ReviewThread
 from openhands.resolver.issue_definitions import IssueHandler, PRHandler
 from openhands.resolver.resolve_issue import (
@@ -59,11 +55,7 @@
 
 @pytest.fixture
 def mock_followup_prompt_template():
-<<<<<<< HEAD
-    return 'Issue context: {{ issues }}\n\nReview comments: {{ review_comments }}\n\nReview threads: {{ review_threads }}\n\nFiles: {{ files }}\n\nPlease fix this issue.'
-=======
     return 'Issue context: {{ issues }}\n\nReview comments: {{ review_comments }}\n\nReview threads: {{ review_threads }}\n\nFiles: {{ files }}\n\nThread comments: {{ thread_context }}\n\nPlease fix this issue.'
->>>>>>> a531413d
 
 
 def create_cmd_output(exit_code: int, content: str, command: str):
@@ -79,17 +71,7 @@
     mock_runtime.run_action.side_effect = [
         create_cmd_output(exit_code=0, content='', command='cd /workspace'),
         create_cmd_output(
-<<<<<<< HEAD
             exit_code=0, content='', command='git config --global core.pager ""'
-=======
-            exit_code=0, content='', command_id=1, command='cd /workspace'
-        ),
-        create_cmd_output(
-            exit_code=0,
-            content='',
-            command_id=2,
-            command='git config --global core.pager ""',
->>>>>>> a531413d
         ),
     ]
 
@@ -274,41 +256,26 @@
     mock_runtime.run_action.side_effect = [
         create_cmd_output(exit_code=0, content='', command='cd /workspace'),
         create_cmd_output(
-<<<<<<< HEAD
             exit_code=0, content='', command='git config --global core.pager ""'
-=======
-            exit_code=0, content='', command_id=1, command='cd /workspace'
         ),
         create_cmd_output(
             exit_code=0,
             content='',
-            command_id=2,
             command='git config --global core.pager ""',
         ),
         create_cmd_output(
             exit_code=0,
             content='',
-            command_id=3,
             command='git config --global --add safe.directory /workspace',
->>>>>>> a531413d
         ),
         create_cmd_output(
             exit_code=0,
             content='',
-<<<<<<< HEAD
-            command='git config --global --add safe.directory /workspace',
-        ),
-        create_cmd_output(
-            exit_code=0, content='', command='git diff base_commit_hash fix'
-=======
-            command_id=4,
             command='git diff base_commit_hash fix',
         ),
         create_cmd_output(
             exit_code=0, content='git diff content', command_id=5, command='git apply'
->>>>>>> a531413d
         ),
-        create_cmd_output(exit_code=0, content='git diff content', command='git apply'),
     ]
 
     result = await complete_runtime(mock_runtime, 'base_commit_hash')
@@ -506,11 +473,7 @@
     instruction, images_urls = pr_handler.get_instruction(
         issue, mock_followup_prompt_template, None
     )
-<<<<<<< HEAD
-    expected_instruction = 'Issue context: [\n    "Issue 1 fix the type"\n]\n\nReview comments: None\n\nReview threads: [\n    "There is still a typo \'pthon\' instead of \'python\'"\n]\n\nFiles: []\n\nPlease fix this issue.'
-=======
     expected_instruction = "Issue context: [\n    \"Issue 1 fix the type\"\n]\n\nReview comments: None\n\nReview threads: [\n    \"There is still a typo 'pthon' instead of 'python'\"\n]\n\nFiles: []\n\nThread comments: I've left review comments, please address them\n---\nThis is a valid concern.\n\nPlease fix this issue."
->>>>>>> a531413d
 
     assert images_urls == []
     assert pr_handler.issue_type == 'pr'
@@ -602,15 +565,7 @@
         title='Test Issue',
         body='This is a test issue',
     )
-<<<<<<< HEAD
     mock_history = [create_cmd_output(exit_code=0, content='', command='cd /workspace')]
-=======
-    mock_history = [
-        create_cmd_output(
-            exit_code=0, content='', command_id=1, command='cd /workspace'
-        )
-    ]
->>>>>>> a531413d
     mock_llm_config = LLMConfig(model='test_model', api_key='test_api_key')
 
     mock_completion_response = MagicMock()
@@ -743,15 +698,7 @@
         title='Test Issue',
         body='This is a test issue',
     )
-<<<<<<< HEAD
     mock_history = [create_cmd_output(exit_code=0, content='', command='cd /workspace')]
-=======
-    mock_history = [
-        create_cmd_output(
-            exit_code=0, content='', command_id=1, command='cd /workspace'
-        )
-    ]
->>>>>>> a531413d
     mock_llm_config = LLMConfig(model='test_model', api_key='test_api_key')
 
     mock_completion_response = MagicMock()
@@ -782,15 +729,7 @@
         title='Test Issue',
         body='This is a test issue',
     )
-<<<<<<< HEAD
     mock_history = [create_cmd_output(exit_code=0, content='', command='cd /workspace')]
-=======
-    mock_history = [
-        create_cmd_output(
-            exit_code=0, content='', command_id=1, command='cd /workspace'
-        )
-    ]
->>>>>>> a531413d
     mock_llm_config = LLMConfig(model='test_model', api_key='test_api_key')
 
     mock_completion_response = MagicMock()
