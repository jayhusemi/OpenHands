--- conflicted
+++ resolved
@@ -52,17 +52,13 @@
         new=mock_sandbox_execute_async,
     ), patch('opendevin.runtime.server.runtime.ServerRuntime.ainit', new=AsyncMock()):
         # Initialize the runtime with the mock event_stream
-<<<<<<< HEAD
-        runtime = ServerRuntime(event_stream=mock_event_stream, sandbox=mock_sandbox)
-        await runtime.ainit()
-
-        runtime._initialization_event.set()
-=======
         runtime = ServerRuntime(
             sandbox_config=SandboxConfig(box_type='ssh', persist_sandbox=False),
             event_stream=mock_event_stream,
         )
->>>>>>> 5a571300
+        await runtime.ainit()
+
+        runtime._initialization_event.set()
 
         # Define the test action with a simple IPython command
         action = IPythonRunCellAction(code=test_code)
