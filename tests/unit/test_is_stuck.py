import logging
from unittest.mock import Mock, patch

import pytest

from opendevin.controller.agent_controller import AgentController
from opendevin.events.action import CmdRunAction, FileReadAction, MessageAction
from opendevin.events.action.commands import CmdKillAction, IPythonRunCellAction
from opendevin.events.observation import (
    CmdOutputObservation,
    FileReadObservation,
)
from opendevin.events.observation.commands import IPythonRunCellObservation
from opendevin.events.observation.empty import NullObservation
from opendevin.events.observation.error import ErrorObservation
from opendevin.events.stream import EventSource, EventStream
from opendevin.memory.history import ShortTermHistory


def collect_events(stream):
    return [event for event in stream.get_events()]


logging.basicConfig(level=logging.DEBUG)


@pytest.fixture
def event_stream():
    event_stream = EventStream('asdf')
    yield event_stream

    # clear after each test
    event_stream.clear()


class TestAgentController:
    @pytest.fixture
    def controller(self):
        controller = Mock(spec=AgentController)
        controller._is_stuck = AgentController._is_stuck.__get__(
            controller, AgentController
        )
        controller._eq_no_pid = AgentController._eq_no_pid.__get__(
            controller, AgentController
        )
        controller.delegate = None
        controller.state = Mock()
        controller.state.history = ShortTermHistory()
        return controller

    def test_history_too_short(
        self, controller: AgentController, event_stream: EventStream
    ):
        message_action = MessageAction(content='Hello', wait_for_response=False)
        message_action._source = EventSource.USER
        observation = NullObservation(content='')
        observation._cause = message_action.id
        event_stream.add_event(message_action, EventSource.USER)
        event_stream.add_event(observation, EventSource.USER)

        cmd_action = CmdRunAction(command='ls')
        event_stream.add_event(cmd_action, EventSource.AGENT)
        cmd_observation = CmdOutputObservation(
            command_id=1, command='ls', content='file1.txt\nfile2.txt'
        )
        cmd_observation._cause = cmd_action._id
        event_stream.add_event(cmd_observation, EventSource.USER)

        controller.state.history.set_event_stream(event_stream)

        assert controller._is_stuck() is False

    def test_is_stuck_repeating_action_observation(
        self, controller: AgentController, event_stream: EventStream
    ):
        message_action = MessageAction(content='Done', wait_for_response=False)
        message_action._source = EventSource.USER

        hello_action = MessageAction(content='Hello', wait_for_response=False)
        hello_observation = NullObservation('')

        # 2 events
        event_stream.add_event(hello_action, EventSource.USER)
        event_stream.add_event(hello_observation, EventSource.USER)

        cmd_action_1 = CmdRunAction(command='ls')
        event_stream.add_event(cmd_action_1, EventSource.AGENT)
        cmd_observation_1 = CmdOutputObservation(
            content='', command='ls', command_id=cmd_action_1._id
        )
        cmd_observation_1._cause = cmd_action_1._id
        event_stream.add_event(cmd_observation_1, EventSource.USER)
        # 4 events

        cmd_action_2 = CmdRunAction(command='ls')
        event_stream.add_event(cmd_action_2, EventSource.AGENT)
        cmd_observation_2 = CmdOutputObservation(
            content='', command='ls', command_id=cmd_action_2._id
        )
        cmd_observation_2._cause = cmd_action_2._id
        event_stream.add_event(cmd_observation_2, EventSource.USER)
        # 6 events

        # random user message just because we can
        message_null_observation = NullObservation(content='')
        event_stream.add_event(message_action, EventSource.USER)
        event_stream.add_event(message_null_observation, EventSource.USER)
        # 8 events

        cmd_action_3 = CmdRunAction(command='ls')
        event_stream.add_event(cmd_action_3, EventSource.AGENT)
        cmd_observation_3 = CmdOutputObservation(
            content='', command='ls', command_id=cmd_action_3._id
        )
        cmd_observation_3._cause = cmd_action_3._id
        event_stream.add_event(cmd_observation_3, EventSource.USER)
        # 10 events

<<<<<<< HEAD
        cmd_action_4 = CmdRunAction(command='ls')
        event_stream.add_event(cmd_action_4, EventSource.AGENT)
        cmd_observation_4 = CmdOutputObservation(
            content='', command='ls', command_id=cmd_action_4._id
        )
        cmd_observation_4._cause = cmd_action_4._id
        event_stream.add_event(cmd_observation_4, EventSource.USER)
        # 12 events

        controller.state.history.set_event_stream(event_stream)
        assert len(collect_events(event_stream)) == 12
        assert len(list(controller.state.history.get_events())) == 10
        assert len(controller.state.history.get_tuples()) == 6
=======
        controller.state.history.set_event_stream(event_stream)
        assert len(collect_events(event_stream)) == 10
        assert len(list(controller.state.history.get_events())) == 8
        assert len(controller.state.history.get_tuples()) == 5
>>>>>>> b9964405

        with patch('logging.Logger.warning') as mock_warning:
            assert controller._is_stuck() is True
            mock_warning.assert_called_once_with('Action, Observation loop detected')

    def test_is_stuck_repeating_action_error_observation(
        self, controller: AgentController, event_stream: EventStream
    ):
<<<<<<< HEAD
=======
        # (action, error_observation), not necessarily the same error
>>>>>>> b9964405
        message_action = MessageAction(content='Done', wait_for_response=False)
        message_action._source = EventSource.USER

        hello_action = MessageAction(content='Hello', wait_for_response=False)
        hello_observation = NullObservation(content='')
        event_stream.add_event(hello_action, EventSource.USER)
        hello_observation._cause = hello_action._id
        event_stream.add_event(hello_observation, EventSource.USER)
        # 2 events

        cmd_action_1 = CmdRunAction(command='invalid_command')
        event_stream.add_event(cmd_action_1, EventSource.AGENT)
        error_observation_1 = ErrorObservation(content='Command not found')
        error_observation_1._cause = cmd_action_1._id
        event_stream.add_event(error_observation_1, EventSource.USER)
        # 4 events

        cmd_action_2 = CmdRunAction(command='invalid_command')
        event_stream.add_event(cmd_action_2, EventSource.AGENT)
        error_observation_2 = ErrorObservation(
            content='Command still not found or another error'
        )
        error_observation_2._cause = cmd_action_2._id
        event_stream.add_event(error_observation_2, EventSource.USER)
        # 6 events

        message_null_observation = NullObservation(content='')
        event_stream.add_event(message_action, EventSource.USER)
        event_stream.add_event(message_null_observation, EventSource.USER)
        # 8 events

        cmd_action_3 = CmdRunAction(command='invalid_command')
        event_stream.add_event(cmd_action_3, EventSource.AGENT)
        error_observation_3 = ErrorObservation(content='Different error')
        error_observation_3._cause = cmd_action_3._id
        event_stream.add_event(error_observation_3, EventSource.USER)
        # 10 events

        cmd_action_4 = CmdRunAction(command='invalid_command')
        event_stream.add_event(cmd_action_4, EventSource.AGENT)
        error_observation_4 = ErrorObservation(content='Command not found')
        error_observation_4._cause = cmd_action_4._id
        event_stream.add_event(error_observation_4, EventSource.USER)
        # 12 events

        controller.state.history.set_event_stream(event_stream)
        with patch('logging.Logger.warning') as mock_warning:
            assert controller._is_stuck() is True
            mock_warning.assert_called_once_with(
                'Action, ErrorObservation loop detected'
            )

<<<<<<< HEAD
    def test_is_stuck_ipython_syntax_error(
        self, controller: AgentController, event_stream: EventStream
    ):
        ipython_action_1 = IPythonRunCellAction(code='print("hello')
        event_stream.add_event(ipython_action_1, EventSource.AGENT)
        ipython_observation_1 = IPythonRunCellObservation(
            content='print("hello\n       ^\nSyntaxError: unterminated string literal (detected at line 1)',
            code='print("hello',
        )
        ipython_observation_1._cause = ipython_action_1._id
        event_stream.add_event(ipython_observation_1, EventSource.USER)

        ipython_action_2 = IPythonRunCellAction(code='print("hello')
        event_stream.add_event(ipython_action_2, EventSource.AGENT)
        ipython_observation_2 = IPythonRunCellObservation(
            content='print("hello\n       ^\nSyntaxError: unterminated string literal (detected at line 1)',
            code='print("hello',
        )
        ipython_observation_2._cause = ipython_action_2._id
        event_stream.add_event(ipython_observation_2, EventSource.USER)

        ipython_action_3 = IPythonRunCellAction(code='print("hello')
        event_stream.add_event(ipython_action_3, EventSource.AGENT)
        ipython_observation_3 = IPythonRunCellObservation(
            content='print("hello\n       ^\nSyntaxError: unterminated string literal (detected at line 3)',
            code='print("hello',
        )
        ipython_observation_3._cause = ipython_action_3._id
        event_stream.add_event(ipython_observation_3, EventSource.USER)

        ipython_action_4 = IPythonRunCellAction(code='print("hello')
        event_stream.add_event(ipython_action_4, EventSource.AGENT)
        ipython_observation_4 = IPythonRunCellObservation(
            content='print("hello\n       ^\nSyntaxError: unterminated string literal (detected at line 2)',
            code='print("hello',
        )
        ipython_observation_4._cause = ipython_action_4._id
        event_stream.add_event(ipython_observation_4, EventSource.USER)

        controller.state.history.set_event_stream(event_stream)

        last_observations = [
            ipython_observation_1,
            ipython_observation_2,
            ipython_observation_3,
            ipython_observation_4,
        ]
        for observation in last_observations:
            has_string = (
                observation.content[-100:].find(
                    'SyntaxError: unterminated string literal (detected at line'
                )
                != -1
            )
            assert has_string

            string_is_last = (
                len(
                    observation.content.split(
                        'SyntaxError: unterminated string literal (detected at line'
                    )[-1]
                )
                < 10
            )
            assert string_is_last

        with patch('logging.Logger.warning') as mock_warning:
            assert controller._is_stuck() is True
            mock_warning.assert_called_once_with(
                'Action, IPythonRunCellObservation loop detected'
            )

    def test_is_stuck_ipython_syntax_error_not_at_end(
        self, controller: AgentController, event_stream: EventStream
    ):
        ipython_action_1 = IPythonRunCellAction(code='print("hello')
        event_stream.add_event(ipython_action_1, EventSource.AGENT)
        ipython_observation_1 = IPythonRunCellObservation(
            content='print("hello\n       ^\nSyntaxError: unterminated string literal (detected at line 1)\nThis is some additional output',
            code='print("hello',
        )
        ipython_observation_1._cause = ipython_action_1._id
        event_stream.add_event(ipython_observation_1, EventSource.USER)

        ipython_action_2 = IPythonRunCellAction(code='print("hello')
        event_stream.add_event(ipython_action_2, EventSource.AGENT)
        ipython_observation_2 = IPythonRunCellObservation(
            content='print("hello\n       ^\nSyntaxError: unterminated string literal (detected at line 1)\nToo much output here on and on',
            code='print("hello',
        )
        ipython_observation_2._cause = ipython_action_2._id
        event_stream.add_event(ipython_observation_2, EventSource.USER)

        ipython_action_3 = IPythonRunCellAction(code='print("hello')
        event_stream.add_event(ipython_action_3, EventSource.AGENT)
        ipython_observation_3 = IPythonRunCellObservation(
            content='print("hello\n       ^\nSyntaxError: unterminated string literal (detected at line 3)\nEnough',
            code='print("hello',
        )
        ipython_observation_3._cause = ipython_action_3._id
        event_stream.add_event(ipython_observation_3, EventSource.USER)

        ipython_action_4 = IPythonRunCellAction(code='print("hello')
        event_stream.add_event(ipython_action_4, EventSource.AGENT)
        ipython_observation_4 = IPythonRunCellObservation(
            content='print("hello\n       ^\nSyntaxError: unterminated string literal (detected at line 2)\nLast line of output',
            code='print("hello',
        )
        ipython_observation_4._cause = ipython_action_4._id
        event_stream.add_event(ipython_observation_4, EventSource.USER)

        controller.state.history.set_event_stream(event_stream)

        with patch('logging.Logger.warning') as mock_warning:
            assert controller._is_stuck() is False
            mock_warning.assert_not_called()

=======
>>>>>>> b9964405
    def test_is_stuck_repeating_action_observation_pattern(
        self, controller: AgentController, event_stream: EventStream
    ):
        message_action = MessageAction(content='Come on', wait_for_response=False)
        message_action._source = EventSource.USER
        event_stream.add_event(message_action, EventSource.USER)
        message_observation = NullObservation(content='')
        event_stream.add_event(message_observation, EventSource.USER)

        cmd_action_1 = CmdRunAction(command='ls')
        event_stream.add_event(cmd_action_1, EventSource.AGENT)
        cmd_observation_1 = CmdOutputObservation(
            command_id=1, command='ls', content='file1.txt\nfile2.txt'
        )
        cmd_observation_1._cause = cmd_action_1._id
        event_stream.add_event(cmd_observation_1, EventSource.USER)

        read_action_1 = FileReadAction(path='file1.txt')
        event_stream.add_event(read_action_1, EventSource.AGENT)
        read_observation_1 = FileReadObservation(
            content='File content', path='file1.txt'
        )
        read_observation_1._cause = read_action_1._id
        event_stream.add_event(read_observation_1, EventSource.USER)

        cmd_action_2 = CmdRunAction(command='ls')
        event_stream.add_event(cmd_action_2, EventSource.AGENT)
        cmd_observation_2 = CmdOutputObservation(
            command_id=2, command='ls', content='file1.txt\nfile2.txt'
        )
        cmd_observation_2._cause = cmd_action_2._id
        event_stream.add_event(cmd_observation_2, EventSource.USER)

        read_action_2 = FileReadAction(path='file1.txt')
        event_stream.add_event(read_action_2, EventSource.AGENT)
        read_observation_2 = FileReadObservation(
            content='File content', path='file1.txt'
        )
        read_observation_2._cause = read_action_2._id
        event_stream.add_event(read_observation_2, EventSource.USER)

        # one more message to break the pattern
        message_null_observation = NullObservation(content='')
        event_stream.add_event(message_action, EventSource.USER)
        event_stream.add_event(message_null_observation, EventSource.USER)

        cmd_action_3 = CmdRunAction(command='ls')
        event_stream.add_event(cmd_action_3, EventSource.AGENT)
        cmd_observation_3 = CmdOutputObservation(
            command_id=3, command='ls', content='file1.txt\nfile2.txt'
        )
        cmd_observation_3._cause = cmd_action_3._id
        event_stream.add_event(cmd_observation_3, EventSource.USER)

        read_action_3 = FileReadAction(path='file1.txt')
        event_stream.add_event(read_action_3, EventSource.AGENT)
        read_observation_3 = FileReadObservation(
            content='File content', path='file1.txt'
        )
        read_observation_3._cause = read_action_3._id
        event_stream.add_event(read_observation_3, EventSource.USER)

        controller.state.history.set_event_stream(event_stream)

        with patch('logging.Logger.warning') as mock_warning:
            assert controller._is_stuck() is True
            mock_warning.assert_called_once_with('Action, Observation pattern detected')

    def test_is_stuck_not_stuck(
        self, controller: AgentController, event_stream: EventStream
    ):
        message_action = MessageAction(content='Done', wait_for_response=False)
        message_action._source = EventSource.USER

        hello_action = MessageAction(content='Hello', wait_for_response=False)
        event_stream.add_event(hello_action, EventSource.USER)
        hello_observation = NullObservation(content='')
        hello_observation._cause = hello_action._id
        event_stream.add_event(hello_observation, EventSource.USER)

        cmd_action_1 = CmdRunAction(command='ls')
        event_stream.add_event(cmd_action_1, EventSource.AGENT)
        cmd_observation_1 = CmdOutputObservation(
            command_id=cmd_action_1.id, command='ls', content='file1.txt\nfile2.txt'
        )
        cmd_observation_1._cause = cmd_action_1._id
        event_stream.add_event(cmd_observation_1, EventSource.USER)

        read_action_1 = FileReadAction(path='file1.txt')
        event_stream.add_event(read_action_1, EventSource.AGENT)
        read_observation_1 = FileReadObservation(
            content='File content', path='file1.txt'
        )
        read_observation_1._cause = read_action_1._id
        event_stream.add_event(read_observation_1, EventSource.USER)

        cmd_action_2 = CmdRunAction(command='pwd')
        event_stream.add_event(cmd_action_2, EventSource.AGENT)
        cmd_observation_2 = CmdOutputObservation(
            command_id=2, command='pwd', content='/home/user'
        )
        cmd_observation_2._cause = cmd_action_2._id
        event_stream.add_event(cmd_observation_2, EventSource.USER)

        read_action_2 = FileReadAction(path='file2.txt')
        event_stream.add_event(read_action_2, EventSource.AGENT)
        read_observation_2 = FileReadObservation(
            content='Another file content', path='file2.txt'
        )
        read_observation_2._cause = read_action_2._id
        event_stream.add_event(read_observation_2, EventSource.USER)

        message_null_observation = NullObservation(content='')
        event_stream.add_event(message_action, EventSource.USER)
        event_stream.add_event(message_null_observation, EventSource.USER)

        cmd_action_3 = CmdRunAction(command='pwd')
        event_stream.add_event(cmd_action_3, EventSource.AGENT)
        cmd_observation_3 = CmdOutputObservation(
            command_id=cmd_action_3.id, command='pwd', content='/home/user'
        )
        cmd_observation_3._cause = cmd_action_3._id
        event_stream.add_event(cmd_observation_3, EventSource.USER)

        read_action_3 = FileReadAction(path='file2.txt')
        event_stream.add_event(read_action_3, EventSource.AGENT)
        read_observation_3 = FileReadObservation(
            content='Another file content', path='file2.txt'
        )
        read_observation_3._cause = read_action_3._id
        event_stream.add_event(read_observation_3, EventSource.USER)

        controller.state.history.set_event_stream(event_stream)

        assert controller._is_stuck() is False

    def test_is_stuck_four_tuples_cmd_kill_and_output(
        self, controller: AgentController, event_stream: EventStream
    ):
        message_action = MessageAction(content='Done', wait_for_response=False)
        message_action._source = EventSource.USER

        hello_action = MessageAction(content='Hello', wait_for_response=False)
        event_stream.add_event(hello_action, EventSource.USER)
        hello_observation = NullObservation(content='')
        hello_observation._cause = hello_action._id
        event_stream.add_event(hello_observation, EventSource.USER)

        cmd_kill_action_1 = CmdKillAction(
            command_id=42, thought='It looks like storybook is stuck, lets kill it'
        )
        event_stream.add_event(cmd_kill_action_1, EventSource.AGENT)
        cmd_output_observation_1 = CmdOutputObservation(
            content='Background command storybook has been killed.',
            command_id=42,
            command='storybook',
            exit_code=0,
        )
        cmd_output_observation_1._cause = cmd_kill_action_1._id
        event_stream.add_event(cmd_output_observation_1, EventSource.USER)

        cmd_kill_action_2 = CmdKillAction(
            command_id=343, thought='It looks like storybook is stuck, lets kill it'
        )
        event_stream.add_event(cmd_kill_action_2, EventSource.AGENT)
        cmd_output_observation_2 = CmdOutputObservation(
            content='Background command storybook has been killed.',
            command_id=343,
            command='storybook',
            exit_code=0,
        )
        cmd_output_observation_2._cause = cmd_kill_action_2._id
        event_stream.add_event(cmd_output_observation_2, EventSource.USER)

        message_null_observation = NullObservation(content='')
        event_stream.add_event(message_action, EventSource.USER)
        event_stream.add_event(message_null_observation, EventSource.USER)

        cmd_kill_action_3 = CmdKillAction(
            command_id=30, thought='It looks like storybook is stuck, lets kill it'
        )
        event_stream.add_event(cmd_kill_action_3, EventSource.AGENT)
        cmd_output_observation_3 = CmdOutputObservation(
            content='Background command storybook has been killed.',
            command_id=30,
            command='storybook',
            exit_code=0,
        )
        cmd_output_observation_3._cause = cmd_kill_action_3._id
        event_stream.add_event(cmd_output_observation_3, EventSource.USER)

        cmd_kill_action_4 = CmdKillAction(
            command_id=4, thought='It looks like storybook is stuck, lets kill it'
        )
        event_stream.add_event(cmd_kill_action_4, EventSource.AGENT)
        cmd_output_observation_4 = CmdOutputObservation(
            content='Background command storybook has been killed.',
            command_id=4,
            command='storybook',
            exit_code=0,
        )
        cmd_output_observation_4._cause = cmd_kill_action_4._id
        event_stream.add_event(cmd_output_observation_4, EventSource.USER)

        controller.state.history.set_event_stream(event_stream)

        with patch('logging.Logger.warning') as mock_warning:
            assert controller._is_stuck() is True
            mock_warning.assert_called_once_with('Action, Observation loop detected')

    def test_is_stuck_delegate_stuck(self, controller):
        controller.delegate = Mock()
        controller.delegate._is_stuck.return_value = True
        assert controller._is_stuck() is True

    def test_is_stuck_thinking(self, controller, event_stream):
        # Add events to the event stream
        message_action_1 = MessageAction(content='Hi there!')
        event_stream.add_event(message_action_1, EventSource.USER)
        message_action_1._source = EventSource.USER

        message_action_2 = MessageAction(content='Hi there!')
        event_stream.add_event(message_action_2, EventSource.AGENT)
        message_action_2._source = EventSource.AGENT

        message_action_3 = MessageAction(content='How are you?')
        event_stream.add_event(message_action_3, EventSource.USER)
        message_action_3._source = EventSource.USER

        cmd_kill_action = CmdKillAction(
            command_id=42, thought="I'm not stuck, he's stuck"
        )
        event_stream.add_event(cmd_kill_action, EventSource.AGENT)

        message_action_4 = MessageAction(content="I'm doing well, thanks for asking.")
        event_stream.add_event(message_action_4, EventSource.AGENT)
        message_action_4._source = EventSource.AGENT

        message_action_5 = MessageAction(content="I'm doing well, thanks for asking.")
        event_stream.add_event(message_action_5, EventSource.AGENT)
        message_action_5._source = EventSource.AGENT

        message_action_6 = MessageAction(content="I'm doing well, thanks for asking.")
        event_stream.add_event(message_action_6, EventSource.AGENT)
        message_action_6._source = EventSource.AGENT

        controller.state.history.set_event_stream(event_stream)

        assert controller._is_stuck()

        # Add an observation event between the repeated message actions
        cmd_output_observation = CmdOutputObservation(
            content='OK, I was stuck, but no more.',
            command_id=42,
            command='storybook',
            exit_code=0,
        )
        cmd_output_observation._cause = cmd_kill_action._id
        event_stream.add_event(cmd_output_observation, EventSource.USER)

        message_action_7 = MessageAction(content="I'm doing well, thanks for asking.")
        event_stream.add_event(message_action_7, EventSource.AGENT)
        message_action_7._source = EventSource.AGENT

        message_action_8 = MessageAction(content="I'm doing well, thanks for asking.")
        event_stream.add_event(message_action_8, EventSource.AGENT)
        message_action_8._source = EventSource.AGENT

        assert not controller._is_stuck()<|MERGE_RESOLUTION|>--- conflicted
+++ resolved
@@ -116,26 +116,10 @@
         event_stream.add_event(cmd_observation_3, EventSource.USER)
         # 10 events
 
-<<<<<<< HEAD
-        cmd_action_4 = CmdRunAction(command='ls')
-        event_stream.add_event(cmd_action_4, EventSource.AGENT)
-        cmd_observation_4 = CmdOutputObservation(
-            content='', command='ls', command_id=cmd_action_4._id
-        )
-        cmd_observation_4._cause = cmd_action_4._id
-        event_stream.add_event(cmd_observation_4, EventSource.USER)
-        # 12 events
-
-        controller.state.history.set_event_stream(event_stream)
-        assert len(collect_events(event_stream)) == 12
-        assert len(list(controller.state.history.get_events())) == 10
-        assert len(controller.state.history.get_tuples()) == 6
-=======
         controller.state.history.set_event_stream(event_stream)
         assert len(collect_events(event_stream)) == 10
         assert len(list(controller.state.history.get_events())) == 8
         assert len(controller.state.history.get_tuples()) == 5
->>>>>>> b9964405
 
         with patch('logging.Logger.warning') as mock_warning:
             assert controller._is_stuck() is True
@@ -144,10 +128,7 @@
     def test_is_stuck_repeating_action_error_observation(
         self, controller: AgentController, event_stream: EventStream
     ):
-<<<<<<< HEAD
-=======
         # (action, error_observation), not necessarily the same error
->>>>>>> b9964405
         message_action = MessageAction(content='Done', wait_for_response=False)
         message_action._source = EventSource.USER
 
@@ -200,7 +181,6 @@
                 'Action, ErrorObservation loop detected'
             )
 
-<<<<<<< HEAD
     def test_is_stuck_ipython_syntax_error(
         self, controller: AgentController, event_stream: EventStream
     ):
@@ -318,8 +298,6 @@
             assert controller._is_stuck() is False
             mock_warning.assert_not_called()
 
-=======
->>>>>>> b9964405
     def test_is_stuck_repeating_action_observation_pattern(
         self, controller: AgentController, event_stream: EventStream
     ):
