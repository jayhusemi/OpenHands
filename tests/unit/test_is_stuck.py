--- conflicted
+++ resolved
@@ -427,18 +427,11 @@
         # read_observation_2._cause = read_action_2._id
         state.history.append(read_observation_2)
 
-<<<<<<< HEAD
-        # one more message to break the pattern
+        message_action = MessageAction(content='Come on', wait_for_response=False)
+        state.history.append(message_action)
+
         message_null_observation = NullObservation(content='')
-        state.history.append(message_action)
         state.history.append(message_null_observation)
-=======
-        message_action = MessageAction(content='Come on', wait_for_response=False)
-        event_stream.add_event(message_action, EventSource.USER)
-
-        message_null_observation = NullObservation(content='')
-        event_stream.add_event(message_null_observation, EventSource.ENVIRONMENT)
->>>>>>> 98751a3e
 
         cmd_action_3 = CmdRunAction(command='ls')
         state.history.append(cmd_action_3)
