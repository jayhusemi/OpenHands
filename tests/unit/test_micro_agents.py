import json
import os
<<<<<<< HEAD
import tempfile
from unittest.mock import AsyncMock
=======
from unittest.mock import MagicMock
>>>>>>> bd68249f

import pytest
import yaml
from pytest import TempPathFactory

from agenthub.micro.registry import all_microagents
from opendevin.controller.agent import Agent
from opendevin.controller.state.state import State
from opendevin.events import EventSource
from opendevin.events.action import AgentFinishAction, MessageAction
from opendevin.events.stream import EventStream
from opendevin.memory.history import ShortTermHistory
from opendevin.storage import get_file_store


@pytest.fixture
def temp_dir(tmp_path_factory: TempPathFactory) -> str:
    return str(tmp_path_factory.mktemp('test_micro_agents'))


@pytest.fixture
def event_stream(temp_dir):
    file_store = get_file_store('local', temp_dir)
    event_stream = EventStream('asdf', file_store)
    yield event_stream

    # clear after each test
    event_stream.clear()


@pytest.fixture(scope='session')
def event_loop():
    import asyncio

    loop = asyncio.get_event_loop_policy().new_event_loop()
    yield loop
    loop.close()


def test_all_agents_are_loaded():
    assert all_microagents is not None
    assert len(all_microagents) > 1

    base = os.path.join('agenthub', 'micro')
    full_path = os.path.dirname(__file__) + '/../../' + base
    agent_names = set()
    for root, _, files in os.walk(full_path):
        for file in files:
            if file == 'agent.yaml':
                file_path = os.path.join(root, file)
                with open(file_path, 'r') as yaml_file:
                    data = yaml.safe_load(yaml_file)
                    agent_names.add(data['name'])
    assert agent_names == set(all_microagents.keys())


@pytest.mark.asyncio
async def test_coder_agent_with_summary(event_stream: EventStream):
    """Coder agent should render code summary as part of prompt"""
    mock_llm = AsyncMock()
    content = json.dumps({'action': 'finish', 'args': {}})
    # Update this line to return the content directly
    mock_llm.completion.return_value = {'choices': [{'message': {'content': content}}]}

    coder_agent = Agent.get_cls('CoderAgent')(llm=mock_llm)
    assert coder_agent is not None

    task = 'This is a dummy task'
    history = ShortTermHistory()
    history.set_event_stream(event_stream)
    await event_stream.add_event(MessageAction(content=task), EventSource.USER)

    summary = 'This is a dummy summary about this repo'
    state = State(history=history, inputs={'summary': summary})
    action = await coder_agent.async_step(state)

    mock_llm.completion.assert_called_once()
    _, kwargs = mock_llm.completion.call_args
    prompt = kwargs['messages'][0]['content']
    assert task in prompt
    assert "Here's a summary of the codebase, as it relates to this task" in prompt

    # Verify that the action is as expected
    assert isinstance(action, AgentFinishAction)
    assert action.action == 'finish'
    assert action.outputs == {}  # Assuming 'args' corresponds to 'outputs'


@pytest.mark.asyncio
async def test_coder_agent_without_summary(event_stream: EventStream):
    """When there's no codebase_summary available, there shouldn't be any prompt
    about 'code summary'
    """
    mock_llm = AsyncMock()
    content = json.dumps({'action': 'finish', 'args': {}})
    mock_llm.completion.return_value = {'choices': [{'message': {'content': content}}]}

    coder_agent = Agent.get_cls('CoderAgent')(llm=mock_llm)
    assert coder_agent is not None

    task = 'This is a dummy task'
    history = ShortTermHistory()
    history.set_event_stream(event_stream)
    await event_stream.add_event(MessageAction(content=task), EventSource.USER)

    # set state without codebase summary
    state = State(history=history)
    action = await coder_agent.async_step(state)

    mock_llm.completion.assert_called_once()
    _, kwargs = mock_llm.completion.call_args
    prompt = kwargs['messages'][0]['content']
    assert task in prompt
    assert "Here's a summary of the codebase, as it relates to this task" not in prompt

    # Verify that the action is as expected
    assert isinstance(action, AgentFinishAction)
    assert action.action == 'finish'  # Check the action attribute
    assert action.outputs == {}  # Assuming 'args' corresponds to 'outputs'<|MERGE_RESOLUTION|>--- conflicted
+++ resolved
@@ -1,11 +1,6 @@
 import json
 import os
-<<<<<<< HEAD
-import tempfile
 from unittest.mock import AsyncMock
-=======
-from unittest.mock import MagicMock
->>>>>>> bd68249f
 
 import pytest
 import yaml
